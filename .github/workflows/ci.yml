--- conflicted
+++ resolved
@@ -110,23 +110,13 @@
         run: make setup SETUP_ARGS="INIT_MEM=1 USE_EXTMEM=1"
       - name: icarus test
         run: make -C ../iob_soc_V* sim-test SIMULATOR=icarus
-<<<<<<< HEAD
       # No init mem and Ext mem - Disabled because it takes too long and is already checked by verilator
       #- name: clean
       #  run: make clean
       #- name: setup ext_mem
-      #  run: make setup SETUP_ARGS="INIT_MEM=0 RUN_EXTMEM=1"
+      #  run: make setup SETUP_ARGS="INIT_MEM=0 USE_EXTMEM=1"
       #- name: icarus test
       #  run: make -C ../iob_soc_V* sim-test SIMULATOR=icarus
-=======
-      # No init mem and Ext mem
-      - name: clean
-        run: make clean
-      - name: setup ext_mem
-        run: make setup SETUP_ARGS="INIT_MEM=0 USE_EXTMEM=1"
-      - name: icarus test
-        run: make -C ../iob_soc_V* sim-test SIMULATOR=icarus
->>>>>>> 1caf52e5
   
   cyclonev:
     runs-on: self-hosted
