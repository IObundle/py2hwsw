name: CI

# Set default shell as interactive (source ~/.bashrc)
defaults:
  run:
    shell: bash -ieo pipefail {0}

# Run only one instance of this workflow at a time
# cancel-in-progress: stop running workflow and run latest instead
concurrency:
  group: ${{ github.workflow }}-${{ github.ref }}
  cancel-in-progress: true

on:
  push:
    branches:
      - master
      - python-setup
  # Don't forget to require approval for all outside collaborators
  pull_request:
    branches: '*'
  # Allow manual workflow runs
  workflow_dispatch:

jobs:
  pc-emul:
    runs-on: self-hosted
    timeout-minutes: 5

    steps:
      - uses: actions/checkout@v3
        with:
          submodules: 'recursive'
      - name: clean
        run: make clean
      - name: setup
        run: make setup
      - name: pc-emul test
        run: make -C ../iob_soc_tester_V* pc-emul-test

  verilator:
    runs-on: self-hosted
    timeout-minutes: 30
    # run even if previous job failed
    if: ${{ !cancelled() }}
    # run after indicated job
    needs: [ pc-emul ]
  
    steps:
      - uses: actions/checkout@v3
        with:
          submodules: 'recursive'
      # Init mem
      - name: clean
        run: make clean
      - name: setup init_mem
        run: make setup
      - name: verilator test
        run: nix-shell -p verilator --run 'make -C ../iob_soc_tester_V* sim-test SIMULATOR=verilator'
      # No init mem
      - name: clean
        run: make clean
      - name: setup
        run: make setup INIT_MEM=0
      - name: verilator test
        run: nix-shell -p verilator --run 'make -C ../iob_soc_tester_V* sim-test SIMULATOR=verilator'
      # Init mem and Ext mem
      - name: clean
        run: make clean
      - name: setup init_mem ext_mem
        run: make setup INIT_MEM=1 USE_EXTMEM=1
      - name: verilator test
        run: nix-shell -p verilator --run 'make -C ../iob_soc_tester_V* sim-test SIMULATOR=verilator'
      # No init mem and Ext mem
      - name: clean
        run: make clean
      - name: setup ext_mem
        run: make setup INIT_MEM=0 USE_EXTMEM=1
      - name: verilator test
        run: nix-shell -p verilator --run 'make -C ../iob_soc_tester_V* sim-test SIMULATOR=verilator'
  
  icarus:
    runs-on: self-hosted
    timeout-minutes: 90
    if: ${{ !cancelled() }}
    needs: [ pc-emul ]
  
    steps:
      - uses: actions/checkout@v3
        with:
          submodules: 'recursive'
      # Init mem
      - name: clean
        run: make clean
      - name: setup init_mem
<<<<<<< HEAD
        run: make setup SETUP_ARGS="INIT_MEM=1"
      - name: icarus test
        run: make -C ../iob_soc_tester_V* sim-test SIMULATOR=icarus
      # No init mem
      #- name: clean
      #  run: make clean
      #- name: setup
      #  run: make setup SETUP_ARGS="INIT_MEM=0"
      #- name: icarus test
      #  run: make -C ../iob_soc_tester_V* sim-test SIMULATOR=icarus
=======
        run: make setup
      - name: icarus test
        run: make -C ../iob_soc_V* sim-test SIMULATOR=icarus
      # No init mem - Disabled because it takes too long and is already checked by verilator
      #- name: clean
      #  run: make clean
      #- name: setup
      #  run: make setup INIT_MEM=0
      #- name: icarus test
      #  run: make -C ../iob_soc_V* sim-test SIMULATOR=icarus
>>>>>>> a3e05cf3
      # Init mem and Ext mem
      - name: clean
        run: make clean
      - name: setup init_mem ext_mem
<<<<<<< HEAD
        run: make setup SETUP_ARGS="INIT_MEM=1 RUN_EXTMEM=1"
      - name: icarus test
        run: make -C ../iob_soc_tester_V* sim-test SIMULATOR=icarus
      # No init mem and Ext mem
      #- name: clean
      #  run: make clean
      #- name: setup ext_mem
      #  run: make setup SETUP_ARGS="INIT_MEM=0 RUN_EXTMEM=1"
      #- name: icarus test
      #  run: make -C ../iob_soc_tester_V* sim-test SIMULATOR=icarus
=======
        run: make setup INIT_MEM=1 USE_EXTMEM=1
      - name: icarus test
        run: make -C ../iob_soc_V* sim-test SIMULATOR=icarus
      # No init mem and Ext mem - Disabled because it takes too long and is already checked by verilator
      #- name: clean
      #  run: make clean
      #- name: setup ext_mem
      #  run: make setup INIT_MEM=0 USE_EXTMEM=1
      #- name: icarus test
      #  run: make -C ../iob_soc_V* sim-test SIMULATOR=icarus
>>>>>>> a3e05cf3
  
  cyclonev:
    runs-on: self-hosted
    timeout-minutes: 60
    if: ${{ !cancelled() }}
    needs: [ icarus, verilator ]
  
    steps:
      - uses: actions/checkout@v3
        with:
          submodules: 'recursive'
      # Init mem
      - name: clean
        run: make clean
      - name: setup init_mem
        run: make setup
      - name: cyclonev test
        run: make -C ../iob_soc_tester_V* fpga-test BOARD=CYCLONEV-GT-DK
      # No init mem
      - name: clean
        run: make clean
      - name: setup
<<<<<<< HEAD
        run: make setup SETUP_ARGS="INIT_MEM=0"
      - name: cyclonev test
        run: make -C ../iob_soc_tester_V* fpga-test BOARD=CYCLONEV-GT-DK
      # Init mem and Ext mem
      - name: clean
        run: make clean
      - name: setup init_mem ext_mem
        run: make setup SETUP_ARGS="INIT_MEM=1 RUN_EXTMEM=1"
=======
        run: make setup INIT_MEM=0
>>>>>>> a3e05cf3
      - name: cyclonev test
        run: make -C ../iob_soc_tester_V* fpga-test BOARD=CYCLONEV-GT-DK
      # No init mem and Ext mem
      - name: clean
        run: make clean
      - name: setup ext_mem
        run: make setup INIT_MEM=0 USE_EXTMEM=1
      - name: cyclonev test
        run: make -C ../iob_soc_tester_V* fpga-test BOARD=CYCLONEV-GT-DK
  
  aes-ku040:
    runs-on: self-hosted
    timeout-minutes: 90
    if: ${{ !cancelled() }}
    needs: [ icarus, verilator ]
  
    steps:
      - uses: actions/checkout@v3
        with:
          submodules: 'recursive'
      # Init mem
      - name: clean
        run: make clean
      - name: setup init_mem
        run: make setup
      - name: ku040 test
        run: make -C ../iob_soc_tester_V* fpga-test BOARD=AES-KU040-DB-G
      # No init mem
      - name: clean
        run: make clean
      - name: setup
<<<<<<< HEAD
        run: make setup SETUP_ARGS="INIT_MEM=0"
      - name: ku040 test
        run: make -C ../iob_soc_tester_V* fpga-test BOARD=AES-KU040-DB-G
      # Init mem and Ext mem
      - name: clean
        run: make clean
      - name: setup init_mem ext_mem
        run: make setup SETUP_ARGS="INIT_MEM=1 RUN_EXTMEM=1"
=======
        run: make setup INIT_MEM=0
>>>>>>> a3e05cf3
      - name: ku040 test
        run: make -C ../iob_soc_tester_V* fpga-test BOARD=AES-KU040-DB-G
      # No init mem and Ext mem
      - name: clean
        run: make clean
      - name: setup ext_mem
        run: make setup INIT_MEM=0 USE_EXTMEM=1
      - name: ku040 test
        run: make -C ../iob_soc_tester_V* fpga-test BOARD=AES-KU040-DB-G
  
  doc:
    runs-on: self-hosted
    timeout-minutes: 60
    if: ${{ !cancelled() }}
    needs: [ cyclonev, aes-ku040 ]
  
    steps:
      - uses: actions/checkout@v3
        with:
          submodules: 'recursive'
      - name: clean
        run: make clean
      - name: setup
        run: make setup
      - name: doc test
        run: make -C ../iob_soc_tester_V* doc-test<|MERGE_RESOLUTION|>--- conflicted
+++ resolved
@@ -93,56 +93,30 @@
       - name: clean
         run: make clean
       - name: setup init_mem
-<<<<<<< HEAD
         run: make setup SETUP_ARGS="INIT_MEM=1"
       - name: icarus test
         run: make -C ../iob_soc_tester_V* sim-test SIMULATOR=icarus
-      # No init mem
+      # No init mem - Disabled because it takes too long and is already checked by verilator
       #- name: clean
       #  run: make clean
       #- name: setup
       #  run: make setup SETUP_ARGS="INIT_MEM=0"
       #- name: icarus test
       #  run: make -C ../iob_soc_tester_V* sim-test SIMULATOR=icarus
-=======
-        run: make setup
-      - name: icarus test
-        run: make -C ../iob_soc_V* sim-test SIMULATOR=icarus
-      # No init mem - Disabled because it takes too long and is already checked by verilator
-      #- name: clean
-      #  run: make clean
-      #- name: setup
-      #  run: make setup INIT_MEM=0
-      #- name: icarus test
-      #  run: make -C ../iob_soc_V* sim-test SIMULATOR=icarus
->>>>>>> a3e05cf3
       # Init mem and Ext mem
       - name: clean
         run: make clean
       - name: setup init_mem ext_mem
-<<<<<<< HEAD
         run: make setup SETUP_ARGS="INIT_MEM=1 RUN_EXTMEM=1"
       - name: icarus test
         run: make -C ../iob_soc_tester_V* sim-test SIMULATOR=icarus
-      # No init mem and Ext mem
+      # No init mem and Ext mem - Disabled because it takes too long and is already checked by verilator
       #- name: clean
       #  run: make clean
       #- name: setup ext_mem
       #  run: make setup SETUP_ARGS="INIT_MEM=0 RUN_EXTMEM=1"
       #- name: icarus test
       #  run: make -C ../iob_soc_tester_V* sim-test SIMULATOR=icarus
-=======
-        run: make setup INIT_MEM=1 USE_EXTMEM=1
-      - name: icarus test
-        run: make -C ../iob_soc_V* sim-test SIMULATOR=icarus
-      # No init mem and Ext mem - Disabled because it takes too long and is already checked by verilator
-      #- name: clean
-      #  run: make clean
-      #- name: setup ext_mem
-      #  run: make setup INIT_MEM=0 USE_EXTMEM=1
-      #- name: icarus test
-      #  run: make -C ../iob_soc_V* sim-test SIMULATOR=icarus
->>>>>>> a3e05cf3
   
   cyclonev:
     runs-on: self-hosted
@@ -165,18 +139,7 @@
       - name: clean
         run: make clean
       - name: setup
-<<<<<<< HEAD
-        run: make setup SETUP_ARGS="INIT_MEM=0"
-      - name: cyclonev test
-        run: make -C ../iob_soc_tester_V* fpga-test BOARD=CYCLONEV-GT-DK
-      # Init mem and Ext mem
-      - name: clean
-        run: make clean
-      - name: setup init_mem ext_mem
-        run: make setup SETUP_ARGS="INIT_MEM=1 RUN_EXTMEM=1"
-=======
         run: make setup INIT_MEM=0
->>>>>>> a3e05cf3
       - name: cyclonev test
         run: make -C ../iob_soc_tester_V* fpga-test BOARD=CYCLONEV-GT-DK
       # No init mem and Ext mem
@@ -208,18 +171,7 @@
       - name: clean
         run: make clean
       - name: setup
-<<<<<<< HEAD
-        run: make setup SETUP_ARGS="INIT_MEM=0"
-      - name: ku040 test
-        run: make -C ../iob_soc_tester_V* fpga-test BOARD=AES-KU040-DB-G
-      # Init mem and Ext mem
-      - name: clean
-        run: make clean
-      - name: setup init_mem ext_mem
-        run: make setup SETUP_ARGS="INIT_MEM=1 RUN_EXTMEM=1"
-=======
         run: make setup INIT_MEM=0
->>>>>>> a3e05cf3
       - name: ku040 test
         run: make -C ../iob_soc_tester_V* fpga-test BOARD=AES-KU040-DB-G
       # No init mem and Ext mem
