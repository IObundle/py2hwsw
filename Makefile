--- conflicted
+++ resolved
@@ -77,17 +77,6 @@
 	make -C $(DOC_DIR) clean
 
 
-<<<<<<< HEAD
-clean: 
-	make pc-emul-clean
-	make sim-clean
-	make fpga-clean
-	make doc-clean
-	make asic-clean
-
-
-=======
->>>>>>> 224ec7cb
 #
 # TEST ON SIMULATORS AND BOARDS
 #
@@ -152,5 +141,5 @@
 	test-fpga test-fpga-clean\
 	test-asic test-asic-clean\
 	test-doc test-doc-clean\
-	test test-clean
+	test test-clean\
 	clean clean-all