SHELL = /bin/bash
export 

#run on external memory implies DDR use
ifeq ($(RUN_EXTMEM),1)
USE_DDR=1
endif


# Generate configuration file for port mapping between this (tester) system's peripherals (including UUT and other peripherals added in tester.mk)
portmap: $(BUILD_DEPS)
	$(SW_DIR)/python/portmap_utils.py generate_portmap $(ROOT_DIR) "$(GET_DIRS)" "../../peripheral_portmap.conf" "$(PERIPHERALS)"
	@echo Portmap template generated in peripheral_portmap.conf

#
# BUILD EMBEDDED SOFTWARE
#
SW_DIR:=./software
FIRM_DIR:=$(SW_DIR)/firmware

#default baud and frequency if not given
BAUD ?=$(SIM_BAUD)
FREQ ?=$(SIM_FREQ)

fw-build: $(BUILD_DEPS)
	make -C $(FIRM_DIR) build-all

fw-clean:
	make -C $(FIRM_DIR) clean-all

fw-debug:
	make -C $(FIRM_DIR) debug

#
# EMULATE ON PC
#

PC_DIR:=$(SW_DIR)/pc-emul
pc-emul-build:
	make fw-build
	make -C $(PC_DIR)

pc-emul-run: pc-emul-build
	make -C $(PC_DIR) run

pc-emul-clean: fw-clean
	make -C $(PC_DIR) clean

pc-emul-test: pc-emul-clean
	make -C $(PC_DIR) test


HW_DIR=./hardware
#
# SIMULATE RTL
#
<<<<<<< HEAD

sim-build: $(SIM_DEPS)
=======
#default simulator running locally or remotely
SIMULATOR ?=icarus
SIM_DIR=$(HW_DIR)/simulation/$(SIMULATOR)
#default baud and system clock frequency
SIM_BAUD = 2500000
SIM_FREQ =50000000
sim-build:
>>>>>>> f4fdbcfa
	make fw-build
	make -C $(SIM_DIR) build

sim-run: sim-build
	make -C $(SIM_DIR) run

sim-clean: fw-clean
	make -C $(SIM_DIR) clean

sim-test:
	make -C $(SIM_DIR) test

sim-debug:
	make -C $(SIM_DIR) debug

#
# BUILD, LOAD AND RUN ON FPGA BOARD
#
#default board running locally or remotely
BOARD ?=CYCLONEV-GT-DK
BOARD_DIR =$(shell find hardware -name $(BOARD))
#default baud and system clock freq for boards
BOARD_BAUD = 115200
#default board frequency
BOARD_FREQ ?=100000000
ifeq ($(BOARD), CYCLONEV-GT-DK)
BOARD_FREQ =50000000
endif

<<<<<<< HEAD
fpga-build: $(FPGA_DEPS)
	make fw-build BAUD=115200
=======
fpga-build:
	make fw-build BAUD=$(BOARD_BAUD) FREQ=$(BOARD_FREQ)
>>>>>>> f4fdbcfa
	make -C $(BOARD_DIR) build

fpga-run: $(FPGA_DEPS) #fpga-build #Remove this prerequisite temporarily because its always rebuilding the system
	make -C $(BOARD_DIR) run TEST_LOG="$(TEST_LOG)"
	make fpga-post-run

fpga-clean: fw-clean
	make -C $(BOARD_DIR) clean

<<<<<<< HEAD
fpga-test: fpga-build #Needs fpga build because it was temporarily removed above
=======
fpga-veryclean:
	make -C $(BOARD_DIR) veryclean

fpga-debug:
	make -C $(BOARD_DIR) debug

fpga-test:
>>>>>>> f4fdbcfa
	make -C $(BOARD_DIR) test

fpga-post-run: $(FPGA_POST_RUN_DEPS)

#
# COMPILE DOCUMENTS
#
#default document to compile
DOC ?= pb
DOC_DIR=document/$(DOC)
doc-build:
	make -C $(DOC_DIR) $(DOC).pdf

doc-clean:
	make -C $(DOC_DIR) clean

doc-test:
	make -C $(DOC_DIR) test

#
# CLEAN
#

clean: pc-emul-clean sim-clean fpga-clean doc-clean python-cache-clean $(CLEAN_DEPS)

#
# TEST ALL PLATFORMS
#

test-pc-emul: pc-emul-test

test-pc-emul-clean: pc-emul-clean

test-sim:
	make sim-test SIMULATOR=verilator
	make sim-test SIMULATOR=icarus

test-sim-clean:
	make sim-clean SIMULATOR=verilator
	make sim-clean SIMULATOR=icarus

test-fpga:
	make fpga-test BOARD=CYCLONEV-GT-DK
	make fpga-test BOARD=AES-KU040-DB-G

test-fpga-clean:
	make fpga-clean BOARD=CYCLONEV-GT-DK
	make fpga-clean BOARD=AES-KU040-DB-G

test-doc:
	make fpga-clean BOARD=CYCLONEV-GT-DK
	make fpga-clean BOARD=AES-KU040-DB-G
	make fpga-build BOARD=CYCLONEV-GT-DK
	make fpga-build BOARD=AES-KU040-DB-G
	make doc-test DOC=pb
	make doc-test DOC=presentation

test-doc-clean:
	make doc-clean DOC=pb
	make doc-clean DOC=presentation

test: test-clean test-pc-emul test-sim test-fpga test-doc

test-clean: test-pc-emul-clean test-sim-clean test-fpga-clean test-doc-clean

python-cache-clean:
	find ../.. -name "*__pycache__" -exec rm -rf {} \; -prune

debug:
	@echo $(UART_DIR)
	@echo $(CACHE_DIR)

<<<<<<< HEAD
.PHONY: fw-build fw-clean \
=======

.PHONY: fw-build fw-clean fw-debug\
>>>>>>> f4fdbcfa
	pc-emul-build pc-emul-run pc-emul-clean pc-emul-test \
	sim-build sim-run sim-clean sim-test \
	fpga-build fpga-run fpga-clean fpga-test fpga-post-run\
	doc-build doc-clean doc-test \
	clean \
	test-pc-emul test-pc-emul-clean \
	test-sim test-sim-clean \
	test-fpga test-fpga-clean \
	test-doc test-doc-clean \
	test test-clean \
	portmap\
	debug<|MERGE_RESOLUTION|>--- conflicted
+++ resolved
@@ -1,11 +1,8 @@
 SHELL = /bin/bash
 export 
 
-#run on external memory implies DDR use
-ifeq ($(RUN_EXTMEM),1)
-USE_DDR=1
-endif
-
+ROOT_DIR:=.
+include ./config.mk
 
 # Generate configuration file for port mapping between this (tester) system's peripherals (including UUT and other peripherals added in tester.mk)
 portmap: $(BUILD_DEPS)
@@ -15,12 +12,6 @@
 #
 # BUILD EMBEDDED SOFTWARE
 #
-SW_DIR:=./software
-FIRM_DIR:=$(SW_DIR)/firmware
-
-#default baud and frequency if not given
-BAUD ?=$(SIM_BAUD)
-FREQ ?=$(SIM_FREQ)
 
 fw-build: $(BUILD_DEPS)
 	make -C $(FIRM_DIR) build-all
@@ -35,7 +26,6 @@
 # EMULATE ON PC
 #
 
-PC_DIR:=$(SW_DIR)/pc-emul
 pc-emul-build:
 	make fw-build
 	make -C $(PC_DIR)
@@ -49,23 +39,14 @@
 pc-emul-test: pc-emul-clean
 	make -C $(PC_DIR) test
 
-
-HW_DIR=./hardware
 #
 # SIMULATE RTL
 #
-<<<<<<< HEAD
 
-sim-build: $(SIM_DEPS)
-=======
-#default simulator running locally or remotely
-SIMULATOR ?=icarus
-SIM_DIR=$(HW_DIR)/simulation/$(SIMULATOR)
 #default baud and system clock frequency
 SIM_BAUD = 2500000
 SIM_FREQ =50000000
-sim-build:
->>>>>>> f4fdbcfa
+sim-build: $(SIM_DEPS)
 	make fw-build
 	make -C $(SIM_DIR) build
 
@@ -84,9 +65,7 @@
 #
 # BUILD, LOAD AND RUN ON FPGA BOARD
 #
-#default board running locally or remotely
-BOARD ?=CYCLONEV-GT-DK
-BOARD_DIR =$(shell find hardware -name $(BOARD))
+
 #default baud and system clock freq for boards
 BOARD_BAUD = 115200
 #default board frequency
@@ -95,13 +74,8 @@
 BOARD_FREQ =50000000
 endif
 
-<<<<<<< HEAD
 fpga-build: $(FPGA_DEPS)
-	make fw-build BAUD=115200
-=======
-fpga-build:
 	make fw-build BAUD=$(BOARD_BAUD) FREQ=$(BOARD_FREQ)
->>>>>>> f4fdbcfa
 	make -C $(BOARD_DIR) build
 
 fpga-run: $(FPGA_DEPS) #fpga-build #Remove this prerequisite temporarily because its always rebuilding the system
@@ -111,17 +85,13 @@
 fpga-clean: fw-clean
 	make -C $(BOARD_DIR) clean
 
-<<<<<<< HEAD
-fpga-test: fpga-build #Needs fpga build because it was temporarily removed above
-=======
 fpga-veryclean:
 	make -C $(BOARD_DIR) veryclean
 
 fpga-debug:
 	make -C $(BOARD_DIR) debug
 
-fpga-test:
->>>>>>> f4fdbcfa
+fpga-test: fpga-build #Needs fpga build because it was temporarily removed above
 	make -C $(BOARD_DIR) test
 
 fpga-post-run: $(FPGA_POST_RUN_DEPS)
@@ -129,9 +99,7 @@
 #
 # COMPILE DOCUMENTS
 #
-#default document to compile
-DOC ?= pb
-DOC_DIR=document/$(DOC)
+
 doc-build:
 	make -C $(DOC_DIR) $(DOC).pdf
 
@@ -194,15 +162,11 @@
 	@echo $(UART_DIR)
 	@echo $(CACHE_DIR)
 
-<<<<<<< HEAD
-.PHONY: fw-build fw-clean \
-=======
 
 .PHONY: fw-build fw-clean fw-debug\
->>>>>>> f4fdbcfa
 	pc-emul-build pc-emul-run pc-emul-clean pc-emul-test \
-	sim-build sim-run sim-clean sim-test \
-	fpga-build fpga-run fpga-clean fpga-test fpga-post-run\
+	sim-build sim-run sim-clean sim-test sim-debug \
+	fpga-build fpga-run fpga-clean fpga-test fpga-debug fpga-post-run\
 	doc-build doc-clean doc-test \
 	clean \
 	test-pc-emul test-pc-emul-clean \
