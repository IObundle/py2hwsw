ROOT_DIR:=.
include ./config.mk

# Generate configuration file for port mapping between the Tester, SUT and external interface of the Top System
tester-portmap:
	$(SW_DIR)/python/tester_utils.py generate_config $(ROOT_DIR) "$(GET_DIRS)" "$(PERIPHERALS)" "$(TESTER_PERIPHERALS)"
	@echo Portmap template generated in hardware/tester/peripheral_portmap.txt

#
# BUILD EMBEDDED SOFTWARE
#

fw-build:
	make -C $(FIRM_DIR) build-all

fw-clean:
	make -C $(FIRM_DIR) clean-all

#
# EMULATE ON PC
#

pc-emul-build:
	make fw-build BAUD=5000000
	make -C $(PC_DIR) build

pc-emul-run: pc-emul-build
	make -C $(PC_DIR) run

pc-emul-clean: fw-clean
	make -C $(PC_DIR) clean

pc-emul-test: pc-emul-clean
	make -C $(PC_DIR) test

#
# SIMULATE RTL
#

sim-build:
	make fw-build BAUD=5000000
	make -C $(SIM_DIR) build

sim-run: sim-build
	make -C $(SIM_DIR) run

sim-clean: fw-clean
	make -C $(SIM_DIR) clean

sim-test:
	make -C $(SIM_DIR) test


#Simulate SUT with Tester system
tester-sim-build:
	make sim-build TESTER_ENABLED=1

tester-sim-run:
	make sim-run TESTER_ENABLED=1

#
# BUILD, LOAD AND RUN ON FPGA BOARD
#

fpga-build:
	make fw-build
	make -C $(BOARD_DIR) build

fpga-run: fpga-build
	make -C $(BOARD_DIR) run TEST_LOG="$(TEST_LOG)"

fpga-clean: fw-clean
	make -C $(BOARD_DIR) clean

fpga-test:
	make -C $(BOARD_DIR) test

<<<<<<< HEAD

#targets for SUT with Tester system
tester-fpga-build:
	make fpga-build TESTER_ENABLED=1

tester-fpga-run:
	make fpga-run TESTER_ENABLED=1

=======
>>>>>>> b1b0f70f
#
# SYNTHESIZE AND SIMULATE ASIC
#

asic-synth:
	make fw-build
	make -C $(ASIC_DIR) synth

asic-sim-post-synth:
	make -C $(ASIC_DIR) all TEST_LOG="$(TEST_LOG)"

asic-clean:
	make -C $(ASIC_DIR) clean-all

asic-test:
	make -C $(ASIC_DIR) test

#
# COMPILE DOCUMENTS
#

doc-build:
	make -C $(DOC_DIR) $(DOC).pdf

doc-clean:
	make -C $(DOC_DIR) clean

doc-test:
	make -C $(DOC_DIR) test

#
# CLEAN
#

clean: pc-emul-clean sim-clean fpga-clean doc-clean

#
# TEST ALL PLATFORMS
#

test-pc-emul: pc-emul-test

test-pc-emul-clean: pc-emul-clean

test-sim:
	make sim-test SIMULATOR=verilator
	make sim-test SIMULATOR=icarus

test-sim-clean:
	make sim-clean SIMULATOR=verilator
	make sim-clean SIMULATOR=icarus

test-fpga:
	make fpga-test BOARD=CYCLONEV-GT-DK
	make fpga-test BOARD=AES-KU040-DB-G

test-fpga-clean:
	make fpga-clean BOARD=CYCLONEV-GT-DK
	make fpga-clean BOARD=AES-KU040-DB-G

test-asic:
	make asic-test ASIC_NODE=umc130
	make asic-test ASIC_NODE=skywater

test-asic-clean:
	make asic-clean ASIC_NODE=umc130
	make asic-clean ASIC_NODE=skywater

test-doc:
	make fpga-clean BOARD=CYCLONEV-GT-DK
	make fpga-clean BOARD=AES-KU040-DB-G
	make fpga-build BOARD=CYCLONEV-GT-DK
	make fpga-build BOARD=AES-KU040-DB-G
	make doc-test DOC=pb
	make doc-test DOC=presentation

test-doc-clean:
	make doc-clean DOC=pb
	make doc-clean DOC=presentation

test: test-clean test-pc-emul test-sim test-fpga test-doc

test-clean: test-pc-emul-clean test-sim-clean test-fpga-clean test-doc-clean

<<<<<<< HEAD
python-cache-clean:
	find . -name "*__pycache__" -exec rm -rf {} \; -prune

#generic clean
clean: pc-emul-clean sim-clean fpga-clean doc-clean python-cache-clean

=======
>>>>>>> b1b0f70f
debug:
	@echo $(UART_DIR)
	@echo $(CACHE_DIR)


.PHONY: fw-build fw-clean \
<<<<<<< HEAD
	pc-emul-build pc-emul-run pc-emul-clean \
	pc-emul-test pc-emul-test-clean\
	sim-build sim-run sim-clean sim-test sim-test-clean\
	tester-sim-build tester-sim-run\
	fpga-build fpga-run fpga-clean fpga-test\
	tester-fpga-build tester-fpga-run\
	asic-synth asic-synth-clean \
	asic-sim-post-synth asic-sim-post-synth-clean \
	asic-test asic-test-clean\
	doc-build doc-clean doc-test doc-test-clean\
	test-pc-emul test-pc-emul-clean\
	test-sim test-sim-clean\
	test-fpga test-fpga-clean\
	test-asic test-asic-clean\
	test-doc test-doc-clean\
	test test-clean\
	tester-portmap\
=======
	pc-emul-build pc-emul-run pc-emul-clean pc-emul-test \
	sim-build sim-run sim-clean sim-test \
	fpga-build fpga-run fpga-clean fpga-test \
	asic-synth asic-sim-post-synth asic-test \
	doc-build doc-clean doc-test \
	clean \
	test-pc-emul test-pc-emul-clean \
	test-sim test-sim-clean \
	test-fpga test-fpga-clean \
	test-asic test-asic-clean \
	test-doc test-doc-clean \
	test test-clean \
>>>>>>> b1b0f70f
	debug<|MERGE_RESOLUTION|>--- conflicted
+++ resolved
@@ -75,8 +75,6 @@
 fpga-test:
 	make -C $(BOARD_DIR) test
 
-<<<<<<< HEAD
-
 #targets for SUT with Tester system
 tester-fpga-build:
 	make fpga-build TESTER_ENABLED=1
@@ -84,8 +82,6 @@
 tester-fpga-run:
 	make fpga-run TESTER_ENABLED=1
 
-=======
->>>>>>> b1b0f70f
 #
 # SYNTHESIZE AND SIMULATE ASIC
 #
@@ -120,7 +116,7 @@
 # CLEAN
 #
 
-clean: pc-emul-clean sim-clean fpga-clean doc-clean
+clean: pc-emul-clean sim-clean fpga-clean doc-clean python-cache-clean
 
 #
 # TEST ALL PLATFORMS
@@ -170,43 +166,19 @@
 
 test-clean: test-pc-emul-clean test-sim-clean test-fpga-clean test-doc-clean
 
-<<<<<<< HEAD
 python-cache-clean:
 	find . -name "*__pycache__" -exec rm -rf {} \; -prune
 
-#generic clean
-clean: pc-emul-clean sim-clean fpga-clean doc-clean python-cache-clean
-
-=======
->>>>>>> b1b0f70f
 debug:
 	@echo $(UART_DIR)
 	@echo $(CACHE_DIR)
 
-
 .PHONY: fw-build fw-clean \
-<<<<<<< HEAD
-	pc-emul-build pc-emul-run pc-emul-clean \
-	pc-emul-test pc-emul-test-clean\
-	sim-build sim-run sim-clean sim-test sim-test-clean\
-	tester-sim-build tester-sim-run\
-	fpga-build fpga-run fpga-clean fpga-test\
-	tester-fpga-build tester-fpga-run\
-	asic-synth asic-synth-clean \
-	asic-sim-post-synth asic-sim-post-synth-clean \
-	asic-test asic-test-clean\
-	doc-build doc-clean doc-test doc-test-clean\
-	test-pc-emul test-pc-emul-clean\
-	test-sim test-sim-clean\
-	test-fpga test-fpga-clean\
-	test-asic test-asic-clean\
-	test-doc test-doc-clean\
-	test test-clean\
-	tester-portmap\
-=======
 	pc-emul-build pc-emul-run pc-emul-clean pc-emul-test \
 	sim-build sim-run sim-clean sim-test \
+	tester-sim-build tester-sim-run\
 	fpga-build fpga-run fpga-clean fpga-test \
+	tester-fpga-build tester-fpga-run\
 	asic-synth asic-sim-post-synth asic-test \
 	doc-build doc-clean doc-test \
 	clean \
@@ -216,5 +188,5 @@
 	test-asic test-asic-clean \
 	test-doc test-doc-clean \
 	test test-clean \
->>>>>>> b1b0f70f
+	tester-portmap\
 	debug