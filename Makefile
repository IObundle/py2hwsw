SUT_DIR:=.
include ./config.mk

<<<<<<< HEAD
.PHONY: pc-emul pc-emul-test pc-emul-clean\
	sim sim-test sim-clean tester-sim\
	fpga-build fpga-run fpga-test fpga-clean\
=======
.PHONY: sim sim-test sim-clean\
	pc-emul pc-emul-test pc-emul-clean\
	fpga-build fpga-build-all fpga-run fpga-test fpga-clean fpga-clean-all\
>>>>>>> 48986cae
	asic-synth asic-sim-post-synth asic-test asic-clean\
	doc-build doc-build-all doc-test doc-clean doc-clean-all\
	test-pc-emul test-pc-emul-clean\
	test-sim test-sim-clean\
	test-fpga test-fpga-clean\
	test-asic test-asic-clean\
	test-doc test-doc-clean\
	test test-clean\
	clean clean-all\
<<<<<<< HEAD
	python-cache-clean\
	corename\
	tester-portmap

corename:
	@echo "IOb-SoC"

# Generate configuration file for port mapping between the Tester, SUT and external interface of the Top System
tester-portmap:
	python3 hardware/tester/tester_utils.py generate_config $(SUT_DIR)
	@echo Portmap template generated in hardware/tester/peripheral_portmap.txt

=======
	debug

>>>>>>> 48986cae
#
# SIMULATE RTL
#

sim:
	make -C $(SIM_DIR) all

sim-test:
	make -C $(SIM_DIR) test

sim-clean:
	make -C $(SIM_DIR) clean-all

#Simulate SUT with Tester system
tester-sim:
	make -C $(SIM_DIR) all TESTER_ENABLED=1

#
# EMULATE ON PC
#

pc-emul:
	make -C $(PC_DIR) all

pc-emul-test:
	make -C $(PC_DIR) test

pc-emul-clean:
	make -C $(PC_DIR) clean

#
# BUILD, LOAD AND RUN ON FPGA BOARD
#

fpga-build:
	make -C $(BOARD_DIR) build

fpga-build-all:
	make fpga-build BOARD=CYCLONEV-GT-DK
	make fpga-build BOARD=AES-KU040-DB-G

fpga-run:
	make -C $(BOARD_DIR) all TEST_LOG="$(TEST_LOG)"

fpga-test:
	make -C $(BOARD_DIR) test

fpga-clean:
	make -C $(BOARD_DIR) clean-all

fpga-clean-all:
	make fpga-clean BOARD=CYCLONEV-GT-DK
	make fpga-clean BOARD=AES-KU040-DB-G


#
# SYNTHESIZE AND SIMULATE ASIC
#

asic-synth:
	make -C $(ASIC_DIR) synth

asic-sim-post-synth:
	make -C $(ASIC_DIR) all TEST_LOG="$(TEST_LOG)"

asic-test:
	make -C $(ASIC_DIR) test

asic-clean:
	make -C $(ASIC_DIR) clean-all

#
# COMPILE DOCUMENTS
#
doc-build:
	make -C $(DOC_DIR) $(DOC).pdf

doc-build-all:
	make fpga-clean-all
	make fpga-build-all
	make doc-build DOC=presentation
	make doc-build DOC=pb

doc-test:
	make -C $(DOC_DIR) test

doc-clean:
	make -C $(DOC_DIR) clean

doc-clean-all:
	make doc-clean DOC=presentation
	make doc-clean DOC=pb


#
# TEST ON SIMULATORS AND BOARDS
#

test-pc-emul: pc-emul-test

test-pc-emul-clean: pc-emul-clean

test-sim:
	make sim-test SIMULATOR=verilator
#	make sim-test SIMULATOR=xcelium
	make sim-test SIMULATOR=icarus

test-sim-clean:
	make sim-clean SIMULATOR=verilator
#	make sim-clean SIMULATOR=xcelium
	make sim-clean SIMULATOR=icarus

test-fpga:
	make fpga-test BOARD=CYCLONEV-GT-DK
	make fpga-test BOARD=AES-KU040-DB-G

test-fpga-clean:
	make fpga-clean BOARD=CYCLONEV-GT-DK
	make fpga-clean BOARD=AES-KU040-DB-G

test-asic:
	make asic-test ASIC_NODE=umc130
	make asic-test ASIC_NODE=skywater

test-asic-clean:
	make asic-clean ASIC_NODE=umc130
	make asic-clean ASIC_NODE=skywater

test-doc:
	make fpga-clean-all
	make fpga-build-all
	make doc-test DOC=pb
	make doc-test DOC=presentation

test-doc-clean:
	make doc-clean DOC=pb
	make doc-clean DOC=presentation

test: test-clean test-pc-emul test-sim test-fpga test-doc

test-clean: test-pc-emul-clean test-sim-clean test-fpga-clean test-doc-clean

python-cache-clean:
	for i in `find . -name __pycache__`; do rm -r $$i; done

#generic clean
<<<<<<< HEAD
clean:
	make pc-emul-clean
	make sim-clean
	make fpga-clean
	make asic-clean
	#make doc-clean
	make python-cache-clean

clean-all: test-clean
=======
clean: pc-emul-clean sim-clean fpga-clean doc-clean

clean-all: test-clean


debug:
	@echo $(UART_DIR)
	@echo $(CACHE_DIR)
>>>>>>> 48986cae
<|MERGE_RESOLUTION|>--- conflicted
+++ resolved
@@ -1,15 +1,9 @@
-SUT_DIR:=.
+ROOT_DIR:=.
 include ./config.mk
 
-<<<<<<< HEAD
-.PHONY: pc-emul pc-emul-test pc-emul-clean\
-	sim sim-test sim-clean tester-sim\
-	fpga-build fpga-run fpga-test fpga-clean\
-=======
-.PHONY: sim sim-test sim-clean\
+.PHONY: sim sim-test sim-clean tester-sim\
 	pc-emul pc-emul-test pc-emul-clean\
 	fpga-build fpga-build-all fpga-run fpga-test fpga-clean fpga-clean-all\
->>>>>>> 48986cae
 	asic-synth asic-sim-post-synth asic-test asic-clean\
 	doc-build doc-build-all doc-test doc-clean doc-clean-all\
 	test-pc-emul test-pc-emul-clean\
@@ -19,23 +13,14 @@
 	test-doc test-doc-clean\
 	test test-clean\
 	clean clean-all\
-<<<<<<< HEAD
-	python-cache-clean\
-	corename\
-	tester-portmap
-
-corename:
-	@echo "IOb-SoC"
+	tester-portmap\
+	debug
 
 # Generate configuration file for port mapping between the Tester, SUT and external interface of the Top System
 tester-portmap:
-	python3 hardware/tester/tester_utils.py generate_config $(SUT_DIR)
+	python3 hardware/tester/tester_utils.py generate_config $(ROOT_DIR)
 	@echo Portmap template generated in hardware/tester/peripheral_portmap.txt
 
-=======
-	debug
-
->>>>>>> 48986cae
 #
 # SIMULATE RTL
 #
@@ -182,23 +167,10 @@
 	for i in `find . -name __pycache__`; do rm -r $$i; done
 
 #generic clean
-<<<<<<< HEAD
-clean:
-	make pc-emul-clean
-	make sim-clean
-	make fpga-clean
-	make asic-clean
-	#make doc-clean
-	make python-cache-clean
-
-clean-all: test-clean
-=======
-clean: pc-emul-clean sim-clean fpga-clean doc-clean
+clean: pc-emul-clean sim-clean fpga-clean doc-clean python-cache-clean
 
 clean-all: test-clean
 
-
 debug:
 	@echo $(UART_DIR)
-	@echo $(CACHE_DIR)
->>>>>>> 48986cae
+	@echo $(CACHE_DIR)