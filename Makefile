CORE := iob_soc

SIMULATOR ?= icarus
BOARD ?= CYCLONEV-GT-DK

DISABLE_LINT:=1
export DISABLE_LINT

INIT_MEM ?= 1
USE_EXTMEM ?= 0
<<<<<<< HEAD

clean:
	rm -rf ../$(CORE)_V*

setup:
	python3 -B ./$(CORE).py INIT_MEM=$(INIT_MEM) USE_EXTMEM=$(USE_EXTMEM) 
=======
>>>>>>> d82e6240

sim-build: clean setup
	make -C ../$(CORE)_V*/ sim-build SIMULATOR=$(SIMULATOR)

pc-emul-run:
	nix-shell --run 'make clean setup && make -C ../$(CORE)_V*/ pc-emul-run'

pc-emul-test:
	nix-shell --run 'make clean setup && make -C ../$(CORE)_V*/ pc-emul-test'

setup:
	nix-shell --run 'make build-setup SETUP_ARGS="$(SETUP_ARGS)"'

pc-emul-run:
	nix-shell --run 'make clean setup && make -C ../$(CORE)_V*/ pc-emul-run'

pc-emul-test:
	nix-shell --run 'make clean setup && make -C ../$(CORE)_V*/ pc-emul-test'

sim-run:
<<<<<<< HEAD
=======
	nix-shell --run 'make clean setup INIT_MEM=$(INIT_MEM) USE_EXTMEM=$(USE_EXTMEM) && make -C ../$(CORE)_V*/ fw-build'
>>>>>>> d82e6240
	nix-shell --run 'make clean setup INIT_MEM=$(INIT_MEM) USE_EXTMEM=$(USE_EXTMEM) && make -C ../$(CORE)_V*/ sim-run SIMULATOR=$(SIMULATOR)'

sim-test:
	nix-shell --run 'make clean setup INIT_MEM=1 USE_EXTMEM=0 && make -C ../$(CORE)_V*/ sim-test SIMULATOR=icarus'
	nix-shell --run 'make clean setup INIT_MEM=0 USE_EXTMEM=1 && make -C ../$(CORE)_V*/ sim-test SIMULATOR=verilator'
	nix-shell --run 'make clean setup INIT_MEM=0 USE_EXTMEM=1 && make -C ../$(CORE)_V*/ sim-test SIMULATOR=verilator'

fpga-run:
	nix-shell --run 'make clean setup INIT_MEM=$(INIT_MEM) USE_EXTMEM=$(USE_EXTMEM) && make -C ../$(CORE)_V*/ fpga-fw-build BOARD=$(BOARD)'
	make -C ../$(CORE)_V*/ fpga-run BOARD=$(BOARD)

fpga-test:
	make clean setup fpga-run BOARD=CYCLONEV-GT-DK INIT_MEM=1 USE_EXTMEM=0 
	make clean setup fpga-run BOARD=CYCLONEV-GT-DK INIT_MEM=0 USE_EXTMEM=1 
	make clean setup fpga-run BOARD=AES-KU040-DB-G INIT_MEM=1 USE_EXTMEM=0 
	make clean setup fpga-run BOARD=AES-KU040-DB-G INIT_MEM=0 USE_EXTMEM=1 

<<<<<<< HEAD
=======
syn-build: clean
	nix-shell --run "make setup && make -C ../$(CORE)_V*/ syn-build"
>>>>>>> d82e6240

doc-build:
	nix-shell --run 'make clean setup && make -C ../$(CORE)_V*/ doc-build'

doc-test:
	nix-shell --run 'make clean setup && make -C ../$(CORE)_V*/ doc-test'


test-all: pc-emul-test sim-test fpga-test doc-test


.PHONY: setup sim-test fpga-test doc-test test-all<|MERGE_RESOLUTION|>--- conflicted
+++ resolved
@@ -8,18 +8,9 @@
 
 INIT_MEM ?= 1
 USE_EXTMEM ?= 0
-<<<<<<< HEAD
-
-clean:
-	rm -rf ../$(CORE)_V*
 
 setup:
 	python3 -B ./$(CORE).py INIT_MEM=$(INIT_MEM) USE_EXTMEM=$(USE_EXTMEM) 
-=======
->>>>>>> d82e6240
-
-sim-build: clean setup
-	make -C ../$(CORE)_V*/ sim-build SIMULATOR=$(SIMULATOR)
 
 pc-emul-run:
 	nix-shell --run 'make clean setup && make -C ../$(CORE)_V*/ pc-emul-run'
@@ -27,20 +18,17 @@
 pc-emul-test:
 	nix-shell --run 'make clean setup && make -C ../$(CORE)_V*/ pc-emul-test'
 
-setup:
-	nix-shell --run 'make build-setup SETUP_ARGS="$(SETUP_ARGS)"'
-
 pc-emul-run:
 	nix-shell --run 'make clean setup && make -C ../$(CORE)_V*/ pc-emul-run'
 
 pc-emul-test:
 	nix-shell --run 'make clean setup && make -C ../$(CORE)_V*/ pc-emul-test'
 
+sim-build: clean setup
+	make -C ../$(CORE)_V*/ sim-build SIMULATOR=$(SIMULATOR)
+
 sim-run:
-<<<<<<< HEAD
-=======
 	nix-shell --run 'make clean setup INIT_MEM=$(INIT_MEM) USE_EXTMEM=$(USE_EXTMEM) && make -C ../$(CORE)_V*/ fw-build'
->>>>>>> d82e6240
 	nix-shell --run 'make clean setup INIT_MEM=$(INIT_MEM) USE_EXTMEM=$(USE_EXTMEM) && make -C ../$(CORE)_V*/ sim-run SIMULATOR=$(SIMULATOR)'
 
 sim-test:
@@ -58,11 +46,8 @@
 	make clean setup fpga-run BOARD=AES-KU040-DB-G INIT_MEM=1 USE_EXTMEM=0 
 	make clean setup fpga-run BOARD=AES-KU040-DB-G INIT_MEM=0 USE_EXTMEM=1 
 
-<<<<<<< HEAD
-=======
 syn-build: clean
 	nix-shell --run "make setup && make -C ../$(CORE)_V*/ syn-build"
->>>>>>> d82e6240
 
 doc-build:
 	nix-shell --run 'make clean setup && make -C ../$(CORE)_V*/ doc-build'
