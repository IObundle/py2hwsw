--- conflicted
+++ resolved
@@ -3,28 +3,15 @@
 SETUP_ARGS=INIT_MEM=$(INIT_MEM) USE_EXTMEM=$(USE_EXTMEM)
 
 sim-test:
-<<<<<<< HEAD
-	make clean && make setup SETUP_ARGS="INIT_MEM=1 RUN_EXTMEM=0" && make -C ../iob_soc_tester_V*/ sim-test
-	make clean && make setup SETUP_ARGS="INIT_MEM=0 RUN_EXTMEM=0" && make -C ../iob_soc_tester_V*/ sim-test
-	make clean && make setup SETUP_ARGS="INIT_MEM=1 RUN_EXTMEM=1" && make -C ../iob_soc_tester_V*/ sim-test
-	make clean && make setup SETUP_ARGS="INIT_MEM=0 RUN_EXTMEM=1" && make -C ../iob_soc_tester_V*/ sim-test
+	make clean && make setup && make -C ../iob_soc_tester_V*/ sim-test
+	make clean && make setup INIT_MEM=0 && make -C ../iob_soc_tester_V*/ sim-test
+	make clean && make setup USE_EXTMEM=1 && make -C ../iob_soc_tester_V*/ sim-test
+	make clean && make setup INIT_MEM=0 USE_EXTMEM=1 && make -C ../iob_soc_tester_V*/ sim-test
 
 fpga-test:
-	make clean && make setup SETUP_ARGS="INIT_MEM=1 RUN_EXTMEM=0" && make -C ../iob_soc_tester_V*/ fpga-test
-	make clean && make setup SETUP_ARGS="INIT_MEM=0 RUN_EXTMEM=0" && make -C ../iob_soc_tester_V*/ fpga-test
-	make clean && make setup SETUP_ARGS="INIT_MEM=1 RUN_EXTMEM=1" && make -C ../iob_soc_tester_V*/ fpga-test
-	make clean && make setup SETUP_ARGS="INIT_MEM=0 RUN_EXTMEM=1" && make -C ../iob_soc_tester_V*/ fpga-test
-=======
-	make clean && make setup && make -C ../iob_soc_V*/ sim-test
-	make clean && make setup INIT_MEM=0 && make -C ../iob_soc_V*/ sim-test
-	make clean && make setup USE_EXTMEM=1 && make -C ../iob_soc_V*/ sim-test
-	make clean && make setup INIT_MEM=0 USE_EXTMEM=1 && make -C ../iob_soc_V*/ sim-test
-
-fpga-test:
-	make clean && make setup && make -C ../iob_soc_V*/ fpga-test
-	make clean && make setup INIT_MEM=0 && make -C ../iob_soc_V*/ fpga-test
-	make clean && make setup  INIT_MEM=0 USE_EXTMEM=1 && make -C ../iob_soc_V*/ fpga-test
->>>>>>> a3e05cf3
+	make clean && make setup && make -C ../iob_soc_tester_V*/ fpga-test
+	make clean && make setup INIT_MEM=0 && make -C ../iob_soc_tester_V*/ fpga-test
+	make clean && make setup  INIT_MEM=0 USE_EXTMEM=1 && make -C ../iob_soc_tester_V*/ fpga-test
 
 test-all:
 	make clean && make setup && make -C ../iob_soc_tester_V*/ pc-emul-test
