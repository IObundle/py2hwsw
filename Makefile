--- conflicted
+++ resolved
@@ -1,30 +1,11 @@
 ROOT_DIR:=.
 include ./config.mk
-
-<<<<<<< HEAD
-.PHONY: sim sim-test sim-clean tester-sim\
-	pc-emul pc-emul-test pc-emul-clean\
-	fpga-build fpga-build-all fpga-run fpga-test fpga-clean fpga-clean-all\
-	tester-fpga-build tester-fpga-build-all tester-fpga-run\
-	asic-synth asic-sim-post-synth asic-test asic-clean\
-	doc-build doc-build-all doc-test doc-clean doc-clean-all\
-	test-pc-emul test-pc-emul-clean\
-	test-sim test-sim-clean\
-	test-fpga test-fpga-clean\
-	test-asic test-asic-clean\
-	test-doc test-doc-clean\
-	test test-clean\
-	clean clean-all\
-	tester-portmap\
-	debug
 
 # Generate configuration file for port mapping between the Tester, SUT and external interface of the Top System
 tester-portmap:
 	$(SW_DIR)/python/tester_utils.py generate_config $(ROOT_DIR) "$(GET_DIRS)" "$(PERIPHERALS)" "$(TESTER_PERIPHERALS)"
 	@echo Portmap template generated in hardware/tester/peripheral_portmap.txt
 
-=======
->>>>>>> 5b0ff65c
 #
 # BUILD EMBEDDED SOFTWARE
 #
@@ -35,11 +16,6 @@
 fw-clean:
 	make -C $(FIRM_DIR) clean-all
 
-
-#Simulate SUT with Tester system
-tester-sim:
-	make sim TESTER_ENABLED=1
-
 #
 # EMULATE ON PC
 #
@@ -76,6 +52,14 @@
 
 sim-test:
 	make -C $(SIM_DIR) test
+
+
+#Simulate SUT with Tester system
+tester-sim-build:
+	make sim-build TESTER_ENABLED=1
+
+tester-sim-run:
+	make sim-run TESTER_ENABLED=1
 
 #
 # BUILD, LOAD AND RUN ON FPGA BOARD
@@ -100,9 +84,6 @@
 #targets for SUT with Tester system
 tester-fpga-build:
 	make fpga-build TESTER_ENABLED=1
-
-tester-fpga-build-all:
-	make fpga-build-all TESTER_ENABLED=1
 
 tester-fpga-run:
 	make fpga-run TESTER_ENABLED=1
@@ -193,14 +174,9 @@
 python-cache-clean:
 	find . -name "*__pycache__" -exec rm -rf {} \; -prune
 
-<<<<<<< HEAD
 #generic clean
 clean: pc-emul-clean sim-clean fpga-clean doc-clean python-cache-clean
 
-clean-all: test-clean
-
-=======
->>>>>>> 5b0ff65c
 debug:
 	@echo $(UART_DIR)
 	@echo $(CACHE_DIR)
@@ -210,7 +186,9 @@
 	pc-emul-build pc-emul-run pc-emul-clean \
 	pc-emul-test pc-emul-test-clean\
 	sim-build sim-run sim-clean sim-test sim-test-clean\
+	tester-sim-build tester-sim-run\
 	fpga-build fpga-run fpga-clean fpga-test fpga-test-clean\
+	tester-fpga-build tester-fpga-run\
 	asic-synth asic-synth-clean \
 	asic-sim-post-synth asic-sim-post-synth-clean \
 	asic-test asic-test-clean\
@@ -220,5 +198,6 @@
 	test-fpga test-fpga-clean\
 	test-asic test-asic-clean\
 	test-doc test-doc-clean\
-	test test-clean
+	test test-clean\
+	tester-portmap\
 	debug