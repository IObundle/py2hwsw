--- conflicted
+++ resolved
@@ -35,17 +35,10 @@
 	make -C ../$(CORE)_V*/ fpga-run BOARD=$(BOARD)
 
 fpga-test:
-<<<<<<< HEAD
 	make clean setup fpga-run BOARD=CYCLONEV-GT-DK INIT_MEM=1 USE_EXTMEM=0
 	make clean setup fpga-run BOARD=CYCLONEV-GT-DK INIT_MEM=0 USE_EXTMEM=1
 	make clean setup fpga-run BOARD=AES-KU040-DB-G INIT_MEM=1 USE_EXTMEM=0
 	make clean setup fpga-run BOARD=AES-KU040-DB-G INIT_MEM=0 USE_EXTMEM=1
-=======
-	make clean setup fpga-run BOARD=cyclonev_gt_dk INIT_MEM=1 USE_EXTMEM=0 
-	make clean setup fpga-run BOARD=cyclonev_gt_dk INIT_MEM=0 USE_EXTMEM=1 
-	make clean setup fpga-run BOARD=aes_ku040_db_g INIT_MEM=1 USE_EXTMEM=0 
-	make clean setup fpga-run BOARD=aes_ku040_db_g INIT_MEM=0 USE_EXTMEM=1 
->>>>>>> f64d565c
 
 syn-build: clean
 	nix-shell --run "make setup && make -C ../$(CORE)_V*/ syn-build SYNTHESIZER=$(SYNTHESIZER)"
@@ -76,7 +69,7 @@
 
 clean:
 	nix-shell --run "py2hwsw $(CORE) clean --build_dir '$(BUILD_DIR)'"
-	@rm -rf ../*.summary ../*.rpt 
+	@rm -rf ../*.summary ../*.rpt
 	@find . -name \*~ -delete
 
 # Remove all __pycache__ folders with python bytecode
