CORE := iob_soc

SIMULATOR ?= icarus
BOARD ?= CYCLONEV-GT-DK

IOB_PYTHONPATH ?= ../iob_python
ifneq ($(PYTHONPATH),)
PYTHONPATH := $(IOB_PYTHONPATH):$(PYTHONPATH)
else
PYTHONPATH := $(IOB_PYTHONPATH)
endif
export PYTHONPATH

DISABLE_LINT:=1

LIB_DIR ?=./lib
export LIB_DIR

include $(LIB_DIR)/setup.mk

INIT_MEM ?= 1
USE_EXTMEM ?= 0

ifeq ($(INIT_MEM),1)
SETUP_ARGS += INIT_MEM
endif

ifeq ($(USE_EXTMEM),1)
SETUP_ARGS += USE_EXTMEM
endif

# Use Nix-shell if available
ifeq ($(shell which nix),)
$(info Nix-shell not found. Using default shell.)
IOB_NIX_ENV = $(1)
else
IOB_NIX_ENV = nix-shell --run '$(1)'
endif

setup:
	$(call IOB_NIX_ENV, make build-setup SETUP_ARGS="$(SETUP_ARGS)")

pc-emul-run:
	$(call IOB_NIX_ENV, make clean setup && make -C ../$(CORE)_V*/build/ pc-emul-run)

pc-emul-test:
	$(call IOB_NIX_ENV, make clean setup && make -C ../$(CORE)_V*/build/ pc-emul-run)

sim-run:
	$(call IOB_NIX_ENV, make clean setup INIT_MEM=$(INIT_MEM) USE_EXTMEM=$(USE_EXTMEM) && make -C ../$(CORE)_V*/ fw-build)
	$(call IOB_NIX_ENV, make clean setup INIT_MEM=$(INIT_MEM) USE_EXTMEM=$(USE_EXTMEM) && make -C ../$(CORE)_V*/ sim-run SIMULATOR=$(SIMULATOR))

sim-test:
<<<<<<< HEAD
	$(call IOB_NIX_ENV, make clean setup INIT_MEM=1 USE_EXTMEM=0 && make -C ../$(CORE)_V*/build/ sim-run SIMULATOR=icarus)
	$(call IOB_NIX_ENV, make clean setup INIT_MEM=0 USE_EXTMEM=1 && make -C ../$(CORE)_V*/build/ sim-run SIMULATOR=verilator)
	$(call IOB_NIX_ENV, make clean setup INIT_MEM=0 USE_EXTMEM=1 && make -C ../$(CORE)_V*/build/ sim-run SIMULATOR=verilator)
=======
	nix-shell --run 'make clean setup INIT_MEM=1 USE_EXTMEM=0 && make -C ../$(CORE)_V*/ sim-run SIMULATOR=icarus'
	nix-shell --run 'make clean setup INIT_MEM=0 USE_EXTMEM=1 && make -C ../$(CORE)_V*/ sim-run SIMULATOR=verilator'
	nix-shell --run 'make clean setup INIT_MEM=1 USE_EXTMEM=0 && make -C ../$(CORE)_V*/ sim-run SIMULATOR=verilator'
>>>>>>> db55b6a5

fpga-run:
	$(call IOB_NIX_ENV, make clean setup INIT_MEM=$(INIT_MEM) USE_EXTMEM=$(USE_EXTMEM) && make -C ../$(CORE)_V*/ fpga-fw-build BOARD=$(BOARD))
	make -C ../$(CORE)_V*/ fpga-run BOARD=$(BOARD)

fpga-test:
	make clean setup fpga-run BOARD=CYCLONEV-GT-DK INIT_MEM=1 USE_EXTMEM=0 
	make clean setup fpga-run BOARD=CYCLONEV-GT-DK INIT_MEM=0 USE_EXTMEM=1 
	make clean setup fpga-run BOARD=AES-KU040-DB-G INIT_MEM=1 USE_EXTMEM=0 
	make clean setup fpga-run BOARD=AES-KU040-DB-G INIT_MEM=0 USE_EXTMEM=1 

syn-build: clean
	$(call IOB_NIX_ENV, make setup && make -C ../$(CORE)_V*/ syn-build)

doc-build:
	$(call IOB_NIX_ENV, make clean setup && make -C ../$(CORE)_V*/ doc-build)

doc-test:
	$(call IOB_NIX_ENV, make clean setup && make -C ../$(CORE)_V*/ doc-test)


test-all: pc-emul-test sim-test fpga-test doc-test



# Install board server and client
board_server_install:
	make -C submodules/LIB board_server_install

board_server_uninstall:
	make -C submodules/LIB board_server_uninstall

board_server_status:
	systemctl status board_server

.PHONY: setup sim-test fpga-test doc-test test-all board_server_install board_server_uninstall board_server_status<|MERGE_RESOLUTION|>--- conflicted
+++ resolved
@@ -51,15 +51,9 @@
 	$(call IOB_NIX_ENV, make clean setup INIT_MEM=$(INIT_MEM) USE_EXTMEM=$(USE_EXTMEM) && make -C ../$(CORE)_V*/ sim-run SIMULATOR=$(SIMULATOR))
 
 sim-test:
-<<<<<<< HEAD
 	$(call IOB_NIX_ENV, make clean setup INIT_MEM=1 USE_EXTMEM=0 && make -C ../$(CORE)_V*/build/ sim-run SIMULATOR=icarus)
+	$(call IOB_NIX_ENV, make clean setup INIT_MEM=1 USE_EXTMEM=0 && make -C ../$(CORE)_V*/build/ sim-run SIMULATOR=verilator)
 	$(call IOB_NIX_ENV, make clean setup INIT_MEM=0 USE_EXTMEM=1 && make -C ../$(CORE)_V*/build/ sim-run SIMULATOR=verilator)
-	$(call IOB_NIX_ENV, make clean setup INIT_MEM=0 USE_EXTMEM=1 && make -C ../$(CORE)_V*/build/ sim-run SIMULATOR=verilator)
-=======
-	nix-shell --run 'make clean setup INIT_MEM=1 USE_EXTMEM=0 && make -C ../$(CORE)_V*/ sim-run SIMULATOR=icarus'
-	nix-shell --run 'make clean setup INIT_MEM=0 USE_EXTMEM=1 && make -C ../$(CORE)_V*/ sim-run SIMULATOR=verilator'
-	nix-shell --run 'make clean setup INIT_MEM=1 USE_EXTMEM=0 && make -C ../$(CORE)_V*/ sim-run SIMULATOR=verilator'
->>>>>>> db55b6a5
 
 fpga-run:
 	$(call IOB_NIX_ENV, make clean setup INIT_MEM=$(INIT_MEM) USE_EXTMEM=$(USE_EXTMEM) && make -C ../$(CORE)_V*/ fpga-fw-build BOARD=$(BOARD))
