--- conflicted
+++ resolved
@@ -41,79 +41,19 @@
 
 ## Usage example
 
-<<<<<<< HEAD
-
-[IOb-SoC-OpenCryptoHW](https://github.com/IObundle/iob-soc-opencryptohw.git) is a reconfigurable cryptographic hardware IP core for Next Generation Internet.
-Security and privacy are more important than ever with the Internet of Things.
-
-### Install with pip
-
-Optionally, create a python virtual environment before installing the `py2hwsw` package:
-```bash
-python -m venv py2hwsw_env
-source py2hwsw_env/bin/activate
-```
-
-Use the following command to install the `py2hwsw` program with [pip](https://pip.pypa.io/en/stable/):
-```bash
-pip install git+https://github.com/IObundle/py2hwsw#egg=py2hwsw
-```
-
-As an alternative, to install the `py2hwsw` package from the locally cloned repository:
-```bash
-pip install -e path/to/py2hwsw_directory
-```
-
-### Install with nix
-
-Use the following commands to install the `py2hwsw` program with [Nix](https://nixos.org/):
-```bash
-export PY2HWSW_PATH=path/to/py2hwsw_directory
-nix-shell path/to/py2hwsw_directory
-```
-
-If the `Py2HWSW_PATH` environment variable is not set, the nix environment will only install the project dependencies. Not the `py2hwsw` package itself.
+The Py2HWSW framework main usage example is
+[IOb-SoC](https://github.com/IObundle/iob-soc), a System-on-Chip (SoC) template
+comprising an open-source RISC-V processor, a memory subsystem, and a UART.
 
 ### Build user guide
 
-The `py2hwsw` program can generate a user guide with LaTeX using the `--py2hwsw_docs` argument.
+Py2HWSW can generate a user guide with LaTeX using the `--py2hwsw_docs` argument.
 
-To generate a documentation directory with the user guide sources, run:
+To generate a documentation directory with the user guide sources and build it, run:
 ```bash
 py2hwsw --py2hwsw_docs
-```
-
-To build the user guide, run:
-```bash
 make -C py2hwsw_docs/document/ build
 ```
-
-### Run from a local repository (without install)
-
-To use the `py2hwsw` program from a local repository without having to rebuild the package (as with nix and pip), run the `py2hwsw.py` script directly:
-
-Ensure the `~/.local/bin/` is in the `PATH` environment variable.
-Otherwise, set it by adding the following to your `.bashrc` file:
-```
-# set PATH so it includes user's private ~/.local/bin if it exists
-if [ -d "$HOME/.local/bin" ] ; then
-    PATH="$HOME/.local/bin:$PATH"
-fi
-```
-
-Then create a symlink to the `py2hwsw.py` script in the `~/.local/bin` directory:
-```
-ln -s path/to/py2hwsw_directory/py2hwsw/scripts/py2hwsw.py ~/.local/bin/py2hwsw
-```
-
-### Usage examples
-
-Since this project started recently, usage examples are still being constructed and will be available soon.
-=======
-The Py2HWSW framework main usage example is
-[IOb-SoC](https://github.com/IObundle/iob-soc), a System-on-Chip (SoC) template
-comprising an open-source RISC-V processor, a memory subsystem, and a UART.
->>>>>>> ae308fe5
 
 ## Funding
 
