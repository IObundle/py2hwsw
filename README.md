--- conflicted
+++ resolved
@@ -8,26 +8,15 @@
 
 ## A Python framework for embedded HW/SW projects
 
-<<<<<<< HEAD
-This project consists of a Python framework to (1) manage the
-=======
 This project introduces a Python framework to (1) manage the
->>>>>>> 7a444cd8
 files of an embedded hardware/software (HW/SW) codesign project and (2) generate
 the Verilog code of the hardware components. The flow uses only open-source tools.
 
 An embedded HW/SW project requires that various source files be conveniently
-<<<<<<< HEAD
-organized in a directory tree so that the build scripts can produce the needed
-artifacts. Typically, Makefiles and different scripting languages are employed,
+organized in a directory tree so that the various EDA tools can run. Typically, 
+makefiles and different scripting languages are employed to drive these tools,
 which is often a barrier for new developers. The Python framework raises
 developer accessibility by providing a single cockpit for the design
-=======
-organized in a directory tree so that the various EDA tools can run. Typically, 
-makefiles and different scripting languages are employed to drive these tools,
-which is often a barrier for new developers. The proposed Python framework will
-raise developer accessibility by providing a single cockpit for the design
->>>>>>> 7a444cd8
 process.
 
 Hardware Design Languages such as Verilog and VHDL give a lot of flexibility to
