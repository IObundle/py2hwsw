# IOb-SoC



IOb-SoC is a System-on-Chip (SoC) template comprising an open-source RISC-V
processor (picorv32), an internal SRAM memory subsystem, a UART (iob-uart), and
an optional interface to an external memory. If the external memory interface is
selected, an instruction L1 cache, a data L1 cache and a shared L2 cache are
added to the system. The L2 cache communicates with a 3rd party memory
controller IP (typically a DDR controller) using an AXI4 master bus.

## Virtual Machine

IOb-SoC can be run on a VirtualBox VM. This way, the system can be quickly tried
without investing much time installing the tools:

1. Donwload and install [Oracle's VirtualBox](https://www.virtualbox.org/wiki/Downloads)
2. Download [IOb-SoC VM](https://drive.google.com/file/d/1gb9O4K4H6fDPyzebjzteXBuiTqnbt2Wi/view?usp=sharing)


## Operating Systems

IOb-SoC can be used in Linux Operating Systems. The following instructions work
for CentOS 7 and Ubuntu 18.04 or 20.04 LTS.

## Clone the repository

The first step is to clone this repository. IOb-SoC uses git sub-module trees, and
GitHub will ask for your password for each downloaded module if you clone by *https*. To avoid this,
setup GitHub access with *ssh* and type:
```
git clone --recursive git@github.com:IObundle/iob-soc.git
cd iob-soc
```

Alternatively, you can still clone this repository using *https* if you cache
your credentials before cloning the repository, using: ``git config --global
credential.helper 'cache --timeout=<time_in_seconds>'``


## Configure your SoC

To configure your system edit the *system.mk* file, which can be found at the
repository root. This file has the system configuration variables;
hopefully, each variable is explained by a comment.


## Set environment variables for local or remote building and running

The various simulators, FPGA compilers and FPGA boards may run locally or
remotely. For running a tool remotely, you need to set two environmental
variables: the server logical name and the server user name. Consider placing
these settings in your .bashrc file, so that they apply to every session.


### Set up the remote simulator server

Using open-source simulator Icarus Verilog as an example, note that in
`hardware/simulation/icarus/Makefile`, the variable for the server logical name,
SIM\_SERVER, is set to IVSIM\_SERVER, and the variable for the user name,
SIM\_USER, is set to IVSIM_USER. If you do not set these variables the simulator
will run locally. To run the simulator on server *mysimserver.myorg.com* as
user *ivsimuser*, set the following environmental variables beforehand:

```
export IVSIM_SERVER=ivsimserver.myorg.com
export IVSIM_USER=ivsimuser
```

### Set up the remote FPGA toolchain and board servers

Using the CYCLONEV-GT-DK board as an example, note that in
`hardware/fpga/quartus/CYCLONEV-GT-DK/Makefile` the variable for the FPGA tool
server logical name, FPGA\_SERVER, is set to QUARTUS\_SERVER, and the variable
for the user name, FPGA\_USER, is set to QUARTUS\_USER; the variable for the
board server, BOARD\_SERVER, is set to CYC5\_SERVER, and the variable for the
board user, BOARD\_USER, is set to CYC5_USER. As in the previous example, set
these variables as follows:

```
export QUARTUS_SERVER=quartusserver.myorg.com
export QUARTUS_USER=quartususer
export CYC5_SERVER=cyc5server.myorg.com
export CYC5_USER=cyc5username
```

### Set up the remote ASIC toolchain server

<<<<<<< HEAD
For example, in `hardware/asic/umc130/Makefile`, the variable for the server
logical name, ASIC\_SERVER, is set to CADENCE\_SERVER, and the variable for the
user name ASIC\_USER is set to CADENCE\_USER. Hence, you need to set the latter
variables as in the following example:
=======
Using the umc130 node as an example, note that in `hardware/asic/Makefile`, the
variable for the server logical name, ASIC\_SERVER, is set to CADENCE\_SERVER,
and the variable for the user name ASIC\_USER is set to CADENCE\_USER. Hence,
set these variables as follows:
>>>>>>> 316575e3

```
export CADENCE_SERVER=cadenceserver.myorg.com
export CADENCE_USER=cadenceuser
```

In each remote server, the environment variables for the executable paths and license
servers used must be defined as in the following example:

```
export QUARTUSPATH=/path/to/quartus
export VIVADOPATH=/path/to/vivado
...
export LM_LICENSE_FILE=port@licenseserver.myorg.com;lic_or_dat_file
```


## Simulate the system

To simulate IOb-SoC, the simulator must be installed, either locally or
remotely, and must have a run directory under the `hardware/simulation`
directory, such as the `hardware/simulation/icarus` directory. To simulate,
type:

```
make [sim] [SIMULATOR=<simulator directory name>] [<control parameters>]
```

`<simulator directory name>` is the name of the simulator's run directory,

`<control parameters>` are system configuration parameters passed in the
command line, overriding those in the system.mk file. Example control
parameters are `INIT_MEM=0 RUN_EXTMEM=1`.

To visualise simulation waveforms use the `VCD=1` control parameter. It will
open the Gtkwave waveform visualisation program.

To clean simulation generated files, type:
```
make sim-clean [SIMULATOR=<simulator directory name>] 
```

For more details, read the Makefile in each simulator directory. The Makefile
includes the Makefile segment `simulation.mk`, which contains statements that
apply to any simulator. In turn, `simulation.mk` includes the Makefile segment
`system.mk`, which contains main system parameters. The Makefile in the
simulator's directory, with the segments recursively included as described, is
construed as a single large Makefile.

## Emulate the system on PC 

If there are embedded software compilation or runtime issues you can
*emulate* the system on a PC to debug the issues. To emulate IOb-SoC's embedded
software on a PC, type:

```
make pc-emul [<control parameters>]
```
where `<control parameters>` are system configuration parameters passed in the
command line, overriding those in the system.mk file. Example control
parameters are `INIT_MEM=0 RUN_EXTMEM=1`.

To clean the PC compilation generated files, type:
```
make pc-emul-clean
```

For more details, read the Makefile in the `software/pc-emul` directory. As
explained for the simulation make file, note the Makefile segments recursively
included.


## Build and run on FPGA board

To build and run IOb-SoC on an FPGA board, the FPGA design tools must be
installed, either locally or remotely, the board must be attached to the local
host or to a remote host, and each board must have a build directory under the
`hardware/fpga/<tool>` directory, for example the `hardware/fpga/vivado/BASYS3`
directory. The FPGA tools and board hosts may be different.

To build only, type
``` 
make fpga-build [BOARD=<board directory name>] [<control parameters>]
``` 
where `<board directory name>` is the name of the board's run directory, and
`<control parameters>` are system configuration parameters passed in the command
line, overriding those in the system.mk file. For example, 
``` 
make fpga-build BOARD=BASYS3 INIT_MEM=0 RUN_EXTMEM=1
``` 

For more details read the Makefile in the board directory, and follow the
recursively included Makefile segments as explained before.

To build and run, type:
``` 
make fpga-run [BOARD=<board directory name>] [<control parameters>]
``` 

The FPGA is loaded with the configuration bitstream before running. However,
this step is skipped if the bitstream checksum matches that of the last loaded
bitstream, kept in file `/tmp/<board directory name>.load`. If, for some reason,
the run gets stuck, you may interrupt it with Ctr-C. Then, you may try again
forcing the bitstream to be reloaded using control parameter FORCE=1.

If many users are trying to run the same FPGA board they will be queued in file
`/tmp/<board directory name>.queue`. Users will orderly load their bitstream
onto the board and start running it. After a successful run or Ctr-C interrupt,
the user is de-queued.


To clean the FPGA compilation generated files, type
``` 
make fpga-clean [BOARD=<board directory name>]
``` 

## Compile the documentation

To compile documents, the LaTeX document preparation software must be
installed. Each document that can be compiled has a build directory under the
`document`directory. Currently there are two document build directories:
`presentation` and `pb` (product brief). The document to build is specified by
the DOC control parameter. To compile the document, type:
```
make doc [DOC=<document directory name>]
```


To clean the document's build directory, type:
```
make doc-clean [DOC=<document directory name>]
```

For more details, read the Makefile in each document's directory, and follow the
recursively included Makefile segments as explained before.


## Testing

### Simulation test

To run a series of simulation tests on the simulator selected by the SIMULATOR
variable, type:

```
make test-simulator [SIMULATOR=<simulator directory>]
```

The above command produces a test log file called `test.log` in the simulator's
directory. The `test.log` file is compared with the `test.expected` file, which
resides in the same directory; if they differ, the test fails; otherwise, it
passes.

To run the series of simulation tests on all the simulators listed in the
SIM\_LIST variable, type:

```
make test-all-simulators [SIM_LIST="<simulator directory list>"]
```

where `<simulator directory list>` is the list of sub-directories in directory
`hardware/simulation`, which correspond to simulator names.

To clean the files produced when testing all simulators, type:

```
make clean-all-simulators
```


### Board test

To compile and run a series of board tests on the board selected by the BOARD
variable, type:

```
make test-board [BOARD=<board directory name>]
```

The above command produces a test log file called `test.log` in the board's
directory. The `test.log` file is compared with the `test.expected` file, which
resides in the same directory; if they differ, the test fails; otherwise, it
passes.

To run the series of board tests on all the boards listed in the BOARD\_LIST
variable, type:

```
make test-all-boards [BOARD_LIST="<board directory name list>"]
```

To clean the files produced when testing all boards, type:
```
make clean-all-boards
```



### ASIC test

To compile and run a series of ASIC tests on the ASIC technology node selected
by the ASIC\_NODE variable, type:

```
make test-asic [ASIC_NODE=<ASIC technology node directory name>]
```

The above command creates the file `hardware/simulation/xcelium/test.log`, which
is compared to file `hardware/asic/<ASIC technology node name>/test.expected`;
if they differ, the test is aborted.

To run the series of ASIC tests on all the ASIC technology nodes listed in the
ASIC\_NODE\_LIST variable, type:

```
make test-all-asics [ASIC_NODE_LIST="<ASIC technology node directory name list>"]
```

To clean the files produced when testing all ASIC technology nodes, type:
```
make clean-all-asics
```



### Documentation test

To compile and test the document selected by the DOC, variable, type:

```
make test-doc [DOC=<document directory name>]
```

The resulting Latex .aux file is compared with a known-good .aux file. If the
match the test passes; otherwise it fails.

To test all documents listed in the DOC\_LIST variable, type:

```
make test-all-docs [DOC_LIST="<document directory name list>"]
```

To clean the files produced when testing all documents, type:
```
make clean-all-docs
```

### Total test

To run all simulation, FPGA board, ASIC technology node and documentation tests,
type:
```
make test
```

## Cleaning

<<<<<<< HEAD
The following command will clean the selected directories for simulation and
board and ASIC technology node runs, locally and in the remote servers:
=======
The following command will clean the selected simulation, board and document
directories, locally and in the remote servers:
>>>>>>> 316575e3

```
make clean
```



## Instructions for Installing the RISC-V GNU Compiler Toolchain

### Get sources and checkout the supported stable version

```
git clone https://github.com/riscv/riscv-gnu-toolchain
git checkout 2021.01.26
```

### Prerequisites

For the Ubuntu OS and its variants:

```
sudo apt install autoconf automake autotools-dev curl python3 python2 libmpc-dev libmpfr-dev libgmp-dev gawk build-essential bison flex texinfo gperf libtool patchutils bc zlib1g-dev libexpat-dev
```

For CentOS and its variants:
```
sudo yum install autoconf automake python3 python2 libmpc-devel mpfr-devel gmp-devel gawk  bison flex texinfo patchutils gcc gcc-c++ zlib-devel expat-devel
```

### Installation

```
cd riscv-gnu-toolchain
./configure --prefix=/path/to/riscv --enable-multilib
sudo make -j$(nproc)
```

This will take a while. After it is done, type:
```
export PATH=$PATH:/path/to/riscv/bin
```

The above command should be added to your ~/.bashrc file, so that
you do not have to type it on every session.<|MERGE_RESOLUTION|>--- conflicted
+++ resolved
@@ -1,6 +1,4 @@
 # IOb-SoC
-
-
 
 IOb-SoC is a System-on-Chip (SoC) template comprising an open-source RISC-V
 processor (picorv32), an internal SRAM memory subsystem, a UART (iob-uart), and
@@ -86,17 +84,10 @@
 
 ### Set up the remote ASIC toolchain server
 
-<<<<<<< HEAD
 For example, in `hardware/asic/umc130/Makefile`, the variable for the server
 logical name, ASIC\_SERVER, is set to CADENCE\_SERVER, and the variable for the
 user name ASIC\_USER is set to CADENCE\_USER. Hence, you need to set the latter
 variables as in the following example:
-=======
-Using the umc130 node as an example, note that in `hardware/asic/Makefile`, the
-variable for the server logical name, ASIC\_SERVER, is set to CADENCE\_SERVER,
-and the variable for the user name ASIC\_USER is set to CADENCE\_USER. Hence,
-set these variables as follows:
->>>>>>> 316575e3
 
 ```
 export CADENCE_SERVER=cadenceserver.myorg.com
@@ -354,13 +345,8 @@
 
 ## Cleaning
 
-<<<<<<< HEAD
-The following command will clean the selected directories for simulation and
-board and ASIC technology node runs, locally and in the remote servers:
-=======
-The following command will clean the selected simulation, board and document
-directories, locally and in the remote servers:
->>>>>>> 316575e3
+The following command will clean the selected simulation, board, ASIC technology
+node and document directories, locally and in the remote servers:
 
 ```
 make clean
