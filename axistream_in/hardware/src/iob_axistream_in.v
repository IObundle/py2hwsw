--- conflicted
+++ resolved
@@ -1,4 +1,5 @@
 `timescale 1ns / 1ps
+`include "iob_utils.vh"
 `include "iob_axistream_in_conf.vh"
 `include "iob_axistream_in_swreg_def.vh"
 
@@ -10,6 +11,8 @@
    // FIFO Input width / Ouput width
    localparam N = 32 / TDATA_W;
    localparam RAM_ADDR_W = FIFO_DEPTH_LOG2 - $clog2(N);
+   // Width of word counter (minimum 1 bit)
+   localparam WORD_CNT_W = `IOB_MAX($clog2(N),1);
 
    //FSM states
    localparam STATE_WRITE = 1'd0;
@@ -50,8 +53,8 @@
    wire                  fifo_full;
    assign DATA_ready = ~EMPTY & ENABLE;
 
-   reg  [$clog2(N)-1:0] writen_words_nxt;
-   wire [$clog2(N)-1:0] writen_words;
+   reg  [WORD_CNT_W-1:0] writen_words_nxt;
+   wire [WORD_CNT_W-1:0] writen_words;
    reg                  state_nxt;
    wire                 state;
 
@@ -125,19 +128,18 @@
       .ext_mem_r_data_i(ext_mem_tdata_r_data),
       .ext_mem_clk_o   (ext_mem_tdata_clk),
       //read port
-<<<<<<< HEAD
-      .r_en_i((OUT_ren & (!out_ren_delayed | iob_rvalid_o)) | (tready_i & ENABLE)),
-      .r_data_o(OUT),
-      .r_empty_o(EMPTY[0]),
+      .r_en_i          (read_fifos),
+      .r_data_o        (DATA),
+      .r_empty_o       (EMPTY),
       //write port
-      .w_en_i            ((tvalid_i & !received_tlast) | (received_tlast & rstrb_int != 4'hf)), //Fill FIFO if is valid OR fill with dummy values to complete 32bit word
-      .w_data_i(tdata_i),
-      .w_full_o(fifo_full),
+      .w_en_i          (wren_int),
+      .w_data_i        (tdata_i),
+      .w_full_o        (fifo_full),
       .level_o(FIFO_LEVEL[FIFO_DEPTH_LOG2+1-1:0])
    );
 
    // Assign DMA tdata_o and tvalid_o
-   assign tdata_o = OUT;
+   assign tdata_o = DATA;
 
    //Next is valid if: 
    //    is valid now and receiver is not ready
@@ -151,7 +153,7 @@
       .arst_i(arst_i),
       .cke_i(cke_i),
       .rst_i(SOFTRESET),
-      .data_i ((tvalid_o & ~tready_i) | (~EMPTY[0] & tready_i & ENABLE)),
+      .data_i ((tvalid_o & ~tready_i) | (~EMPTY[0] & tready_i & ENABLE)), //FIXME: Update with new iob-axis?
       .data_o(tvalid_o)
    );
 
@@ -159,19 +161,6 @@
    assign FIFO_LEVEL[32-1:(FIFO_DEPTH_LOG2+1)] = {(FIFO_DEPTH_LOG2+1){1'b0}};
 
    assign fifo_threshold_o = FIFO_LEVEL >= FIFO_THRESHOLD;
-
-   //Only ready for more data when fifo not full, CPU has read AXISTREAMIN_LAST data, and `ENABLE` register is active
-   assign tready_o = ~fifo_full & !received_tlast & ENABLE;
-=======
-      .r_en_i          (read_fifos),
-      .r_data_o        (DATA),
-      .r_empty_o       (EMPTY),
-      //write port
-      .w_en_i          (wren_int),
-      .w_data_i        (tdata_i),
-      .w_full_o        (fifo_full),
-      .level_o         ()
-   );
 
    iob_fifo_sync #(
       .W_DATA_W(1),
@@ -228,7 +217,6 @@
       .w_full_o        (),
       .level_o         ()
    );
->>>>>>> b81dc337
 
    assign LAST     = |tlast_int;
    // Is not ready when FIFO is full or when it is padding
@@ -294,8 +282,8 @@
 
    // Written words register
    iob_reg_re #(
-      .DATA_W ($clog2(N)),
-      .RST_VAL({$clog2(N) {1'b0}}),
+      .DATA_W (WORD_CNT_W),
+      .RST_VAL({WORD_CNT_W {1'b0}}),
       .CLKEDGE("posedge")
    ) writen_words_reg (
       `include "clk_en_rst_s_s_portmap.vs"
