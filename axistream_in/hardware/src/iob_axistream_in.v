`timescale 1ns / 1ps
`include "iob_utils.vh"
`include "iob_axistream_in_conf.vh"
`include "iob_axistream_in_swreg_def.vh"

module iob_axistream_in #(
   `include "iob_axistream_in_params.vs"
) (
   `include "iob_axistream_in_io.vs"
);
<<<<<<< HEAD
   // FIFO Input width / Ouput width
   localparam N = 32 / TDATA_W;
   localparam RAM_ADDR_W = FIFO_DEPTH_LOG2 - $clog2(N);
   // Width of word counter (minimum 1 bit)
   localparam WORD_CNT_W = `IOB_MAX($clog2(N),1);

   //FSM states
   localparam STATE_WRITE = 1'd0;
   localparam STATE_PADDING = 1'd1;

   // Configuration control and status register file.
   `include "iob_axistream_in_swreg_inst.vs"

   // DATA rvalid is iob_valid registered
   wire DATA_rvalid_nxt;
   assign DATA_rvalid_nxt = iob_valid_i & DATA_ren_rd;
   iob_reg #(
      .DATA_W (1),
      .RST_VAL(1'd0)
   ) iob_reg_DATA_rvalid (
      .clk_i (clk_i),
      .cke_i (cke_i),
      .arst_i(arst_i),
      .data_i(DATA_rvalid_nxt),
      .data_o(DATA_rvalid_rd)
   );

   //FIFOs RAMs
   wire                  ext_mem_tdata_w_clk;
   wire [         N-1:0] ext_mem_tdata_w_en;
   wire [        32-1:0] ext_mem_tdata_w_data;
   wire [RAM_ADDR_W-1:0] ext_mem_tdata_w_addr;
   wire                  ext_mem_tdata_r_clk;
   wire [         N-1:0] ext_mem_tdata_r_en;
   wire [        32-1:0] ext_mem_tdata_r_data;
   wire [RAM_ADDR_W-1:0] ext_mem_tdata_r_addr;

   wire                  ext_mem_strb_w_clk;
   wire [         N-1:0] ext_mem_strb_w_en;
   wire [         N-1:0] ext_mem_strb_w_data;
   wire [RAM_ADDR_W-1:0] ext_mem_strb_w_addr;
   wire                  ext_mem_strb_r_clk;
   wire [         N-1:0] ext_mem_strb_r_en;
   wire [         N-1:0] ext_mem_strb_r_data;
   wire [RAM_ADDR_W-1:0] ext_mem_strb_r_addr;

   wire                  ext_mem_last_w_clk;
   wire [         N-1:0] ext_mem_last_w_en;
   wire [         N-1:0] ext_mem_last_w_data;
   wire [RAM_ADDR_W-1:0] ext_mem_last_w_addr;
   wire                  ext_mem_last_r_clk;
   wire [         N-1:0] ext_mem_last_r_en;
   wire [         N-1:0] ext_mem_last_r_data;
   wire [RAM_ADDR_W-1:0] ext_mem_last_r_addr;

   wire                  fifo_full;

   assign DATA_rready_rd = ~EMPTY_rd;

   reg  [WORD_CNT_W-1:0] writen_words_nxt;
   wire [WORD_CNT_W-1:0] writen_words;
   reg                  state_nxt;
   wire                 state;
   wire                 ready_int;

   //Synchronizers for the sw_regs
   wire                 axis_sw_rst;
=======

   localparam R = DATA_W / TDATA_W;
   localparam R_W = $clog2(R);
   localparam RAM_ADDR_W = FIFO_ADDR_W - $clog2(R);

   //rst and enable synced to axis_clk
   wire                  axis_sw_rst;
   wire                  axis_sw_enable;

   //fifo write
   wire                  axis_fifo_write;
   wire                  axis_fifo_full;

   //tlast detected
   wire                  axis_tlast;
   wire                  axis_tlast_detected;

   //word counter
   wire [    DATA_W-1:0] axis_word_count;
   wire                  axis_word_count_en;


   //fifo read
   reg                   fifo_read;
   wire [    DATA_W-1:0] fifo_data;

   //fifo RAM
   wire                  ext_mem_w_clk;
   wire [         R-1:0] ext_mem_w_en;
   wire [RAM_ADDR_W-1:0] ext_mem_w_addr;
   wire [    DATA_W-1:0] ext_mem_w_data;
   wire                  ext_mem_r_clk;
   wire [         R-1:0] ext_mem_r_en;
   wire [RAM_ADDR_W-1:0] ext_mem_r_addr;
   wire [    DATA_W-1:0] ext_mem_r_data;

   reg                   sys_tvalid;

   // configuration control and status register file.
   `include "iob_axistream_in_swreg_inst.vs"

   wire tlast_detected_reg;

   //CPU INTERFACE
   assign DATA_rready_rd = ~FIFO_EMPTY_rd | sys_tvalid;
   assign interrupt_o    = FIFO_LEVEL_rd >= FIFO_THRESHOLD_wr;
   assign DATA_rvalid_rd = sys_tvalid;

   //System Stream output interface
   // System output valid only if in system stream mode
   assign sys_tvalid_o   = sys_tvalid & MODE_wr;
   assign sys_tdata_o    = fifo_data;

   //FIFO read
   wire fifo_read_pc;
   reg  fifo_read_pc_nxt;
   always @* begin
      //FIFO read FSM
      fifo_read_pc_nxt = fifo_read_pc + 1'b1;
      fifo_read        = 1'b0;
      sys_tvalid       = 1'b0;

      case (fifo_read_pc)
         0: begin
            if (FIFO_EMPTY_rd) begin
               fifo_read_pc_nxt = fifo_read_pc;
            end else begin
               fifo_read = 1'b1;
            end
         end
         default: begin
            sys_tvalid       = 1'b1;
            fifo_read_pc_nxt = fifo_read_pc;
            if ((sys_tready_i && MODE_wr) || (DATA_ren_rd && !MODE_wr)) begin
               if (FIFO_EMPTY_rd) begin
                  fifo_read_pc_nxt = 1'b0;
               end else begin
                  fifo_read = 1'b1;
               end
            end
         end
      endcase
   end

   wire ready_int;
   // Ready if not full and, if in CSR mode, tlast not detected
   assign ready_int          = ~axis_fifo_full & axis_sw_enable & ~(~MODE_wr & tlast_detected_reg);

   //word count enable
   assign axis_word_count_en = axis_fifo_write & ~tlast_detected_reg;

   generate
      if (R == 1) begin : gen_no_padding
         //AXI Stream input interface
         assign axis_tready_o   = ready_int;
         //FIFO write
         assign axis_fifo_write = axis_tvalid_i & axis_tready_o;
      end else begin : gen_padding
         //FIFO write FSM
         reg  fifo_write_state_nxt;
         wire fifo_write_state;
         always @* begin
            fifo_write_state_nxt = fifo_write_state;
            case (fifo_write_state)
               0: begin  // Idle
                  // If tvalid, fifo not full, tlast,  and the write wont fill the DATA_W with TDATA_W
                  if (((axis_tvalid_i & ~axis_fifo_full) & axis_tlast_i) &
                           axis_word_count[0+:R_W] != {R_W{1'd1}}) begin
                     fifo_write_state_nxt = 1'b1;
                  end
               end
               default: begin  // Padding
                  if (axis_word_count[0+:R_W] == {R_W{1'd1}} && ~axis_fifo_full) begin
                     fifo_write_state_nxt = 1'b0;
                  end
               end
            endcase
         end

         iob_reg_re #(
            .DATA_W (1),
            .RST_VAL(1'd0)
         ) fifo_write_state_reg (
            .clk_i (axis_clk_i),
            .cke_i (axis_cke_i),
            .arst_i(axis_arst_i),
            .rst_i (axis_sw_rst),
            .en_i  (axis_sw_enable),
            .data_i(fifo_write_state_nxt),
            .data_o(fifo_write_state)
         );

         // Ready if not full, if in CSR mode, tlast not detected and not in padding state
         assign axis_tready_o   = ready_int & ~fifo_write_state;
         //FIFO write if tvalid, tlast, not full or in padding state
         assign axis_fifo_write = (axis_tvalid_i & axis_tready_o) | fifo_write_state;
      end
   endgenerate

   //tlast
   assign axis_tlast = axis_tlast_i & axis_fifo_write;

   //FIFO read program counter
   iob_reg_re #(
      .DATA_W (1),
      .RST_VAL(1'd0)
   ) fifo_read_pc_reg (
      .clk_i (clk_i),
      .cke_i (cke_i),
      .arst_i(arst_i),
      .rst_i (axis_sw_rst),
      .en_i  (axis_sw_enable),
      .data_i(fifo_read_pc_nxt),
      .data_o(fifo_read_pc)
   );

   //FIFO data register
   iob_reg #(
      .DATA_W (DATA_W),
      .RST_VAL(0)
   ) fifo_data_reg (
      .clk_i (clk_i),
      .cke_i (cke_i),
      .arst_i(arst_i),
      .data_i(fifo_data),
      .data_o(DATA_rdata_rd)
   );

   // received words counter
   iob_counter #(
      .DATA_W (DATA_W),
      .RST_VAL(0)
   ) word_count_inst (
      .clk_i (axis_clk_i),
      .cke_i (axis_cke_i),
      .arst_i(axis_arst_i),
      .rst_i (axis_sw_rst),
      .en_i  (axis_word_count_en),
      .data_o(axis_word_count)
   );


   //Synchronizers from clk (swregs) to axis domain
>>>>>>> 717c9990
   iob_sync #(
      .DATA_W (1),
      .RST_VAL(1'd0)
   ) sw_rst (
      .clk_i   (axis_clk_i),
      .arst_i  (axis_arst_i),
      .signal_i(SOFT_RESET_wr),
      .signal_o(axis_sw_rst)
   );

   iob_sync #(
      .DATA_W (1),
      .RST_VAL(1'd0)
   ) sw_enable (
      .clk_i   (axis_clk_i),
      .arst_i  (axis_arst_i),
      .signal_i(ENABLE_wr),
      .signal_o(axis_sw_enable)
   );

   //Synchronizers from axis to clk domain (sw_regs)
   iob_sync #(
      .DATA_W (1),
      .RST_VAL(1'd0)
   ) tlast_detected_sync (
      .clk_i   (clk_i),
      .arst_i  (arst_i),
      .signal_i(tlast_detected_reg),
      .signal_o(TLAST_DETECTED_rd)
   );

   iob_sync #(
      .DATA_W (DATA_W),
      .RST_VAL(0)
   ) word_counter_sync (
      .clk_i   (clk_i),
      .arst_i  (arst_i),
      .signal_i(axis_word_count),
      .signal_o(NWORDS_rd)
   );

   //tlast detection
   iob_edge_detect #(
      .EDGE_TYPE("rising"),
      .OUT_TYPE ("step")
   ) tlast_detect (
      .clk_i     (axis_clk_i),
      .cke_i     (axis_cke_i),
      .arst_i    (axis_arst_i),
      .rst_i     (axis_sw_rst),
      .bit_i     (axis_tlast),
      .detected_o(axis_tlast_detected)
   );

   iob_reg #(
      .DATA_W (1),
      .RST_VAL(1'd0)
   ) tlast_detect_reg (
      .clk_i (clk_i),
      .cke_i (cke_i),
      .arst_i(arst_i),
      .data_i(axis_tlast_detected),
      .data_o(tlast_detected_reg)
   );

   //FIFOs RAM
   genvar p;
   generate
      for (p = 0; p < R; p = p + 1) begin : gen_fifo_ram
         iob_ram_t2p #(
            .DATA_W(TDATA_W),
            .ADDR_W(RAM_ADDR_W)
         ) iob_ram_t2p (
            .w_clk_i (ext_mem_w_clk),
            .w_en_i  (ext_mem_w_en[p]),
            .w_addr_i(ext_mem_w_addr),
            .w_data_i(ext_mem_w_data[p*TDATA_W+:TDATA_W]),

            .r_clk_i (ext_mem_r_clk),
            .r_en_i  (ext_mem_r_en[p]),
            .r_addr_i(ext_mem_r_addr),
            .r_data_o(ext_mem_r_data[p*TDATA_W+:TDATA_W])
         );
      end
   endgenerate

   //async fifo
   iob_fifo_async #(
      .W_DATA_W(TDATA_W),
      .R_DATA_W(DATA_W),
      .ADDR_W  (FIFO_ADDR_W)
   ) data_fifo (
      .ext_mem_w_clk_o (ext_mem_w_clk),
      .ext_mem_w_en_o  (ext_mem_w_en),
      .ext_mem_w_addr_o(ext_mem_w_addr),
      .ext_mem_w_data_o(ext_mem_w_data),
      .ext_mem_r_clk_o (ext_mem_r_clk),
      .ext_mem_r_en_o  (ext_mem_r_en),
      .ext_mem_r_addr_o(ext_mem_r_addr),
      .ext_mem_r_data_i(ext_mem_r_data),
      //read port (sys clk domain)
      .r_clk_i         (clk_i),
      .r_cke_i         (cke_i),
      .r_arst_i        (arst_i),
      .r_rst_i         (SOFT_RESET_wr),
      .r_en_i          (fifo_read),
      .r_data_o        (fifo_data),
      .r_empty_o       (FIFO_EMPTY_rd),
      .r_full_o        (FIFO_FULL_rd),
      .r_level_o       (FIFO_LEVEL_rd),
      //write port (axis clk domain)
      .w_clk_i         (axis_clk_i),
      .w_cke_i         (axis_cke_i),
      .w_arst_i        (axis_arst_i),
      .w_rst_i         (axis_sw_rst),
      .w_en_i          (axis_fifo_write),
      .w_data_i        (axis_tdata_i),
      .w_empty_o       (),
      .w_full_o        (axis_fifo_full),
      .w_level_o       ()
   );

endmodule


<|MERGE_RESOLUTION|>--- conflicted
+++ resolved
@@ -8,75 +8,6 @@
 ) (
    `include "iob_axistream_in_io.vs"
 );
-<<<<<<< HEAD
-   // FIFO Input width / Ouput width
-   localparam N = 32 / TDATA_W;
-   localparam RAM_ADDR_W = FIFO_DEPTH_LOG2 - $clog2(N);
-   // Width of word counter (minimum 1 bit)
-   localparam WORD_CNT_W = `IOB_MAX($clog2(N),1);
-
-   //FSM states
-   localparam STATE_WRITE = 1'd0;
-   localparam STATE_PADDING = 1'd1;
-
-   // Configuration control and status register file.
-   `include "iob_axistream_in_swreg_inst.vs"
-
-   // DATA rvalid is iob_valid registered
-   wire DATA_rvalid_nxt;
-   assign DATA_rvalid_nxt = iob_valid_i & DATA_ren_rd;
-   iob_reg #(
-      .DATA_W (1),
-      .RST_VAL(1'd0)
-   ) iob_reg_DATA_rvalid (
-      .clk_i (clk_i),
-      .cke_i (cke_i),
-      .arst_i(arst_i),
-      .data_i(DATA_rvalid_nxt),
-      .data_o(DATA_rvalid_rd)
-   );
-
-   //FIFOs RAMs
-   wire                  ext_mem_tdata_w_clk;
-   wire [         N-1:0] ext_mem_tdata_w_en;
-   wire [        32-1:0] ext_mem_tdata_w_data;
-   wire [RAM_ADDR_W-1:0] ext_mem_tdata_w_addr;
-   wire                  ext_mem_tdata_r_clk;
-   wire [         N-1:0] ext_mem_tdata_r_en;
-   wire [        32-1:0] ext_mem_tdata_r_data;
-   wire [RAM_ADDR_W-1:0] ext_mem_tdata_r_addr;
-
-   wire                  ext_mem_strb_w_clk;
-   wire [         N-1:0] ext_mem_strb_w_en;
-   wire [         N-1:0] ext_mem_strb_w_data;
-   wire [RAM_ADDR_W-1:0] ext_mem_strb_w_addr;
-   wire                  ext_mem_strb_r_clk;
-   wire [         N-1:0] ext_mem_strb_r_en;
-   wire [         N-1:0] ext_mem_strb_r_data;
-   wire [RAM_ADDR_W-1:0] ext_mem_strb_r_addr;
-
-   wire                  ext_mem_last_w_clk;
-   wire [         N-1:0] ext_mem_last_w_en;
-   wire [         N-1:0] ext_mem_last_w_data;
-   wire [RAM_ADDR_W-1:0] ext_mem_last_w_addr;
-   wire                  ext_mem_last_r_clk;
-   wire [         N-1:0] ext_mem_last_r_en;
-   wire [         N-1:0] ext_mem_last_r_data;
-   wire [RAM_ADDR_W-1:0] ext_mem_last_r_addr;
-
-   wire                  fifo_full;
-
-   assign DATA_rready_rd = ~EMPTY_rd;
-
-   reg  [WORD_CNT_W-1:0] writen_words_nxt;
-   wire [WORD_CNT_W-1:0] writen_words;
-   reg                  state_nxt;
-   wire                 state;
-   wire                 ready_int;
-
-   //Synchronizers for the sw_regs
-   wire                 axis_sw_rst;
-=======
 
    localparam R = DATA_W / TDATA_W;
    localparam R_W = $clog2(R);
@@ -260,7 +191,6 @@
 
 
    //Synchronizers from clk (swregs) to axis domain
->>>>>>> 717c9990
    iob_sync #(
       .DATA_W (1),
       .RST_VAL(1'd0)
