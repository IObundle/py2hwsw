#!/usr/bin/env python3

import os

from iob_module import iob_module

# Submodules
from iob_reg_re import iob_reg_re
<<<<<<< HEAD
from iob_ram_2p import iob_ram_2p
from iob_fifo_sync import iob_fifo_sync
from iob_edge_detect import iob_edge_detect
=======
from iob_ram_t2p import iob_ram_t2p
from iob_fifo_async import iob_fifo_async
from iob_sync import iob_sync
>>>>>>> 4d719b5c


class iob_axistream_in(iob_module):
    name = 'iob_axistream_in'
    version = "V0.20"
    flows = "emb"
    setup_dir = os.path.dirname(__file__)

    @classmethod
    def _create_submodules_list(cls):
        ''' Create submodules list with dependencies of this module
        '''
        super()._create_submodules_list([
            {"interface": "iob_s_port"},
            {"interface": "iob_s_portmap"},
            iob_fifo_async,
            iob_reg_re,
<<<<<<< HEAD
            iob_ram_2p,
            iob_edge_detect,
=======
            iob_ram_t2p,
            iob_sync
>>>>>>> 4d719b5c
        ])

    @classmethod
    def _setup_confs(cls):
        super()._setup_confs([
            # Macros
            # Parameters
            {
                "name": "DATA_W",
                "type": "P",
                "val": "32",
                "min": "32",
                "max": "32",
                "descr": "Data bus width",
            },
            {
                "name": "ADDR_W",
                "type": "P",
                "val": "`IOB_AXISTREAM_IN_SWREG_ADDR_W",
                "min": "NA",
                "max": "NA",
                "descr": "Address bus width",
            },
            {
                "name": "TDATA_W",
                "type": "P",
                "val": "8",
                "min": "NA",
                "max": "DATA_W",
                "descr": "Width of tdata interface (can be up to DATA_W)",
            },
            {
                "name": "FIFO_DEPTH_LOG2",
                "type": "P",
                "val": "4",
                "min": "NA",
                "max": "16",
                "descr": "Depth of FIFO",
            },
            {
                "name": "DMA_TDATA_W",
                "type": "P",
                "val": "32",
                "min": "NA",
                "max": "DATA_W",
                "descr": "Width of DMA tdata interface (can be up to DATA_W)",
            },
        ])

    @classmethod
    def _setup_ios(cls):
        cls.ios += [
            {"name": "iob_s_port", "descr": "CPU native interface", "ports": []},
            {
                "name": "general",
                "descr": "System general interface signals",
                "ports": [
                    {
                        "name": "clk_i",
                        "type": "I",
                        "n_bits": "1",
                        "descr": "System clock input",
                    },
                    {
                        "name": "arst_i",
                        "type": "I",
                        "n_bits": "1",
                        "descr": "System reset, asynchronous and active high",
                    },
                    {
                        "name": "cke_i",
                        "type": "I",
                        "n_bits": "1",
                        "descr": "System clock enable signal.",
                    },
                ],
            },
            {
                "name": "axistream",
                "descr": "Axistream interface signals",
                "ports": [
                    {
                        "name": "axis_clk_i",
                        "type": "I",
                        "n_bits": "1",
                        "descr": "Axistream clock input",
                    },
                    {
                        "name": "axis_cke_i",
                        "type": "I",
                        "n_bits": "1",
                        "descr": "Axistream clock enable signal.",
                    },
                    {
                        "name": "axis_arst_i",
                        "type": "I",
                        "n_bits": "1",
                        "descr": "Axistream reset, asynchronous and active high",
                    },
                    {
                        "name": "axis_tdata_i",
                        "type": "I",
                        "n_bits": "TDATA_W",
                        "descr": "Axistream data input interface",
                    },
                    {
                        "name": "axis_tvalid_i",
                        "type": "I",
                        "n_bits": "1",
                        "descr": "Axistream valid input interface",
                    },
                    {
                        "name": "axis_tready_o",
                        "type": "O",
                        "n_bits": "1",
                        "descr": "Axistream ready output interface",
                    },
                    {
                        "name": "axis_tlast_i",
                        "type": "I",
                        "n_bits": "1",
                        "descr": "Axistream last input interface",
                    },
                ],
            },
            {
                "name": "interrupt",
                "descr": "",
                "ports": [
                    {
                        "name": "fifo_threshold_o",
                        "type": "O",
                        "n_bits": "1",
                        "descr": "FIFO threshold interrupt signal",
                    },
                ],
            },
            {
                "name": "dma",
                "descr": "Direct Memory Access via dedicated AXI Stream interface.",
                "ports": [
                    {
                        "name": "tdata_o",
                        "type": "O",
                        "n_bits": "DMA_TDATA_W",
                        "descr": "TData output interface",
                    },
                    {
                        "name": "tvalid_o",
                        "type": "O",
                        "n_bits": "1",
                        "descr": "TValid output interface",
                    },
                    {
                        "name": "tready_i",
                        "type": "I",
                        "n_bits": "1",
                        "descr": "TReady input interface",
                    },
                ],
            },
        ]

    @classmethod
    def _setup_regs(cls):
        cls.regs += [
            {
                "name": "axistream",
                "descr": "Axistream software accessible registers.",
                "regs": [
                    {
                        "name": "SOFT_RESET",
                        "type": "W",
                        "n_bits": 1,
                        "rst_val": 0,
                        "addr": -1,
                        "log2n_items": 0,
                        "autologic": True,
                        "descr": "Soft reset.",
                    },
                    {
                        "name": "ENABLE",
                        "type": "W",
                        "n_bits": 1,
                        "rst_val": 1,
                        "addr": -1,
                        "log2n_items": 0,
                        "autologic": True,
                        "descr": "Enable peripheral.",
                    },
                    {
                        "name": "DATA",
                        "type": "R",
                        "n_bits": 32,
                        "rst_val": 0,
                        "addr": -1,
                        "log2n_items": 0,
                        "autologic": False,
                        "descr": "Data output (reading from this register sets the RSTRB and LAST registers).",
                    },
                    {
                        "name": "RSTRB",
                        "type": "R",
                        "n_bits": "32/TDATA_W",
                        "rst_val": 0,
                        "addr": -1,
                        "log2n_items": 0,
                        "autologic": True,
                        "descr": "Get which words (with TDATA_W bits) of the previous 32-bits output are valid.",
                    },
                    {
                        "name": "LAST",
                        "type": "R",
                        "n_bits": 1,
                        "rst_val": 0,
                        "addr": -1,
                        "log2n_items": 0,
                        "autologic": True,
                        "descr": "Get the tlast bit of the previous 32-bits output word.",
                    },
                    {
                        "name": "EMPTY",
                        "type": "R",
                        "n_bits": 1,
                        "rst_val": 0,
                        "addr": -1,
                        "log2n_items": 0,
                        "autologic": True,
                        "descr": "Full (1), or non-full (0).",
                    },
                ],
            },
            {
                "name": "fifo",
                "descr": "FIFO related registers",
                "regs": [
                    {
                        "name": "FIFO_THRESHOLD",
                        "type": "W",
                        "n_bits": 32,
                        "rst_val": 4,
                        "addr": -1,
                        "log2n_items": 0,
                        "autologic": True,
                        "descr": "FIFO threshold level for interrupt signal",
                    },
                    {
                        "name": "FIFO_LEVEL",
                        "type": "R",
                        "n_bits": 32,
                        "rst_val": 0,
                        "addr": -1,
                        "log2n_items": 0,
                        "autologic": True,
                        "descr": "Current FIFO level",
                    },
                ],
            }
        ]

    @classmethod
    def _setup_block_groups(cls):
        cls.block_groups += []<|MERGE_RESOLUTION|>--- conflicted
+++ resolved
@@ -6,15 +6,10 @@
 
 # Submodules
 from iob_reg_re import iob_reg_re
-<<<<<<< HEAD
-from iob_ram_2p import iob_ram_2p
-from iob_fifo_sync import iob_fifo_sync
 from iob_edge_detect import iob_edge_detect
-=======
 from iob_ram_t2p import iob_ram_t2p
 from iob_fifo_async import iob_fifo_async
 from iob_sync import iob_sync
->>>>>>> 4d719b5c
 
 
 class iob_axistream_in(iob_module):
@@ -32,13 +27,9 @@
             {"interface": "iob_s_portmap"},
             iob_fifo_async,
             iob_reg_re,
-<<<<<<< HEAD
-            iob_ram_2p,
             iob_edge_detect,
-=======
             iob_ram_t2p,
             iob_sync
->>>>>>> 4d719b5c
         ])
 
     @classmethod
