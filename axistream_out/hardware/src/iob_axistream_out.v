`timescale 1ns / 1ps
`include "iob_utils.vh"
`include "iob_axistream_out_conf.vh"
`include "iob_axistream_out_swreg_def.vh"

module iob_axistream_out #(
   `include "iob_axistream_out_params.vs"
) (
   `include "iob_axistream_out_io.vs"
);

   localparam WSTRB_W = DATA_W / 8;   
   localparam RATIO = DATA_W / TDATA_W;
   localparam FIFO_DATA_W = TDATA_W * N;

<<<<<<< HEAD
   //
   // Configuration control and status register file.
   //
   `include "iob_wire.vs"
   assign iob_avalid = iob_avalid_i;
=======
   assign iob_valid = iob_valid_i;
>>>>>>> dc58d6b9
   assign iob_addr = iob_addr_i;
   assign iob_wdata = iob_wdata_i;
   assign iob_wstrb = iob_wstrb_i;
   assign iob_rvalid_o = iob_rvalid;
   assign iob_rdata_o = iob_rdata;
   assign iob_ready_o = iob_ready;
   `include "iob_axistream_out_swreg_inst.vs"

   //Synchronizers from sw_regs to axis domain
   wire axis_sw_rst;
   iob_sync #(
      .DATA_W (1),
      .RST_VAL(1'd0)
   ) sw_rst (
      .clk_i   (axis_clk_i),
      .arst_i  (axis_arst_i),
      .signal_i(SOFT_RESET_wr),
      .signal_o(axis_sw_rst)
   );

   wire axis_sw_enable;
   iob_sync #(
      .DATA_W (1),
      .RST_VAL(1'd0)
   ) sw_enable (
      .clk_i   (axis_clk_i),
      .arst_i  (axis_arst_i),
      .signal_i(ENABLE_wr),
      .signal_o(axis_sw_enable)
   );

   //FIFOs RAMs
   wire ext_mem_w_clk;
   wire ext_mem_w_en;
   wire [FIFO_ADDR_W-1:0] ext_mem_tdata_w_addr;
   wire [DATA_W-1:0]      ext_mem_w_data;
   wire                   ext_mem_tdata_r_clk;
   wire                   ext_mem_tdata_r_en;
   wire [FIFO_ADDR_W-1:0] ext_mem_tdata_r_addr;
   wire                   ext_mem_tdata_r_data;

   //FIFO write
   wire                  write_fifo;
   assign write_fifo = DATA_wen_wr | dma_tvalid_i;

   //FIFO read
   reg                   read_fifo, tvalid_int;
   reg                   pcounter, pcounter_nxt;
   
   //program counter
   iob_reg_re #(
      .DATA_W (1),
      .RST_VAL(1'd0)
   ) tvalid_reg (
      .clk_i (axis_clk_i),
      .cke_i (axis_cke_i),
      .arst_i(axis_arst_i),
      .rst_i (axis_sw_rst),
      .en_i  (axis_sw_enable),
      .data_i(pc_counter_nxt),
      .data_o(pc_counter),
   );

   //tvalid compute program
   always @* begin
      pc_counter_nxt = pc_counter+1'b1;
      read_fifo = 1'b0;
      tvalid_int = 1'b0;
      
      if (pc_counter = 1'b1) begin
         if (fifo_empty) begin
            pc_counter_nxt = pc_counter;
         end else begin
            read_fifo = 1'b1;
         end
      else begin
         if (!tready_i) begin
            pc_counter_nxt = pc_counter;
         end else if (fifo_empty) begin
            pc_counter_nxt = 0;
         end else begin
            tvalid_int = 1'b1;
         end
      end


   end

   //Mux CPU and DMA data
   wire [DATA_W-1:0]     cpu_data, dma_data;

   genvar i;
   generate
      for (i=0, i < RATIO, i=i+1) begin : wstrb_mux
         assign cpu_data[i*10 +: 10] = {DATA_wstrb_wr[i], DATA_wdata_wr[i*8 +: 8], tlast};
         assign dma_data[i*10 +: 10] = {dma_tstrb_i[i], dma_tdata_i[i*8 +: 8], tlast};
      end
   endgenerate

   wire [DATA_W-1:0] fifo_wdata;
   assign fifo_wdata = dma_tvalid_i==1'b1 ? dma_tdata_i : iob_wdata_i;

   wire [WSTRB_W-1:0] fifo_wstrb;
   assign fifo_wstrb = dma_tvalid_i==1'b1 ? dma_tstrb_i : iob_wstrb_i;

   wire [FIFO_ADDR_W:0] fifo_level;
   assign fifo_level = FIFO_LEVEL_rd;

   wire word_count;
   iob_counter #(
      .DATA_W (FIFO_ADDR_W),
      .RST_VAL(0)
   ) word_count_inst (
      .clk_i (axis_clk_i),
      .cke_i  (axis_sw_enable),
      .arst_i(axis_arst_i),
      .rst_i (axis_sw_rst),
      .en_i  (fifo_read),
      .data_o(word_count)
   );

   wire tlast;
   assign tlast = fifo_level == word_count;
   
   //DATA FIFO
   iob_fifo_async #(
      .W_DATA_W(DATA_W+WSTRB_W+1),
      .R_DATA_W(TDATA_W+2),
      .ADDR_W  (FIFO_ADDR_W),
   ) data_fifo (
      .ext_mem_w_clk_o (ext_mem_tdata_w_clk),
      .ext_mem_w_en_o  (ext_mem_tdata_w_en),
      .ext_mem_w_addr_o(ext_mem_tdata_w_addr),
      .ext_mem_w_data_o(ext_mem_tdata_w_data),
      .ext_mem_r_clk_o (ext_mem_tdata_r_clk),
      .ext_mem_r_en_o  (ext_mem_tdata_r_en),
      .ext_mem_r_addr_o(ext_mem_tdata_r_addr),
      .ext_mem_r_data_i(ext_mem_tdata_r_data),
      //read port
      .r_clk_i         (axis_clk_i),
      .r_cke_i         (axis_cke_i),
      .r_arst_i        (axis_arst_i),
      .r_rst_i         (axis_sw_rst),
      .r_en_i          (read_fifo),
      .r_data_o        (axis_tdata_o),
      .r_empty_o       (fifo_empty),
      .r_full_o        (),
      .r_level_o       (),
      //write port
      .w_clk_i         (clk_i),
      .w_cke_i         (cke_i),
      .w_arst_i        (arst_i),
      .w_rst_i         (SOFT_RESET_wr),
      .w_en_i          (write_fifos),
      .w_data_i        (fifo_data_i),
      .w_empty_o       (),
      .w_full_o        (FULL_rd),
      .w_level_o       (fifo_level),
   );

   assign DATA_wready_wr = ~FULL_rd;

   // DMA tready_o signal
   assign dma_tready_o =  ~FULL_rd;

   assign fifo_threshold_o = FIFO_LEVEL_rd <= FIFO_THRESHOLD_wr;

endmodule

<|MERGE_RESOLUTION|>--- conflicted
+++ resolved
@@ -13,15 +13,12 @@
    localparam RATIO = DATA_W / TDATA_W;
    localparam FIFO_DATA_W = TDATA_W * N;
 
-<<<<<<< HEAD
    //
    // Configuration control and status register file.
    //
    `include "iob_wire.vs"
-   assign iob_avalid = iob_avalid_i;
-=======
+
    assign iob_valid = iob_valid_i;
->>>>>>> dc58d6b9
    assign iob_addr = iob_addr_i;
    assign iob_wdata = iob_wdata_i;
    assign iob_wstrb = iob_wstrb_i;
