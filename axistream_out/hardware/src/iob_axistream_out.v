`timescale 1ns / 1ps
`include "iob_utils.vh"
`include "iob_axistream_out_conf.vh"
`include "iob_axistream_out_swreg_def.vh"

module iob_axistream_out #(
   `include "iob_axistream_out_params.vs"
) (
   `include "iob_axistream_out_io.vs"
);
   // FIFO Input width / Ouput width
   localparam N = 32 / TDATA_W;
   localparam RAM_ADDR_W = FIFO_DEPTH_LOG2 - $clog2(N);

   //Dummy iob_ready_nxt_o and iob_rvalid_nxt_o to be used in swreg (unused ports)
   wire iob_ready_nxt_o;
   wire iob_rvalid_nxt_o;

   //Register File & Configuration control and status register file.
   `include "iob_axistream_out_swreg_inst.vs"

   //Synchronizers for the sw_regs
   wire axis_sw_rst;
   iob_sync #(
      .DATA_W (1),
      .RST_VAL(1'd0)
   ) sw_rst (
      .clk_i   (axis_clk_i),
      .arst_i  (axis_arst_i),
      .signal_i(SOFT_RESET),
      .signal_o(axis_sw_rst)
   );

   wire axis_sw_enable;
   iob_sync #(
      .DATA_W (1),
      .RST_VAL(1'd0)
   ) sw_enable (
      .clk_i   (axis_clk_i),
      .arst_i  (axis_arst_i),
      .signal_i(ENABLE),
      .signal_o(axis_sw_enable)
   );

   //FIFOs RAMs
   wire                  ext_mem_tdata_w_clk;
   wire [         N-1:0] ext_mem_tdata_w_en;
   wire [        32-1:0] ext_mem_tdata_w_data;
   wire [RAM_ADDR_W-1:0] ext_mem_tdata_w_addr;
   wire                  ext_mem_tdata_r_clk;
   wire [         N-1:0] ext_mem_tdata_r_en;
   wire [        32-1:0] ext_mem_tdata_r_data;
   wire [RAM_ADDR_W-1:0] ext_mem_tdata_r_addr;

   wire                  ext_mem_strb_w_clk;
   wire [         N-1:0] ext_mem_strb_w_en;
   wire [         N-1:0] ext_mem_strb_w_data;
   wire [RAM_ADDR_W-1:0] ext_mem_strb_w_addr;
   wire                  ext_mem_strb_r_clk;
   wire [         N-1:0] ext_mem_strb_r_en;
   wire [         N-1:0] ext_mem_strb_r_data;
   wire [RAM_ADDR_W-1:0] ext_mem_strb_r_addr;

   wire                  ext_mem_last_w_clk;
   wire [         N-1:0] ext_mem_last_w_en;
   wire [         N-1:0] ext_mem_last_w_data;
   wire [RAM_ADDR_W-1:0] ext_mem_last_w_addr;
   wire                  ext_mem_last_r_clk;
   wire [         N-1:0] ext_mem_last_r_en;
   wire [         N-1:0] ext_mem_last_r_data;
   wire [RAM_ADDR_W-1:0] ext_mem_last_r_addr;

   wire                  fifo_empty;
   wire                  tvalid_int;
   wire                  valid_data;
   //All FIFOs are read at the same time
   wire                  read_fifos = (axis_tready_i & axis_sw_enable) & ~fifo_empty;

   iob_reg_re #(
      .DATA_W (1),
      .RST_VAL(1'd0),
      .CLKEDGE("posedge")
   ) tvalid_reg (
      .clk_i (axis_clk_i),
      .cke_i (axis_cke_i),
      .arst_i(axis_arst_i),
      .rst_i (axis_sw_rst),
      .en_i  (axis_tready_i & axis_sw_enable),
      .data_i(read_fifos),
      .data_o(valid_data)
   );

<<<<<<< HEAD
   //Mux between DMA tdata_i and SWreg iob_wdata_i
   wire [32-1:0] fifo_data_i = tvalid_i==1'b1 ? tdata_i : iob_wdata_i;

   wire [FIFO_DEPTH_LOG2+1-1:0] fifo_level;
   iob_fifo_sync #(
=======
   //FIFOs
   iob_fifo_async #(
>>>>>>> 4d719b5c
      .W_DATA_W(32),
      .R_DATA_W(TDATA_W),
      .ADDR_W  (FIFO_DEPTH_LOG2)
   ) data_fifo (
      .ext_mem_w_clk_o (ext_mem_tdata_w_clk),
      .ext_mem_w_en_o  (ext_mem_tdata_w_en),
      .ext_mem_w_addr_o(ext_mem_tdata_w_addr),
      .ext_mem_w_data_o(ext_mem_tdata_w_data),
      .ext_mem_r_clk_o (ext_mem_tdata_r_clk),
      .ext_mem_r_en_o  (ext_mem_tdata_r_en),
      .ext_mem_r_addr_o(ext_mem_tdata_r_addr),
      .ext_mem_r_data_i(ext_mem_tdata_r_data),
      //read port
      .r_clk_i         (axis_clk_i),
      .r_cke_i         (axis_cke_i),
      .r_arst_i        (axis_arst_i),
      .r_rst_i         (axis_sw_rst),
      .r_en_i          (read_fifos),
      .r_data_o        (axis_tdata_o),
      .r_empty_o       (fifo_empty),
      .r_full_o        (),
      .r_level_o       (),
      //write port
<<<<<<< HEAD
      .w_en_i          (DATA_wen | tvalid_i), // Write if DMA valid or SWreg DATA enable
      .w_data_i        (fifo_data_i),
      .w_full_o        (FULL),
      .level_o         (fifo_level)
=======
      .w_clk_i         (clk_i),
      .w_cke_i         (cke_i),
      .w_arst_i        (arst_i),
      .w_rst_i         (SOFT_RESET),
      .w_en_i          (DATA_wen),
      .w_data_i        (iob_wdata_i),
      .w_empty_o       (),
      .w_full_o        (FULL),
      .w_level_o       ()
>>>>>>> 4d719b5c
   );

   assign DATA_ready = ENABLE & ~FULL;

<<<<<<< HEAD
   // DMA tready_o signal
   assign tready_o = DATA_ready;

   // Assign unused bits to zero
   assign FIFO_LEVEL[32-1:(FIFO_DEPTH_LOG2+1)] = {(FIFO_DEPTH_LOG2+1){1'b0}};

   assign FIFO_LEVEL[FIFO_DEPTH_LOG2+1-1:0] = fifo_level;

   assign fifo_threshold_o = FIFO_LEVEL <= FIFO_THRESHOLD;

   iob_fifo_sync #(
=======
   iob_fifo_async #(
>>>>>>> 4d719b5c
      .W_DATA_W(N),
      .R_DATA_W(1),
      .ADDR_W  (FIFO_DEPTH_LOG2)
   ) strb_fifo (
      .ext_mem_w_clk_o (ext_mem_strb_w_clk),
      .ext_mem_w_en_o  (ext_mem_strb_w_en),
      .ext_mem_w_addr_o(ext_mem_strb_w_addr),
      .ext_mem_w_data_o(ext_mem_strb_w_data),
      .ext_mem_r_clk_o (ext_mem_strb_r_clk),
      .ext_mem_r_en_o  (ext_mem_strb_r_en),
      .ext_mem_r_addr_o(ext_mem_strb_r_addr),
      .ext_mem_r_data_i(ext_mem_strb_r_data),
      //read port
      .r_clk_i         (axis_clk_i),
      .r_cke_i         (axis_cke_i),
      .r_arst_i        (axis_arst_i),
      .r_rst_i         (axis_sw_rst),
      .r_en_i          (read_fifos),
      .r_data_o        (tvalid_int),
      .r_empty_o       (),
      .r_full_o        (),
      .r_level_o       (),
      //write port
      .w_clk_i         (clk_i),
      .w_cke_i         (cke_i),
      .w_arst_i        (arst_i),
      .w_rst_i         (SOFT_RESET),
      .w_en_i          (DATA_wen),
      .w_data_i        (WSTRB),
      .w_empty_o       (),
      .w_full_o        (),
      .w_level_o       ()
   );

   assign axis_tvalid_o = (tvalid_int & valid_data) & axis_sw_enable;

   wire [`IOB_MAX($clog2(N),1)-1:0] last_pos;
   generate
      if (N>1) begin: gen_prio_enc
         //Priority encoder to find the position of the last valid bit in the WSTRB
         iob_prio_enc #(
            .W   (N),
            .MODE("HIGH")
         ) prio_enc (
            .unencoded_i(WSTRB),
            .encoded_o  (last_pos)
         );
      end
      else
         assign last_pos = 1'b0;
   endgenerate

   //LAST needs to be shifted according to the WSTRB before being inserted into the FIFO
   wire [N-1:0] tlast_int = ({N{1'd0}} | LAST) << last_pos;

   iob_fifo_async #(
      .W_DATA_W(N),
      .R_DATA_W(1),
      .ADDR_W  (FIFO_DEPTH_LOG2)
   ) last_fifo (
      .ext_mem_w_clk_o (ext_mem_last_w_clk),
      .ext_mem_w_en_o  (ext_mem_last_w_en),
      .ext_mem_w_addr_o(ext_mem_last_w_addr),
      .ext_mem_w_data_o(ext_mem_last_w_data),
      .ext_mem_r_clk_o (ext_mem_last_r_clk),
      .ext_mem_r_en_o  (ext_mem_last_r_en),
      .ext_mem_r_addr_o(ext_mem_last_r_addr),
      .ext_mem_r_data_i(ext_mem_last_r_data),
      //read port
      .r_clk_i         (axis_clk_i),
      .r_cke_i         (axis_cke_i),
      .r_arst_i        (axis_arst_i),
      .r_rst_i         (axis_sw_rst),
      .r_en_i          (read_fifos),
      .r_data_o        (axis_tlast_o),
      .r_empty_o       (),
      .r_full_o        (),
      .r_level_o       (),
      //write port
      .w_clk_i         (clk_i),
      .w_cke_i         (cke_i),
      .w_arst_i        (arst_i),
      .w_rst_i         (SOFT_RESET),
      .w_en_i          (DATA_wen),
      .w_data_i        (tlast_int),
      .w_empty_o       (),
      .w_full_o        (),
      .w_level_o       ()
   );


   //FIFOs RAMs
   genvar p;
   generate
      for (p = 0; p < N; p = p + 1) begin : gen_fifo_ram
         iob_ram_t2p #(
            .DATA_W(TDATA_W),
            .ADDR_W(RAM_ADDR_W)
         ) tdata_fifo_ram_t2p (
            .w_clk_i (ext_mem_tdata_w_clk),
            .w_en_i  (ext_mem_tdata_w_en[p]),
            .w_addr_i(ext_mem_tdata_w_addr),
            .w_data_i(ext_mem_tdata_w_data[p*TDATA_W+:TDATA_W]),
            .r_clk_i (ext_mem_tdata_r_clk),
            .r_en_i  (ext_mem_tdata_r_en[p]),
            .r_addr_i(ext_mem_tdata_r_addr),
            .r_data_o(ext_mem_tdata_r_data[p*TDATA_W+:TDATA_W])
         );

         iob_ram_t2p #(
            .DATA_W(1),
            .ADDR_W(RAM_ADDR_W)
         ) strb_fifo_ram_t2p (
            .w_clk_i (ext_mem_strb_w_clk),
            .w_en_i  (ext_mem_strb_w_en[p]),
            .w_addr_i(ext_mem_strb_w_addr),
            .w_data_i(ext_mem_strb_w_data[p]),
            .r_clk_i (ext_mem_strb_r_clk),
            .r_en_i  (ext_mem_strb_r_en[p]),
            .r_addr_i(ext_mem_strb_r_addr),
            .r_data_o(ext_mem_strb_r_data[p])
         );

         iob_ram_t2p #(
            .DATA_W(1),
            .ADDR_W(RAM_ADDR_W)
         ) last_fifo_ram_2p (
            .w_clk_i (ext_mem_last_w_clk),
            .w_en_i  (ext_mem_last_w_en[p]),
            .w_addr_i(ext_mem_last_w_addr),
            .w_data_i(ext_mem_last_w_data[p]),
            .r_clk_i (ext_mem_last_r_clk),
            .r_en_i  (ext_mem_last_r_en[p]),
            .r_addr_i(ext_mem_last_r_addr),
            .r_data_o(ext_mem_last_r_data[p])
         );
      end
   endgenerate

endmodule

<|MERGE_RESOLUTION|>--- conflicted
+++ resolved
@@ -90,16 +90,12 @@
       .data_o(valid_data)
    );
 
-<<<<<<< HEAD
    //Mux between DMA tdata_i and SWreg iob_wdata_i
    wire [32-1:0] fifo_data_i = tvalid_i==1'b1 ? tdata_i : iob_wdata_i;
 
    wire [FIFO_DEPTH_LOG2+1-1:0] fifo_level;
-   iob_fifo_sync #(
-=======
    //FIFOs
    iob_fifo_async #(
->>>>>>> 4d719b5c
       .W_DATA_W(32),
       .R_DATA_W(TDATA_W),
       .ADDR_W  (FIFO_DEPTH_LOG2)
@@ -123,27 +119,19 @@
       .r_full_o        (),
       .r_level_o       (),
       //write port
-<<<<<<< HEAD
-      .w_en_i          (DATA_wen | tvalid_i), // Write if DMA valid or SWreg DATA enable
-      .w_data_i        (fifo_data_i),
-      .w_full_o        (FULL),
-      .level_o         (fifo_level)
-=======
       .w_clk_i         (clk_i),
       .w_cke_i         (cke_i),
       .w_arst_i        (arst_i),
       .w_rst_i         (SOFT_RESET),
-      .w_en_i          (DATA_wen),
-      .w_data_i        (iob_wdata_i),
+      .w_en_i          (DATA_wen | tvalid_i), // Write if DMA valid or SWreg DATA enable
+      .w_data_i        (fifo_data_i),
       .w_empty_o       (),
       .w_full_o        (FULL),
-      .w_level_o       ()
->>>>>>> 4d719b5c
+      .w_level_o       (fifo_level)
    );
 
    assign DATA_ready = ENABLE & ~FULL;
 
-<<<<<<< HEAD
    // DMA tready_o signal
    assign tready_o = DATA_ready;
 
@@ -154,10 +142,7 @@
 
    assign fifo_threshold_o = FIFO_LEVEL <= FIFO_THRESHOLD;
 
-   iob_fifo_sync #(
-=======
    iob_fifo_async #(
->>>>>>> 4d719b5c
       .W_DATA_W(N),
       .R_DATA_W(1),
       .ADDR_W  (FIFO_DEPTH_LOG2)
