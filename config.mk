######################################################################
#
# IOb-SoC-Tester Configuration File
#
######################################################################

IOBSOC_NAME:=IOBTESTER

#
# PRIMARY PARAMETERS: CAN BE CHANGED BY USERS OR OVERRIDEN BY ENV VARS
#

#CPU ARCHITECTURE
DATA_W := 32
ADDR_W := 32

#FIRMWARE SIZE (LOG2)
FIRM_ADDR_W ?=15

#SRAM SIZE (LOG2)
SRAM_ADDR_W ?=15

#DDR
USE_DDR ?=0
RUN_EXTMEM ?=0

#DATA CACHE ADDRESS WIDTH (tag + index + offset)
DCACHE_ADDR_W:=24

#ROM SIZE (LOG2)
BOOTROM_ADDR_W:=12

#PRE-INIT MEMORY WITH PROGRAM AND DATA
INIT_MEM ?=1

#PERIPHERAL LIST
#list with corename of peripherals to be attached to peripheral bus.
#to include multiple instances, write the corename of the peripheral multiple times.
#to pass verilog parameters to each instance, type the parameters inside parenthesis.
#Example: 'PERIPHERALS ?=UART[1,\"textparam\"] UART UART' will create 3 UART instances, 
#         the first one will be instantiated with verilog parameters 1 and "textparam", 
#         the second and third will use default parameters.
PERIPHERALS ?=UART

#RISC-V HARD MULTIPLIER AND DIVIDER INSTRUCTIONS
USE_MUL_DIV ?=1

#RISC-V COMPRESSED INSTRUCTIONS
USE_COMPRESSED ?=1

#ROOT DIRECTORY ON REMOTE MACHINES
REMOTE_ROOT_DIR ?=sandbox/iob-soc-tester

#SIMULATION
#default simulator running locally or remotely
#check the respective Makefile in hardware/simulation/$(SIMULATOR) for specific settings
SIMULATOR ?=icarus

#BOARD
#default board running locally or remotely
#check the respective Makefile in hardware/fpga/$(BOARD) for specific settings
BOARD ?=CYCLONEV-GT-DK

#DOCUMENTATION
#default document to compile
DOC ?= pb

#IOB LIBRARY
UART_HW_DIR:=$(UART_DIR)/hardware

####################################################################
# DERIVED FROM PRIMARY PARAMETERS: DO NOT CHANGE BELOW THIS POINT
####################################################################
#include tester configuration from Unit Under Test directory
include $(ROOT_DIR)/../../tester.mk
#add unit under test
#this works even if UUT is not a perihpheral
PERIPHERALS+=$(UUT_NAME)
#Set root directory of tester on remote machines in the submodules directory of UUT
REMOTE_ROOT_DIR=$(REMOTE_UUT_DIR)/submodules/$(shell realpath $(ROOT_DIR) | xargs -I {} basename {})

ifeq ($(RUN_EXTMEM),1)
DEFINE+=$(defmacro)RUN_EXTMEM
USE_DDR=1
endif

ifeq ($(USE_DDR),1)
DEFINE+=$(defmacro)USE_DDR
endif

ifeq ($(INIT_MEM),1)
DEFINE+=$(defmacro)INIT_MEM
endif

#submodule paths
PICORV32_DIR=$(ROOT_DIR)/submodules/PICORV32
CACHE_DIR=$(ROOT_DIR)/submodules/CACHE
UART_DIR=$(ROOT_DIR)/submodules/UART
LIB_DIR=$(ROOT_DIR)/submodules/LIB
MEM_DIR=$(ROOT_DIR)/submodules/MEM
AXI_DIR=$(ROOT_DIR)/submodules/AXI
#Unit Under Test path
$(UUT_NAME)_DIR=$(ROOT_DIR)/../..

#sw paths
SW_DIR:=$(ROOT_DIR)/software
PC_DIR:=$(SW_DIR)/pc-emul
FIRM_DIR:=$(SW_DIR)/firmware
BOOT_DIR:=$(SW_DIR)/bootloader

#scripts paths
PYTHON_DIR=$(LIB_DIR)/software/python

#hw paths
HW_DIR=$(ROOT_DIR)/hardware
SIM_DIR=$(HW_DIR)/simulation/$(SIMULATOR)
BOARD_DIR ?=$(shell find $(ROOT_DIR)/hardware -name $(BOARD))

#doc paths
DOC_DIR=$(ROOT_DIR)/document/$(DOC)

#macro to return all defined peripheral directories separated by newline
GET_DIRS= $(eval ROOT_DIR_TMP:=$(ROOT_DIR))\
          $(eval ROOT_DIR=.)\
          $(foreach V,$(sort $(.VARIABLES)),\
          $(if $(filter $(addsuffix _DIR, $(shell $(SW_DIR)/python/submodule_utils.py remove_duplicates_and_params "$(PERIPHERALS)")), $(filter %_DIR, $V)),\
          $V=$($V);))\
          $(eval ROOT_DIR:=$(ROOT_DIR_TMP))

#define macros
DEFINE+=$(defmacro)DATA_W=$(DATA_W)
DEFINE+=$(defmacro)ADDR_W=$(ADDR_W)
DEFINE+=$(defmacro)BOOTROM_ADDR_W=$(BOOTROM_ADDR_W)
DEFINE+=$(defmacro)SRAM_ADDR_W=$(SRAM_ADDR_W)
DEFINE+=$(defmacro)FIRM_ADDR_W=$(FIRM_ADDR_W)
DEFINE+=$(defmacro)DCACHE_ADDR_W=$(DCACHE_ADDR_W)
DEFINE+=$(defmacro)N_SLAVES=$(shell $(SW_DIR)/python/submodule_utils.py get_n_slaves "$(PERIPHERALS)") #peripherals
DEFINE+=$(defmacro)N_SLAVES_W=$(shell $(SW_DIR)/python/submodule_utils.py get_n_slaves_w "$(PERIPHERALS)")

#address selection bits
E:=31 #extra memory bit
P:=30 #periphs
B:=29 #boot controller

DEFINE+=$(defmacro)E=$E
DEFINE+=$(defmacro)P=$P
DEFINE+=$(defmacro)B=$B

#PERIPHERAL IDs
#assign a sequential ID to each peripheral
#the ID is used as an instance name index in the hardware and as a base address in the software
DEFINE+=$(shell $(SW_DIR)/python/submodule_utils.py get_defines "$(PERIPHERALS)" "$(defmacro)")

<<<<<<< HEAD
#default baud and system clock freq
BAUD ?=5000000 #simulation default
FREQ ?=100000000

SHELL = /bin/bash

#include (extra) tester makefile targets from Unit Under Test config file
INCLUDING_PATHS:=1
include $($(UUT_NAME)_DIR)/tester.mk

=======
>>>>>>> f4fdbcfa
#RULES

#kill "console", the background running program seriving simulators,
#emulators and boards
CNSL_PID:=ps aux | grep $(USER) | grep console | grep python3 | grep -v grep
kill-cnsl:
	@if [ "`$(CNSL_PID)`" ]; then \
	kill -9 $$($(CNSL_PID) | awk '{print $$2}'); fi

gen-clean:
	@rm -f *# *~

.PHONY: gen-clean kill-cnsl<|MERGE_RESOLUTION|>--- conflicted
+++ resolved
@@ -119,13 +119,11 @@
 #doc paths
 DOC_DIR=$(ROOT_DIR)/document/$(DOC)
 
-#macro to return all defined peripheral directories separated by newline
-GET_DIRS= $(eval ROOT_DIR_TMP:=$(ROOT_DIR))\
-          $(eval ROOT_DIR=.)\
+#macro to return all defined directories separated by newline
+GET_DIRS= $(eval ROOT_DIR_TMP=.)\
           $(foreach V,$(sort $(.VARIABLES)),\
-          $(if $(filter $(addsuffix _DIR, $(shell $(SW_DIR)/python/submodule_utils.py remove_duplicates_and_params "$(PERIPHERALS)")), $(filter %_DIR, $V)),\
-          $V=$($V);))\
-          $(eval ROOT_DIR:=$(ROOT_DIR_TMP))
+          $(if $(filter %_DIR, $V),\
+          $(eval TMP_VAR:=$(subst ROOT_DIR,ROOT_DIR_TMP,$(value $V)))$V=$(TMP_VAR);))
 
 #define macros
 DEFINE+=$(defmacro)DATA_W=$(DATA_W)
@@ -151,19 +149,10 @@
 #the ID is used as an instance name index in the hardware and as a base address in the software
 DEFINE+=$(shell $(SW_DIR)/python/submodule_utils.py get_defines "$(PERIPHERALS)" "$(defmacro)")
 
-<<<<<<< HEAD
-#default baud and system clock freq
-BAUD ?=5000000 #simulation default
-FREQ ?=100000000
-
-SHELL = /bin/bash
-
 #include (extra) tester makefile targets from Unit Under Test config file
 INCLUDING_PATHS:=1
 include $($(UUT_NAME)_DIR)/tester.mk
 
-=======
->>>>>>> f4fdbcfa
 #RULES
 
 #kill "console", the background running program seriving simulators,
