######################################################################
#
# IOb-SoC-Tester Configuration File
#
######################################################################

IOBSOC_NAME:=IOBTESTER

#
# PRIMARY PARAMETERS: CAN BE CHANGED BY USERS OR OVERRIDEN BY ENV VARS
#

#CPU ARCHITECTURE
DATA_W := 32
ADDR_W := 32

#FIRMWARE SIZE (LOG2)
FIRM_ADDR_W ?=15

#SRAM SIZE (LOG2)
SRAM_ADDR_W ?=15

#DDR
USE_DDR ?=0
RUN_EXTMEM ?=0

#DATA CACHE ADDRESS WIDTH (tag + index + offset)
DCACHE_ADDR_W:=24

#ROM SIZE (LOG2)
BOOTROM_ADDR_W:=12

#PRE-INIT MEMORY WITH PROGRAM AND DATA
INIT_MEM ?=1

#PERIPHERAL LIST
#list with corename of peripherals to be attached to peripheral bus.
#to include multiple instances, write the corename of the peripheral multiple times.
#to pass verilog parameters to each instance, type the parameters inside parenthesis.
#Example: 'PERIPHERALS ?=UART[1,\"textparam\"] UART UART' will create 3 UART instances, 
#         the first one will be instantiated with verilog parameters 1 and "textparam", 
#         the second and third will use default parameters.
PERIPHERALS ?=UART

#RISC-V HARD MULTIPLIER AND DIVIDER INSTRUCTIONS
USE_MUL_DIV ?=1

#RISC-V COMPRESSED INSTRUCTIONS
USE_COMPRESSED ?=1

#ROOT DIRECTORY ON REMOTE MACHINES
REMOTE_ROOT_DIR ?=sandbox/iob-soc-tester

#SIMULATION
#default simulator running locally or remotely
#check the respective Makefile in hardware/simulation/$(SIMULATOR) for specific settings
SIMULATOR ?=icarus

#BOARD
#default board running locally or remotely
#check the respective Makefile in hardware/fpga/$(BOARD) for specific settings
BOARD ?=CYCLONEV-GT-DK

#DOCUMENTATION
#default document to compile
DOC ?= pb

#IOB LIBRARY
UART_HW_DIR:=$(UART_DIR)/hardware

####################################################################
# DERIVED FROM PRIMARY PARAMETERS: DO NOT CHANGE BELOW THIS POINT
####################################################################
#include tester configuration from Unit Under Test directory
include $(ROOT_DIR)/../../tester.mk
#Set root directory of tester on remote machines in the submodules directory of UUT
REMOTE_ROOT_DIR=$(REMOTE_UUT_DIR)/submodules/$(shell realpath $(ROOT_DIR) | xargs -I {} basename {})

ifeq ($(RUN_EXTMEM),1)
DEFINE+=$(defmacro)RUN_EXTMEM
USE_DDR=1
endif

ifeq ($(USE_DDR),1)
DEFINE+=$(defmacro)USE_DDR
endif

ifeq ($(INIT_MEM),1)
DEFINE+=$(defmacro)INIT_MEM
endif

#submodule paths
PICORV32_DIR=$(ROOT_DIR)/submodules/PICORV32
CACHE_DIR=$(ROOT_DIR)/submodules/CACHE
UART_DIR=$(ROOT_DIR)/submodules/UART
LIB_DIR=$(ROOT_DIR)/submodules/LIB
MEM_DIR=$(ROOT_DIR)/submodules/MEM
AXI_DIR=$(ROOT_DIR)/submodules/AXI
#Unit Under Test path
$(UUT_NAME)_DIR=$(ROOT_DIR)/../..

#sw paths
SW_DIR:=$(ROOT_DIR)/software
PC_DIR:=$(SW_DIR)/pc-emul
FIRM_DIR:=$(SW_DIR)/firmware
BOOT_DIR:=$(SW_DIR)/bootloader

#scripts paths
PYTHON_DIR=$(LIB_DIR)/software/python

#hw paths
HW_DIR=$(ROOT_DIR)/hardware
SIM_DIR=$(HW_DIR)/simulation/$(SIMULATOR)
BOARD_DIR ?=$(shell find $(ROOT_DIR)/hardware -name $(BOARD))

#doc paths
DOC_DIR=$(ROOT_DIR)/document/$(DOC)

#macro to return all defined directories separated by newline
GET_DIRS= $(eval ROOT_DIR_TMP:=$(ROOT_DIR))\
<<<<<<< HEAD
          $(eval ROOT_DIR=.)\
          $(foreach V,$(sort $(.VARIABLES)),\
          $(if $(filter $(addsuffix _DIR, $(shell $(SW_DIR)/python/submodule_utils.py remove_duplicates_and_params "$(PERIPHERALS)")), $(filter %_DIR, $V)),\
          $V=$($V);))\
          $(eval ROOT_DIR:=$(ROOT_DIR_TMP))
=======
          $(eval override ROOT_DIR=.)\
          $(foreach V,$(sort $(.VARIABLES)),\
          $(if $(filter $(addsuffix _DIR, $(shell $(SW_DIR)/python/submodule_utils.py remove_duplicates_and_params "$(PERIPHERALS)")), $(filter %_DIR, $V)),\
          $V=$($V);))\
          $(eval override ROOT_DIR:=$(ROOT_DIR_TMP))
>>>>>>> baed4e66

#define macros
DEFINE+=$(defmacro)DATA_W=$(DATA_W)
DEFINE+=$(defmacro)ADDR_W=$(ADDR_W)
DEFINE+=$(defmacro)BOOTROM_ADDR_W=$(BOOTROM_ADDR_W)
DEFINE+=$(defmacro)SRAM_ADDR_W=$(SRAM_ADDR_W)
DEFINE+=$(defmacro)FIRM_ADDR_W=$(FIRM_ADDR_W)
DEFINE+=$(defmacro)DCACHE_ADDR_W=$(DCACHE_ADDR_W)
DEFINE+=$(defmacro)N_SLAVES=$(shell $(SW_DIR)/python/submodule_utils.py get_n_slaves "$(PERIPHERALS)") #peripherals
DEFINE+=$(defmacro)N_SLAVES_W=$(shell $(SW_DIR)/python/submodule_utils.py get_n_slaves_w "$(PERIPHERALS)")

#address selection bits
E:=31 #extra memory bit
P:=30 #periphs
B:=29 #boot controller

DEFINE+=$(defmacro)E=$E
DEFINE+=$(defmacro)P=$P
DEFINE+=$(defmacro)B=$B

#PERIPHERAL IDs
#assign a sequential ID to each peripheral
#the ID is used as an instance name index in the hardware and as a base address in the software
DEFINE+=$(shell $(SW_DIR)/python/submodule_utils.py get_defines "$(PERIPHERALS)" "$(defmacro)")

#include (extra) tester makefile targets from Unit Under Test config file
INCLUDING_PATHS:=1
include $($(UUT_NAME)_DIR)/tester.mk

#RULES

#kill "console", the background running program seriving simulators,
#emulators and boards
CNSL_PID:=ps aux | grep $(USER) | grep console | grep python3 | grep -v grep
kill-cnsl:
	@if [ "`$(CNSL_PID)`" ]; then \
	kill -9 $$($(CNSL_PID) | awk '{print $$2}'); fi

gen-clean:
	@rm -f *# *~

.PHONY: gen-clean kill-cnsl<|MERGE_RESOLUTION|>--- conflicted
+++ resolved
@@ -118,19 +118,11 @@
 
 #macro to return all defined directories separated by newline
 GET_DIRS= $(eval ROOT_DIR_TMP:=$(ROOT_DIR))\
-<<<<<<< HEAD
-          $(eval ROOT_DIR=.)\
-          $(foreach V,$(sort $(.VARIABLES)),\
-          $(if $(filter $(addsuffix _DIR, $(shell $(SW_DIR)/python/submodule_utils.py remove_duplicates_and_params "$(PERIPHERALS)")), $(filter %_DIR, $V)),\
-          $V=$($V);))\
-          $(eval ROOT_DIR:=$(ROOT_DIR_TMP))
-=======
           $(eval override ROOT_DIR=.)\
           $(foreach V,$(sort $(.VARIABLES)),\
           $(if $(filter $(addsuffix _DIR, $(shell $(SW_DIR)/python/submodule_utils.py remove_duplicates_and_params "$(PERIPHERALS)")), $(filter %_DIR, $V)),\
           $V=$($V);))\
           $(eval override ROOT_DIR:=$(ROOT_DIR_TMP))
->>>>>>> baed4e66
 
 #define macros
 DEFINE+=$(defmacro)DATA_W=$(DATA_W)
