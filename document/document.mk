include $(ROOT_DIR)/config.mk

#RESULTS
#results for intel FPGA
INT_FAMILY ?=CYCLONEV-GT-DK
#results for xilinx fpga
XIL_FAMILY ?=AES-KU040-DB-G
#results for asic nodes
ASIC_NODE=

NOCLEAN+=-o -name "test.expected" -o -name "Makefile"

#PREPARE TO INCLUDE TEX SUBMODULE MAKEFILE SEGMENT
#root directory
CORE_DIR:=$(ROOT_DIR)

BDTAB=0
SWREGS=0

include $(LIB_DIR)/document/document.mk


test: clean-all
ifeq ($(DOC),pb)
	make -C $(ROOT_DIR) fpga-test
endif
	make $(DOC).pdf

$(DOC).pdf:
<<<<<<< HEAD
	make doc-build
=======
	make doc-build 
>>>>>>> c5b3cefd
	diff -q $(DOC).aux test.expected

clean-all: clean
	rm -f $(DOC).pdf

test-clean:
	make doc-clean DOC=presentation
	make doc-clean DOC=pb

.PHONY: test clean-all
<|MERGE_RESOLUTION|>--- conflicted
+++ resolved
@@ -27,11 +27,7 @@
 	make $(DOC).pdf
 
 $(DOC).pdf:
-<<<<<<< HEAD
-	make doc-build
-=======
 	make doc-build 
->>>>>>> c5b3cefd
 	diff -q $(DOC).aux test.expected
 
 clean-all: clean
