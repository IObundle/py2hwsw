\documentclass [xcolor=svgnames, t] {beamer} 
\usepackage[utf8]{inputenc}
\usepackage[T1]{fontenc}
\usepackage{booktabs, comment} 
\usepackage[absolute, overlay]{textpos} 
\useoutertheme{infolines} 
\setbeamercolor{title in head/foot}{bg=internationalorange}
\setbeamercolor{author in head/foot}{bg=dodgerblue}
\usepackage{csquotes}
\usepackage[style=verbose-ibid,backend=bibtex]{biblatex}
\bibliography{bibfile}
\usepackage{amsmath}
\usepackage[makeroom]{cancel}
\usepackage{textpos}
\usepackage{tikz}
\usepackage{listings}
\graphicspath{ {./figures/} }
\usepackage{hyperref}
\hypersetup{
    colorlinks=true,
    linkcolor=blue,
    filecolor=magenta,      
    urlcolor=cyan,
}

\usetheme{Madrid}
\definecolor{myuniversity}{RGB}{0, 60, 113}
\definecolor{internationalorange}{RGB}{231, 93,  42}
 	\definecolor{dodgerblue}{RGB}{0, 119,202}
\usecolortheme[named=myuniversity]{structure}

\graphicspath{ {./figures/} }

\title[IOB-SoC Presentation]{IOB-SoC}
\subtitle{A RISC-V-based System on Chip}
\institute[IObundle Lda]{IObundle Lda.\\The Architecture for an Agile World}
\titlegraphic{\includegraphics[height=2.5cm]{Logo.png}}
%\author[José T. de Sousa]{Jos\'e T. de Sousa}
\institute[IObundle Lda]{IObundle Lda}
\date{\today}


\addtobeamertemplate{navigation symbols}{}{%
    \usebeamerfont{footline}%
    \usebeamercolor[fg]{footline}%
    \hspace{1em}%
    \insertframenumber/\inserttotalframenumber
}

\begin{document}

\begin{frame}
 \titlepage   
\end{frame}

%%%%%%%%%%%%%%%%%%%%%%%%%%%%
\logo{\includegraphics[scale=0.2]{Logo.png}~%
}
%%%%%%%%%%%%%%%%%%%%%%%%%%

\begin{frame}{Outline}
\begin{center}
   \begin{itemize}
     \item Introduction
     \item Project setup
     \item Create an IP core to instantiate in your SoC
     \item Edit the ./system.mk configuration file to declare a new peripheral
     \item Edit file {\tt firmware.c} to drive the new peripheral
     \item Run the firmware in internal SRAM
     \item Run the firmware in external DDR
     \item Simulate and implement the system
     \item Implement in FPGA
     \item Implement in ASIC (WIP)
     \item Conclusions and future work
 \end{itemize}
\end{center}
\end{frame}


\begin{frame}{Introduction}
\begin{center}
    \begin{itemize}
      \item Building processor-based systems from scratch is challenging
      \item The IOB-SoC template eases this task
      \item Provides a base Verilog SoC equipped with
        \begin{itemize}
        \item a RISC-V CPU
        \item a memory system including boot ROM, RAM and AXI4 interface to DDR
        \item a UART communications module
        \end{itemize}
      \item Users can add IP cores and software to build more complex SoCs
      \item Here, the addition of a timer IP and its software driver is exemplified
    \end{itemize}
\end{center}
\end{frame}

\begin{frame}{Project setup}
\begin{center}
  \begin{itemize}
    \item Use a Linux machine or VM
    \item Install the latest stable version of the open source Icarus Verilog simulator (\url{iverilog.icarus.com})
    \item Make sure you can access \url{github.com} using an ssh key
<<<<<<< HEAD
    \item At \url{github.com} create your SoC repository by cloning \url{github.com/IObundle/iob-soc}
    \item Follow the instructions in the README file to clone the repository in your Linux machine
=======
    \item Clone the repository \url{github.com/IObundle/iob-soc}
    \item Follow the instructions in its the README file
>>>>>>> 4e228917
  \end{itemize}
\end{center}
\end{frame}


\begin{frame}{Create an IP core to instantiate in your SoC}
  \begin{itemize}
  \item Create a timer IP core repository or, alternatively, use the one at \url{www.github.com/IObundle/iob-timer.git}
  \item An IP core can be integrated in an IOb-SoC if it provides the following X files: 
    \begin{enumerate}
    \item hardware/hardware.mk
    \item software/software.mk
    \end{enumerate}
    \begin{itemize}
      \item[--] Please refer to the files {\tt hardware/hardware.mk} and {\tt software/software.mk} in the iob-timer submodule to learn how to organize a peripheral core.
    \end{itemize}
  \item Add the IP core repository as a git submodule of your IOb-SoC repository:\\
    {\tiny \tt git submodule add https://github.com/IObundle/iob-timer.git submodules/TIMER}
  \item To configure the system to host the IP core, edit the {\tt ./system.mk} file as in the next slide
  \end{itemize}
\end{frame}

% Following line allows for a more copy-paste-able code
\lstset{basicstyle=\ttfamily,columns=fullflexible}

\begin{frame}[fragile]{Edit the {\tt ./system.mk} configuration file to configure the system with a new peripheral}
\begin{tiny}
\begin{lstlisting}
#FIRMWARE
FIRM_ADDR_W:=13

#SRAM
SRAM_ADDR_W:=13

#DDR
ifeq ($(USE_DDR),)
USE_DDR:=0
endif
ifeq ($(RUN_DDR),)
RUN_DDR:=0
endif

DDR_ADDR_W:=30
CACHE_ADDR_W:=24

#ROM
BOOTROM_ADDR_W:=12

#Init memory (only works in simulation or FPGA not running DDR)
ifeq ($(INIT_MEM),)
INIT_MEM:=1
endif

#Peripheral list (must match respective submodule or folder name in the submodules directory)
PERIPHERALS:=UART TIMER

...
\end{lstlisting}
\end{tiny}
\end{frame}


%\begin{frame}{Add the timer IP software}
%\end{frame}

\begin{frame}[fragile]{Edit the {\tt firmware.c} file to drive the new peripheral}
  {\tt ./software/firmware/firmware.c}
  \begin{tiny}
    \begin{lstlisting}
#include "system.h"
#include "periphs.h"
#include "iob-uart.h"
#include "iob_timer.h"

int main()
{
  unsigned long long elapsed;
  unsigned int elapsedu;

  //read current timer count, compute elapsed time
  elapsed  = timer_get_count(TIMER_BASE);
  elapsedu = timer_time_us(TIMER_BASE);

  //init uart 
  uart_init(UART_BASE, FREQ/BAUD);

  uart_printf("\nHello world!\n");
  
  uart_txwait();

  uart_printf("\nExecution time: %d clocks in %dus @%dMHz\n\n", 
              (unsigned int)elapsed, elapsedu, FREQ/1000000);

  uart_txwait();
  return 0;
}
\end{lstlisting}
\end{tiny}
\end{frame}


\begin{frame}{Run the firmware in internal SRAM}
\begin{enumerate}
\item Initialize the internal RAM with the firmware
  \begin{itemize}
<<<<<<< HEAD
  \item Assign {\tt USE\_DDR=0} and {\tt INIT\_MEM=0}
  \item Loading programs after the FPGA is programmed is disabled: if the firmware is modified the FPGA must be recompiled
  \item This option is only valid for FPGA which permits memory initialisation
=======
  \item Define {\tt USE\_DDR=0} and {\tt INIT\_MEM=1}
  \item Works in simulation and FPGA
  \item Loading programs after the FPGA is programmed is enabled: if the firmware is modified it is automatically recompiled
>>>>>>> 4e228917
  \end{itemize}
\item Do not initialize the internal RAM with the firmware
  \begin{itemize}
<<<<<<< HEAD
  \item Assign {\tt USE\_DDR=0} {\tt INIT\_MEM=1}
  \item Loading programs after the FPGA is programmed is enabled
  \item This option is valid for FPGA and ASIC
  \item Firmware is (re)loaded via UART
=======
  \item Assign {\tt USE\_DDR=0} {\tt INIT\_MEM=0}
  \item Works in simulation, FPGA and ASIC
  \item The firmware is (re)compiled and (re)loaded via UART
>>>>>>> 4e228917
  \end{itemize}
\end{enumerate}
\end{frame}

\begin{frame}{Run the firmware in external DDR}
\begin{enumerate}
\item Initialize the DDR with the firmware
  \begin{itemize}
<<<<<<< HEAD
  \item Assign {\tt USE\_DDR=1} and {\tt INIT\_MEM=0}
  \item This option is only allowed in simulation which permits memory initialisation
  \item An FPGA or ASIC implementation will not work
=======
  \item Define {\tt USE\_DDR=1} and {\tt INIT\_MEM=1}
  \item Works in simulation only
  \item In FPGA or ASIC the external DDR cannot be initialized
>>>>>>> 4e228917
  \end{itemize}
\item Do not initialize the DDR with the firmware
  \begin{itemize}
<<<<<<< HEAD
  \item Define {\tt USE\_DDR=1} {\tt INIT\_MEM=1}
  \item This option is valid for FPGA and ASIC
  \item Firmware is (re)loaded via UART
  \item Third party DDR controller IP core is required
=======
  \item Define {\tt USE\_DDR=1} {\tt INIT\_MEM=0}
  \item This option is valid for simulation, FPGA and ASIC
  \item The firmware is (re)compiled and (re)loaded via UART
  \item In FPGA or ASIC a third party DDR controller IP core is required
>>>>>>> 4e228917
  \end{itemize}
\end{enumerate}
\end{frame}


\begin{frame}[fragile]{Simulate IOb-SoC}
\begin{itemize}
  \item Add your simulation folder in {\tt ./hardware/simulation} using the other folders in there as examples
  \item In  file {\tt ./system.mk}:
  \begin{enumerate}
    \item Define {\tt SIMULATOR} with the name of your simulation folder
    \item Define {\tt SIM\_SERVER} with the URL or IP address of the computer where the RTL simulator runs
    \item Define {\tt SIM\_ROOT\_DIR} with the name of the remote root directory for the repository files
  \end{enumerate}
  \item To run locally, do not define {\tt SIM\_SERVER} and {\tt SIM\_ROOT\_DIR}
  \item To run the simulator, type {\tt make} or {\tt make USER=your\_user\_name} if you have a different username on the remote simulation server
\end{itemize}
\end{frame}


\begin{frame}[fragile]{Simulate IOb-SoC}
\begin{itemize}
  \item The firmware, bootloader and system verilog description are compiled as you can see from the printed messages
  \item During simulation the following is printed:
\end{itemize}
\begin{tiny}
\begin{lstlisting}

IOb-SoC Bootloader:

Reboot CPU and run program...

Hello world!

Execution time: 6583 clocks in 66us @100MHz

\end{lstlisting}
\end{tiny}
\end{frame}


\begin{frame}{Implement in FPGA}
\begin{itemize}
  \item Add your FPGA folder in {\tt ./hardware/fpga} using the other folders in there as examples
  \item In file {\tt ./system.mk}:
  \begin{enumerate}
    \item Define {\tt FPGA\_BOARD} with the name of your FPGA folder
    \item Define {\tt FPGA\_BOARD\_SERVER} with the URL or IP address of the computer connected to the board
    \item Define {\tt FPGA\_COMPILE\_SERVER} with the URL or IP address of the computer containing the FPGA compiler and tools
    \item Define {\tt FPGA\_BOARD\_ROOT\_DIR} and {\tt FPGA\_COMPILE\_ROOT\_DIR} with the name of the remote root directories for the repository files
  \end{enumerate}
  \item To compile and load the hardware design in the FPGA, type {\tt make fpga-load}
  \item To load and run your firmware in the FPGA, type {\tt make run-firmware}
\end{itemize}
\end{frame}

\begin{frame}{Implement in ASIC (WIP)}
\begin{itemize}
  \item Add your ASIC folder in {\tt ./hardware/asic} using the other folders in there as examples
  \item In the file {\tt ./system.mk}:
  \begin{enumerate}
     \item Define {\tt ASIC\_NODE} with the name of your ASIC folder
     \item Define {\tt ASIC\_COMPILE\_SERVER} with the URL or IP address of the computer containing the ASIC design tools
     \item Define {\tt ASIC\_COMPILER\_ROOT\_DIR} with the name of the remote root directory for the repository files
  \end{enumerate}
  \item To compile the ASIC, type {\tt make asic}
\end{itemize}
\end{frame}


\begin{frame}{Conclusions and future work}

\begin{itemize}
  \item Conclusions
    \begin{itemize}
    \item A tutorial on SoC creation using IOb-SoC is presented
    \item The addition of a peripheral IP core (timer) is illustrated
    \item A simple software driver for the IP core is exemplified
    \item How to compile and run the system is explained 
    \item Options for implementing the main memory are presented
    \item Implementation of FPGA and ASIC is explained
    \end{itemize}
  \item Future work
    \begin{itemize}
    \item Non-volatile (flash) external memory support
    \item Real Time Operating System (RTOS) 
    \end{itemize}
\end{itemize}

\end{frame}

% for including figures in slides:
%\begin{frame}{Introduction}
%\begin{center}
%  \begin{columns}[onlytextwidth]
%    \column{0.5\textwidth}
%    bla
%    \column{0.5\textwidth}
%    \begin{figure}
%      \centering
%       \includegraphics[width=0.9\textwidth]{turb.jpg}
%      \caption{1. Flow visualisation (source: www.bronkhorst.com).}
%      \label{fig:my_label}
%    \end{figure}
%  \end{columns}
%\end{center}
%\end{frame}

\end{document}<|MERGE_RESOLUTION|>--- conflicted
+++ resolved
@@ -100,13 +100,8 @@
     \item Use a Linux machine or VM
     \item Install the latest stable version of the open source Icarus Verilog simulator (\url{iverilog.icarus.com})
     \item Make sure you can access \url{github.com} using an ssh key
-<<<<<<< HEAD
-    \item At \url{github.com} create your SoC repository by cloning \url{github.com/IObundle/iob-soc}
-    \item Follow the instructions in the README file to clone the repository in your Linux machine
-=======
     \item Clone the repository \url{github.com/IObundle/iob-soc}
     \item Follow the instructions in its the README file
->>>>>>> 4e228917
   \end{itemize}
 \end{center}
 \end{frame}
@@ -212,28 +207,15 @@
 \begin{enumerate}
 \item Initialize the internal RAM with the firmware
   \begin{itemize}
-<<<<<<< HEAD
-  \item Assign {\tt USE\_DDR=0} and {\tt INIT\_MEM=0}
-  \item Loading programs after the FPGA is programmed is disabled: if the firmware is modified the FPGA must be recompiled
-  \item This option is only valid for FPGA which permits memory initialisation
-=======
   \item Define {\tt USE\_DDR=0} and {\tt INIT\_MEM=1}
   \item Works in simulation and FPGA
   \item Loading programs after the FPGA is programmed is enabled: if the firmware is modified it is automatically recompiled
->>>>>>> 4e228917
   \end{itemize}
 \item Do not initialize the internal RAM with the firmware
   \begin{itemize}
-<<<<<<< HEAD
-  \item Assign {\tt USE\_DDR=0} {\tt INIT\_MEM=1}
-  \item Loading programs after the FPGA is programmed is enabled
-  \item This option is valid for FPGA and ASIC
-  \item Firmware is (re)loaded via UART
-=======
   \item Assign {\tt USE\_DDR=0} {\tt INIT\_MEM=0}
   \item Works in simulation, FPGA and ASIC
   \item The firmware is (re)compiled and (re)loaded via UART
->>>>>>> 4e228917
   \end{itemize}
 \end{enumerate}
 \end{frame}
@@ -242,29 +224,16 @@
 \begin{enumerate}
 \item Initialize the DDR with the firmware
   \begin{itemize}
-<<<<<<< HEAD
-  \item Assign {\tt USE\_DDR=1} and {\tt INIT\_MEM=0}
-  \item This option is only allowed in simulation which permits memory initialisation
-  \item An FPGA or ASIC implementation will not work
-=======
   \item Define {\tt USE\_DDR=1} and {\tt INIT\_MEM=1}
   \item Works in simulation only
   \item In FPGA or ASIC the external DDR cannot be initialized
->>>>>>> 4e228917
   \end{itemize}
 \item Do not initialize the DDR with the firmware
   \begin{itemize}
-<<<<<<< HEAD
-  \item Define {\tt USE\_DDR=1} {\tt INIT\_MEM=1}
-  \item This option is valid for FPGA and ASIC
-  \item Firmware is (re)loaded via UART
-  \item Third party DDR controller IP core is required
-=======
   \item Define {\tt USE\_DDR=1} {\tt INIT\_MEM=0}
   \item This option is valid for simulation, FPGA and ASIC
   \item The firmware is (re)compiled and (re)loaded via UART
   \item In FPGA or ASIC a third party DDR controller IP core is required
->>>>>>> 4e228917
   \end{itemize}
 \end{enumerate}
 \end{frame}
