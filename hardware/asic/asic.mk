--- conflicted
+++ resolved
@@ -6,7 +6,7 @@
 #ddr controller address width
 DDR_ADDR_W=24
 
-include $(SUT_DIR)/hardware/hardware.mk
+include $(ROOT_DIR)/hardware/hardware.mk
 
 # Memory sizes in log2
 BOOTROM_W:=$(shell echo '$(BOOTROM_ADDR_W)-2' | bc)
@@ -61,30 +61,18 @@
 
 clean-remote: hw-clean
 ifneq ($(ASIC_SERVER),)
-<<<<<<< HEAD
-	ssh $(ASIC_USER)@$(ASIC_SERVER) "if [ ! -d $(REMOTE_SUT_DIR) ]; then git clone --recursive $(GITURL) $(REMOTE_SUT_DIR); fi"
-	rsync -avz --delete --exclude .git $(SUT_DIR) $(ASIC_USER)@$(ASIC_SERVER):$(REMOTE_SUT_DIR)
-	ssh $(ASIC_USER)@$(ASIC_SERVER) 'cd $(REMOTE_SUT_DIR)/hardware/asic/$(ASIC_NODE); make clean'
-=======
 	ssh $(ASIC_USER)@$(ASIC_SERVER) "if [ ! -d $(REMOTE_ROOT_DIR) ]; then mkdir -p $(REMOTE_ROOT_DIR); fi"
 	rsync -avz --delete --force --exclude .git $(ROOT_DIR) $(ASIC_USER)@$(ASIC_SERVER):$(REMOTE_ROOT_DIR)
 	ssh $(ASIC_USER)@$(ASIC_SERVER) 'cd $(REMOTE_ROOT_DIR)/hardware/asic/$(ASIC_NODE); make clean'
->>>>>>> 48986cae
 endif
 
 #clean test log only when asic testing begins
 clean-testlog:
 	@rm -f test.log
 ifneq ($(ASIC_SERVER),)
-<<<<<<< HEAD
-	ssh $(ASIC_USER)@$(ASIC_SERVER) "if [ ! -d $(REMOTE_SUT_DIR) ]; then git clone --recursive $(GITURL) $(REMOTE_SUT_DIR); fi"
-	rsync -avz --delete --exclude .git $(SUT_DIR) $(ASIC_USER)@$(ASIC_SERVER):$(REMOTE_SUT_DIR)
-	ssh $(ASIC_USER)@$(ASIC_SERVER) 'cd $(REMOTE_SUT_DIR)/hardware/asic/$(ASIC_NODE); make $@'
-=======
 	ssh $(ASIC_USER)@$(ASIC_SERVER) "if [ ! -d $(REMOTE_ROOT_DIR) ]; then mkdir -p $(REMOTE_ROOT_DIR); fi"
 	rsync -avz --delete --force --exclude .git $(ROOT_DIR) $(ASIC_USER)@$(ASIC_SERVER):$(REMOTE_ROOT_DIR)
 	ssh $(ASIC_USER)@$(ASIC_SERVER) 'cd $(REMOTE_ROOT_DIR)/hardware/asic/$(ASIC_NODE); make $@'
->>>>>>> 48986cae
 endif
 
 clean-all: clean-testlog clean
