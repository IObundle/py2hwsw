`timescale 1ns / 1ps
`include "tester.vh"

module iob_soc_fpga_wrapper
  (

   //differential clock input and reset
   input         c0_sys_clk_clk_p, 
   input         c0_sys_clk_clk_n,
   input         reset,

   //uart
   output        uart_txd,
   input         uart_rxd,

<<<<<<< HEAD
`ifdef IOB_SOC_TESTER_USE_DDR
=======
`ifdef RUN_EXTMEM
>>>>>>> 6e8d36ec
   output        c0_ddr4_act_n,
   output [16:0] c0_ddr4_adr,
   output [1:0]  c0_ddr4_ba,
   output [0:0]  c0_ddr4_bg,
   output [0:0]  c0_ddr4_cke,
   output [0:0]  c0_ddr4_odt,
   output [0:0]  c0_ddr4_cs_n,
   output [0:0]  c0_ddr4_ck_t,
   output [0:0]  c0_ddr4_ck_c,
   output        c0_ddr4_reset_n,
   inout [3:0]   c0_ddr4_dm_dbi_n,
   inout [31:0]  c0_ddr4_dq,
   inout [3:0]   c0_ddr4_dqs_c,
   inout [3:0]   c0_ddr4_dqs_t,
`endif 

`ifdef IOB_SOC_TESTER_USE_ETHERNET
        output ENET_RESETN,
        input  ENET_RX_CLK,
        output ENET_GTX_CLK,
        input  ENET_RX_D0,
        input  ENET_RX_D1,
        input  ENET_RX_D2,
        input  ENET_RX_D3,
        input  ENET_RX_DV,
        output ENET_TX_D0,
        output ENET_TX_D1,
        output ENET_TX_D2,
        output ENET_TX_D3,
        output ENET_TX_EN,
`endif                  
		  output        trap
		  );

   localparam AXI_ID_W = 4;
   localparam AXI_LEN_W = 8;
<<<<<<< HEAD
   localparam AXI_ADDR_W=`IOB_SOC_TESTER_DDR_ADDR_W;
   localparam AXI_DATA_W=`IOB_SOC_TESTER_DDR_DATA_W;
=======
   localparam AXI_ADDR_W=`IOB_SOC_DDR_ADDR_W;
   localparam AXI_DATA_W=`IOB_SOC_DDR_DATA_W;
>>>>>>> 6e8d36ec

   wire          clk;
   wire 	 rst;

   wire [1:0]                   trap_signals;
   assign trap = trap_signals[0] || trap_signals[1];
   
<<<<<<< HEAD
    // 
    // Logic to contatenate data pins and ethernet clock
    //
`ifdef IOB_SOC_TESTER_USE_ETHERNET
    //buffered eth clock
    wire            ETH_CLK;

    //PLL
    wire            locked;

    //MII
    wire [3:0]      TX_DATA;   
    wire [3:0]      RX_DATA;

    assign {ENET_TX_D3, ENET_TX_D2, ENET_TX_D1, ENET_TX_D0} = TX_DATA;
    assign RX_DATA = {ENET_RX_D3, ENET_RX_D2, ENET_RX_D1, ENET_RX_D0};

    //eth clock
    IBUFG rxclk_buf (
          .I (ENET_RX_CLK),
          .O (ETH_CLK)
          );
    ODDRE1 ODDRE1_inst (
             .Q  (ENET_GTX_CLK),
             .C  (ETH_CLK),
             .D1 (1'b1),
             .D2 (1'b0),
             .SR (~ENET_RESETN)
             );

    assign locked = 1'b1; 
`endif                  

`ifdef IOB_SOC_TESTER_USE_DDR
   //axi wires between system backend and axi bridge
	`IOB_WIRE(m_axi_awid, 2*AXI_ID_W) //Address write channel ID
	`IOB_WIRE(m_axi_awaddr, 2*AXI_ADDR_W) //Address write channel address
	`IOB_WIRE(m_axi_awlen, 2*8) //Address write channel burst length
	`IOB_WIRE(m_axi_awsize, 2*3) //Address write channel burst size. This signal indicates the size of each transfer in the burst
	`IOB_WIRE(m_axi_awburst, 2*2) //Address write channel burst type
	`IOB_WIRE(m_axi_awlock, 2*2) //Address write channel lock type
	`IOB_WIRE(m_axi_awcache, 2*4) //Address write channel memory type. Transactions set with Normal Non-cacheable Modifiable and Bufferable (0011).
	`IOB_WIRE(m_axi_awprot, 2*3) //Address write channel protection type. Transactions set with Normal, Secure, and Data attributes (000).
	`IOB_WIRE(m_axi_awqos, 2*4) //Address write channel quality of service
	`IOB_WIRE(m_axi_awvalid, 2*1) //Address write channel valid
	`IOB_WIRE(m_axi_awready, 2*1) //Address write channel ready
	`IOB_WIRE(m_axi_wdata, 2*AXI_DATA_W) //Write channel data
	`IOB_WIRE(m_axi_wstrb, 2*(AXI_DATA_W/8)) //Write channel write strobe
	`IOB_WIRE(m_axi_wlast, 2*1) //Write channel last word flag
	`IOB_WIRE(m_axi_wvalid, 2*1) //Write channel valid
	`IOB_WIRE(m_axi_wready, 2*1) //Write channel ready
	`IOB_WIRE(m_axi_bid, 2*AXI_ID_W) //Write response channel ID
	`IOB_WIRE(m_axi_bresp, 2*2) //Write response channel response
	`IOB_WIRE(m_axi_bvalid, 2*1) //Write response channel valid
	`IOB_WIRE(m_axi_bready, 2*1) //Write response channel ready
	`IOB_WIRE(m_axi_arid, 2*AXI_ID_W) //Address read channel ID
	`IOB_WIRE(m_axi_araddr, 2*AXI_ADDR_W) //Address read channel address
	`IOB_WIRE(m_axi_arlen, 2*8) //Address read channel burst length
	`IOB_WIRE(m_axi_arsize, 2*3) //Address read channel burst size. This signal indicates the size of each transfer in the burst
	`IOB_WIRE(m_axi_arburst, 2*2) //Address read channel burst type
	`IOB_WIRE(m_axi_arlock, 2*2) //Address read channel lock type
	`IOB_WIRE(m_axi_arcache, 2*4) //Address read channel memory type. Transactions set with Normal Non-cacheable Modifiable and Bufferable (0011).
	`IOB_WIRE(m_axi_arprot, 2*3) //Address read channel protection type. Transactions set with Normal, Secure, and Data attributes (000).
	`IOB_WIRE(m_axi_arqos, 2*4) //Address read channel quality of service
	`IOB_WIRE(m_axi_arvalid, 2*1) //Address read channel valid
	`IOB_WIRE(m_axi_arready, 2*1) //Address read channel ready
	`IOB_WIRE(m_axi_rid, 2*AXI_ID_W) //Read channel ID
	`IOB_WIRE(m_axi_rdata, 2*AXI_DATA_W) //Read channel data
	`IOB_WIRE(m_axi_rresp, 2*2) //Read channel response
	`IOB_WIRE(m_axi_rlast, 2*1) //Read channel last word
	`IOB_WIRE(m_axi_rvalid, 2*1) //Read channel valid
	`IOB_WIRE(m_axi_rready, 2*1) //Read channel ready
=======
`ifdef RUN_EXTMEM
   //axi wires between system backend and axi bridge
 `include "iob_soc_axi_m_wire.vh"
>>>>>>> 6e8d36ec
`endif


   //
   // TESTER (includes UUT)
   //

   tester
     #(
       .AXI_ID_W(AXI_ID_W),
       .AXI_LEN_W(AXI_LEN_W),
       .AXI_ADDR_W(AXI_ADDR_W),
       .AXI_DATA_W(AXI_DATA_W)
       )
   tester 
     (
<<<<<<< HEAD
      .clk (clk),
      .rst (rst),
      .trap (trap_signals),
`ifdef IOB_SOC_TESTER_USE_ETHERNET
            //ETHERNET
            //PHY
            .ETHERNET0_ETH_PHY_RESETN(ENET_RESETN),
            //PLL
            .ETHERNET0_PLL_LOCKED(locked),
            //MII
            .ETHERNET0_RX_CLK(ETH_CLK),
            .ETHERNET0_RX_DATA(RX_DATA),
            .ETHERNET0_RX_DV(ENET_RX_DV),
            .ETHERNET0_TX_CLK(ETH_CLK),
            .ETHERNET0_TX_DATA(TX_DATA),
            .ETHERNET0_TX_EN(ENET_TX_EN),
`endif
`ifdef IOB_SOC_TESTER_USE_DDR
=======
      .clk_i (clk),
      .rst_i (rst),
      .trap_o (trap),

`ifdef RUN_EXTMEM
>>>>>>> 6e8d36ec
      //axi system backend interface
 `include "iob_soc_axi_m_portmap.vh"	
`endif

      //UART
      .UART0_txd (uart_txd),
      .UART0_rxd (uart_rxd),
      .UART0_rts (),
      .UART0_cts (1'b1)
      );

<<<<<<< HEAD
`ifdef IOB_SOC_TESTER_USE_DDR
=======

   //
   // DDR4 CONTROLLER
   //
                 
`ifdef RUN_EXTMEM

   //axi wires between ddr4 contrl and axi interconnect
 `include "ddr4_axi_wire.vh"

   //DDR4 controller axi side clocks and resets
   wire          c0_ddr4_ui_clk;//controller output clock 200MHz
   wire          ddr4_axi_arstn;//controller input
   
   wire          c0_ddr4_ui_clk_sync_rst; 
   wire          rstn;
   
   wire          calib_done;
   
   //assign rst = ~rstn & ~calib_done;
   assign rst = ~rstn;
   
   
   //
   // ASYNC AXI BRIDGE (between user logic (clk) and DDR controller (c0_ddr4_ui_clk)
   //
   axi_interconnect_0 axi_async_bridge 
     (
      .INTERCONNECT_ACLK    (c0_ddr4_ui_clk), //from ddr4 controller 
      .INTERCONNECT_ARESETN (~c0_ddr4_ui_clk_sync_rst), //from ddr4 controller
      
      //
      // SYSTEM SIDE (slave)
      //
      .S00_AXI_ARESET_OUT_N (rstn), //to system reset
      .S00_AXI_ACLK         (clk), //from ddr4 controller PLL to be used by system
      
      //Write address
      .S00_AXI_AWID         (axi_awid_o  [0]),
      .S00_AXI_AWADDR       (axi_awaddr_o   ),
      .S00_AXI_AWLEN        (axi_awlen_o    ),
      .S00_AXI_AWSIZE       (axi_awsize_o   ),
      .S00_AXI_AWBURST      (axi_awburst_o  ),
      .S00_AXI_AWLOCK       (axi_awlock_o[0]),
      .S00_AXI_AWCACHE      (axi_awcache_o  ),
      .S00_AXI_AWPROT       (axi_awprot_o   ),
      .S00_AXI_AWQOS        (axi_awqos_o    ),
      .S00_AXI_AWVALID      (axi_awvalid_o  ),
      .S00_AXI_AWREADY      (axi_awready_i  ),
      //Write data
      .S00_AXI_WDATA        (axi_wdata_o    ),
      .S00_AXI_WSTRB        (axi_wstrb_o    ),
      .S00_AXI_WLAST        (axi_wlast_o    ),
      .S00_AXI_WVALID       (axi_wvalid_o   ),
      .S00_AXI_WREADY       (axi_wready_i   ),
      //Write response
      .S00_AXI_BID          (axi_bid_i   [0]),
      .S00_AXI_BRESP        (axi_bresp_i    ),
      .S00_AXI_BVALID       (axi_bvalid_i   ),
      .S00_AXI_BREADY       (axi_bready_o   ),
      //Read address
      .S00_AXI_ARID         (axi_arid_o  [0]),
      .S00_AXI_ARADDR       (axi_araddr_o   ),
      .S00_AXI_ARLEN        (axi_arlen_o    ),
      .S00_AXI_ARSIZE       (axi_arsize_o   ),
      .S00_AXI_ARBURST      (axi_arburst_o  ),
      .S00_AXI_ARLOCK       (axi_arlock_o[0]),
      .S00_AXI_ARCACHE      (axi_arcache_o  ),
      .S00_AXI_ARPROT       (axi_arprot_o   ),
      .S00_AXI_ARQOS        (axi_arqos_o    ),
      .S00_AXI_ARVALID      (axi_arvalid_o  ),
      .S00_AXI_ARREADY      (axi_arready_i  ),
      //Read data
      .S00_AXI_RID          (axi_rid_i   [0]),
      .S00_AXI_RDATA        (axi_rdata_i    ),
      .S00_AXI_RRESP        (axi_rresp_i    ),
      .S00_AXI_RLAST        (axi_rlast_i    ),
      .S00_AXI_RVALID       (axi_rvalid_i   ),
      .S00_AXI_RREADY       (axi_rready_o   ),


      //
      // DDR CONTROLLER SIDE (master)
      //

      .M00_AXI_ARESET_OUT_N  (ddr4_axi_arstn), //to ddr controller axi slave port
      .M00_AXI_ACLK          (c0_ddr4_ui_clk), //from ddr4 controller 200MHz clock
      
      //Write address
      .M00_AXI_AWID          (ddr4_axi_awid),
      .M00_AXI_AWADDR        (ddr4_axi_awaddr),
      .M00_AXI_AWLEN         (ddr4_axi_awlen),
      .M00_AXI_AWSIZE        (ddr4_axi_awsize),
      .M00_AXI_AWBURST       (ddr4_axi_awburst),
      .M00_AXI_AWLOCK        (ddr4_axi_awlock[0]),
      .M00_AXI_AWCACHE       (ddr4_axi_awcache),
      .M00_AXI_AWPROT        (ddr4_axi_awprot),
      .M00_AXI_AWQOS         (ddr4_axi_awqos),
      .M00_AXI_AWVALID       (ddr4_axi_awvalid),
      .M00_AXI_AWREADY       (ddr4_axi_awready),
      
      //Write data
      .M00_AXI_WDATA         (ddr4_axi_wdata),
      .M00_AXI_WSTRB         (ddr4_axi_wstrb),
      .M00_AXI_WLAST         (ddr4_axi_wlast),
      .M00_AXI_WVALID        (ddr4_axi_wvalid),
      .M00_AXI_WREADY        (ddr4_axi_wready),
      
      //Write response
      .M00_AXI_BID           (ddr4_axi_bid),
      .M00_AXI_BRESP         (ddr4_axi_bresp),
      .M00_AXI_BVALID        (ddr4_axi_bvalid),
      .M00_AXI_BREADY        (ddr4_axi_bready),
      
      //Read address
      .M00_AXI_ARID         (ddr4_axi_arid),
      .M00_AXI_ARADDR       (ddr4_axi_araddr),
      .M00_AXI_ARLEN        (ddr4_axi_arlen),
      .M00_AXI_ARSIZE       (ddr4_axi_arsize),
      .M00_AXI_ARBURST      (ddr4_axi_arburst),
      .M00_AXI_ARLOCK       (ddr4_axi_arlock[0]),
      .M00_AXI_ARCACHE      (ddr4_axi_arcache),
      .M00_AXI_ARPROT       (ddr4_axi_arprot),
      .M00_AXI_ARQOS        (ddr4_axi_arqos),
      .M00_AXI_ARVALID      (ddr4_axi_arvalid),
      .M00_AXI_ARREADY      (ddr4_axi_arready),
      
      //Read data
      .M00_AXI_RID          (ddr4_axi_rid),
      .M00_AXI_RDATA        (ddr4_axi_rdata),
      .M00_AXI_RRESP        (ddr4_axi_rresp),
      .M00_AXI_RLAST        (ddr4_axi_rlast),
      .M00_AXI_RVALID       (ddr4_axi_rvalid),
      .M00_AXI_RREADY       (ddr4_axi_rready)
      );

>>>>>>> 6e8d36ec
   ddr4_0 ddr4_ctrl 
     (
      .sys_rst                (reset),
      .c0_sys_clk_p           (c0_sys_clk_clk_p),
      .c0_sys_clk_n           (c0_sys_clk_clk_n),

      .dbg_clk                (),
      .dbg_bus                (),

      //USER LOGIC CLOCK AND RESET      
      .c0_ddr4_ui_clk_sync_rst(c0_ddr4_ui_clk_sync_rst), //to axi intercon
      .addn_ui_clkout1 (clk), //to user logic 

      //AXI INTERFACE (slave)
      .c0_ddr4_ui_clk (c0_ddr4_ui_clk), //to axi intercon general and master clocks
      .c0_ddr4_aresetn (ddr4_axi_arstn),//from interconnect axi master

      //address write 
      .c0_ddr4_s_axi_awid (ddr4_axi_awid),
      .c0_ddr4_s_axi_awaddr (ddr4_axi_awaddr),
      .c0_ddr4_s_axi_awlen (ddr4_axi_awlen),
      .c0_ddr4_s_axi_awsize (ddr4_axi_awsize),
      .c0_ddr4_s_axi_awburst (ddr4_axi_awburst),
      .c0_ddr4_s_axi_awlock (ddr4_axi_awlock[0]),
      .c0_ddr4_s_axi_awprot (ddr4_axi_awprot),
      .c0_ddr4_s_axi_awcache (ddr4_axi_awcache),
      .c0_ddr4_s_axi_awqos (ddr4_axi_awqos),
      .c0_ddr4_s_axi_awvalid (ddr4_axi_awvalid),
      .c0_ddr4_s_axi_awready (ddr4_axi_awready),

      //write  
      .c0_ddr4_s_axi_wvalid (ddr4_axi_wvalid),
      .c0_ddr4_s_axi_wready (ddr4_axi_wready),
      .c0_ddr4_s_axi_wdata (ddr4_axi_wdata),
      .c0_ddr4_s_axi_wstrb (ddr4_axi_wstrb),
      .c0_ddr4_s_axi_wlast (ddr4_axi_wlast),

      //write response
      .c0_ddr4_s_axi_bready (ddr4_axi_bready),
      .c0_ddr4_s_axi_bid (ddr4_axi_bid),
      .c0_ddr4_s_axi_bresp (ddr4_axi_bresp),
      .c0_ddr4_s_axi_bvalid (ddr4_axi_bvalid),

      //address read
      .c0_ddr4_s_axi_arid (ddr4_axi_arid),
      .c0_ddr4_s_axi_araddr (ddr4_axi_araddr),
      .c0_ddr4_s_axi_arlen (ddr4_axi_arlen), 
      .c0_ddr4_s_axi_arsize (ddr4_axi_arsize),    
      .c0_ddr4_s_axi_arburst (ddr4_axi_arburst),
      .c0_ddr4_s_axi_arlock (ddr4_axi_arlock[0]),
      .c0_ddr4_s_axi_arcache (ddr4_axi_arcache),
      .c0_ddr4_s_axi_arprot (ddr4_axi_arprot),
      .c0_ddr4_s_axi_arqos (ddr4_axi_arqos),
      .c0_ddr4_s_axi_arvalid (ddr4_axi_arvalid),
      .c0_ddr4_s_axi_arready (ddr4_axi_arready),
      
      //read   
      .c0_ddr4_s_axi_rready (ddr4_axi_rready),
      .c0_ddr4_s_axi_rid (ddr4_axi_rid),
      .c0_ddr4_s_axi_rdata (ddr4_axi_rdata),
      .c0_ddr4_s_axi_rresp (ddr4_axi_rresp),
      .c0_ddr4_s_axi_rlast (ddr4_axi_rlast),
      .c0_ddr4_s_axi_rvalid (ddr4_axi_rvalid),

      //DDR4 INTERFACE (master of external DDR4 module)
      .c0_ddr4_act_n (c0_ddr4_act_n),
      .c0_ddr4_adr (c0_ddr4_adr),
      .c0_ddr4_ba (c0_ddr4_ba),
      .c0_ddr4_bg (c0_ddr4_bg),
      .c0_ddr4_cke (c0_ddr4_cke),
      .c0_ddr4_odt (c0_ddr4_odt),
      .c0_ddr4_cs_n (c0_ddr4_cs_n),
      .c0_ddr4_ck_t (c0_ddr4_ck_t),
      .c0_ddr4_ck_c (c0_ddr4_ck_c),
      .c0_ddr4_reset_n (c0_ddr4_reset_n),
      .c0_ddr4_dm_dbi_n (c0_ddr4_dm_dbi_n),
      .c0_ddr4_dq (c0_ddr4_dq),
      .c0_ddr4_dqs_c (c0_ddr4_dqs_c),
      .c0_ddr4_dqs_t (c0_ddr4_dqs_t),
      .c0_init_calib_complete (calib_done)
      );


`else
   //if DDR not used use PLL to generate system clock
   clock_wizard 
     #(
       .OUTPUT_PER(10),
       .INPUT_PER(4)
       )
   clk_250_to_100_MHz
     (
      .clk_in1_p(c0_sys_clk_clk_p),
      .clk_in1_n(c0_sys_clk_clk_n),
      .clk_out1(clk)
      );

   //create reset pulse as reset is never activated manually
   //also, during bitstream loading, the reset pin is not pulled high
   iob_pulse_gen
     #(
       .START(5),
       .DURATION(10)
       ) 
   reset_pulse
     (
      .clk(clk),
      .rst(reset),
      .restart(1'b0),
      .pulse_out(rst)
      );
`endif


   //
   // DDR4 CONTROLLER
   //
                 
`ifdef IOB_SOC_TESTER_USE_DDR

   //axi wires between ddr4 contrl and axi interconnect
 `include "ddr4_axi_wire.vh"

   //DDR4 controller axi side clocks and resets
   wire          c0_ddr4_ui_clk;//controller output clock 200MHz
   wire          ddr4_axi_arstn;//controller input
   
   wire          c0_ddr4_ui_clk_sync_rst; 
   wire   [1:0]  rstn;
   
   wire          calib_done;
   
   //assign rst = ~rstn & ~calib_done;
   assign rst = ~rstn[0] || ~rstn[1];
   
   
   //
   // ASYNC AXI BRIDGE (between user logic (clk) and DDR controller (c0_ddr4_ui_clk)
   //
   axi_interconnect_0 axi_async_bridge 
     (
      .INTERCONNECT_ACLK    (c0_ddr4_ui_clk), //from ddr4 controller 
      .INTERCONNECT_ARESETN (~c0_ddr4_ui_clk_sync_rst), //from ddr4 controller
      
      //
      // SYSTEM SIDE (slave)
      //
      .S00_AXI_ARESET_OUT_N (rstn[0]), //to system reset
      .S00_AXI_ACLK         (clk), //from ddr4 controller PLL to be used by system
      
      //Write address
      .S00_AXI_AWID         (m_axi_awid[0+:AXI_ID_W]),
      .S00_AXI_AWADDR       (m_axi_awaddr[0*AXI_ADDR_W+:AXI_ADDR_W]),
      .S00_AXI_AWLEN        (m_axi_awlen[7:0]),
      .S00_AXI_AWSIZE       (m_axi_awsize[2:0]),
      .S00_AXI_AWBURST      (m_axi_awburst[1:0]),
      .S00_AXI_AWLOCK       (m_axi_awlock[0]),
      .S00_AXI_AWCACHE      (m_axi_awcache[3:0]),
      .S00_AXI_AWPROT       (m_axi_awprot[2:0]),
      .S00_AXI_AWQOS        (m_axi_awqos[3:0]),
      .S00_AXI_AWVALID      (m_axi_awvalid[0]),
      .S00_AXI_AWREADY      (m_axi_awready[0]),

      //Write data
      .S00_AXI_WDATA        (m_axi_wdata[0*AXI_DATA_W+:AXI_DATA_W]),
      .S00_AXI_WSTRB        (m_axi_wstrb[0*(AXI_DATA_W/8)+:(AXI_DATA_W/8)]),
      .S00_AXI_WLAST        (m_axi_wlast[0]),
      .S00_AXI_WVALID       (m_axi_wvalid[0]),
      .S00_AXI_WREADY       (m_axi_wready[0]),
      
      //Write response
      .S00_AXI_BID           (m_axi_bid[0+:AXI_ID_W]),
      .S00_AXI_BRESP         (m_axi_bresp[1:0]),
      .S00_AXI_BVALID        (m_axi_bvalid[0]),
      .S00_AXI_BREADY        (m_axi_bready[0]),
      
      //Read address
      .S00_AXI_ARID         (m_axi_arid[0+:AXI_ID_W]),
      .S00_AXI_ARADDR       (m_axi_araddr[0*AXI_ADDR_W+:AXI_ADDR_W]),
      .S00_AXI_ARLEN        (m_axi_arlen[7:0]),
      .S00_AXI_ARSIZE       (m_axi_arsize[2:0]),
      .S00_AXI_ARBURST      (m_axi_arburst[1:0]),
      .S00_AXI_ARLOCK       (m_axi_arlock[0]),
      .S00_AXI_ARCACHE      (m_axi_arcache[3:0]),
      .S00_AXI_ARPROT       (m_axi_arprot[2:0]),
      .S00_AXI_ARQOS        (m_axi_arqos[3:0]),
      .S00_AXI_ARVALID      (m_axi_arvalid[0]),
      .S00_AXI_ARREADY      (m_axi_arready[0]),
      
      //Read data
      .S00_AXI_RID          (m_axi_rid[0+:AXI_ID_W]),
      .S00_AXI_RDATA        (m_axi_rdata[31:0]),
      .S00_AXI_RRESP        (m_axi_rresp[1:0]),
      .S00_AXI_RLAST        (m_axi_rlast[0]),
      .S00_AXI_RVALID       (m_axi_rvalid[0]),
      .S00_AXI_RREADY       (m_axi_rready[0]),


      //
      // SYSTEM TESTER SIDE
      //
      .S01_AXI_ARESET_OUT_N (rstn[1]),
      .S01_AXI_ACLK         (clk),
      
      //Write address
      .S01_AXI_AWID         (m_axi_awid[AXI_ID_W+:AXI_ID_W]),
      .S01_AXI_AWADDR       (m_axi_awaddr[1*AXI_ADDR_W+:AXI_ADDR_W]),
      .S01_AXI_AWLEN        (m_axi_awlen[15:8]),
      .S01_AXI_AWSIZE       (m_axi_awsize[5:3]),
      .S01_AXI_AWBURST      (m_axi_awburst[3:2]),
      .S01_AXI_AWLOCK       (m_axi_awlock[1]),
      .S01_AXI_AWCACHE      (m_axi_awcache[7:4]),
      .S01_AXI_AWPROT       (m_axi_awprot[5:3]),
      .S01_AXI_AWQOS        (m_axi_awqos[7:4]),
      .S01_AXI_AWVALID      (m_axi_awvalid[1]),
      .S01_AXI_AWREADY      (m_axi_awready[1]),

      //Write data
      .S01_AXI_WDATA        (m_axi_wdata[1*AXI_DATA_W+:AXI_DATA_W]),
      .S01_AXI_WSTRB        (m_axi_wstrb[1*(AXI_DATA_W/8)+:(AXI_DATA_W/8)]),
      .S01_AXI_WLAST        (m_axi_wlast[1]),
      .S01_AXI_WVALID       (m_axi_wvalid[1]),
      .S01_AXI_WREADY       (m_axi_wready[1]),
      
      //Write response
      .S01_AXI_BID           (m_axi_bid[AXI_ID_W+:AXI_ID_W]),
      .S01_AXI_BRESP         (m_axi_bresp[3:2]),
      .S01_AXI_BVALID        (m_axi_bvalid[1]),
      .S01_AXI_BREADY        (m_axi_bready[1]),
      
      //Read address
      .S01_AXI_ARID         (m_axi_arid[AXI_ID_W+:AXI_ID_W]),
      .S01_AXI_ARADDR       (m_axi_araddr[1*AXI_ADDR_W+:AXI_ADDR_W]),
      .S01_AXI_ARLEN        (m_axi_arlen[15:8]),
      .S01_AXI_ARSIZE       (m_axi_arsize[5:3]),
      .S01_AXI_ARBURST      (m_axi_arburst[3:2]),
      .S01_AXI_ARLOCK       (m_axi_arlock[1]),
      .S01_AXI_ARCACHE      (m_axi_arcache[7:4]),
      .S01_AXI_ARPROT       (m_axi_arprot[5:3]),
      .S01_AXI_ARQOS        (m_axi_arqos[7:4]),
      .S01_AXI_ARVALID      (m_axi_arvalid[1]),
      .S01_AXI_ARREADY      (m_axi_arready[1]),
      
      //Read data
      .S01_AXI_RID          (m_axi_rid[AXI_ID_W+:AXI_ID_W]),
      .S01_AXI_RDATA        (m_axi_rdata[63:32]),
      .S01_AXI_RRESP        (m_axi_rresp[3:2]),
      .S01_AXI_RLAST        (m_axi_rlast[1]),
      .S01_AXI_RVALID       (m_axi_rvalid[1]),
      .S01_AXI_RREADY       (m_axi_rready[1]),


      //
      // DDR CONTROLLER SIDE (master)
      //

      .M00_AXI_ARESET_OUT_N  (ddr4_axi_arstn), //to ddr controller axi slave port
      .M00_AXI_ACLK          (c0_ddr4_ui_clk), //from ddr4 controller 200MHz clock
      
      //Write address
      .M00_AXI_AWID          (ddr4_axi_awid),
      .M00_AXI_AWADDR        (ddr4_axi_awaddr),
      .M00_AXI_AWLEN         (ddr4_axi_awlen),
      .M00_AXI_AWSIZE        (ddr4_axi_awsize),
      .M00_AXI_AWBURST       (ddr4_axi_awburst),
      .M00_AXI_AWLOCK        (ddr4_axi_awlock[0]),
      .M00_AXI_AWCACHE       (ddr4_axi_awcache),
      .M00_AXI_AWPROT        (ddr4_axi_awprot),
      .M00_AXI_AWQOS         (ddr4_axi_awqos),
      .M00_AXI_AWVALID       (ddr4_axi_awvalid),
      .M00_AXI_AWREADY       (ddr4_axi_awready),
      
      //Write data
      .M00_AXI_WDATA         (ddr4_axi_wdata),
      .M00_AXI_WSTRB         (ddr4_axi_wstrb),
      .M00_AXI_WLAST         (ddr4_axi_wlast),
      .M00_AXI_WVALID        (ddr4_axi_wvalid),
      .M00_AXI_WREADY        (ddr4_axi_wready),
      
      //Write response
      .M00_AXI_BID           (ddr4_axi_bid),
      .M00_AXI_BRESP         (ddr4_axi_bresp),
      .M00_AXI_BVALID        (ddr4_axi_bvalid),
      .M00_AXI_BREADY        (ddr4_axi_bready),
      
      //Read address
      .M00_AXI_ARID         (ddr4_axi_arid),
      .M00_AXI_ARADDR       (ddr4_axi_araddr),
      .M00_AXI_ARLEN        (ddr4_axi_arlen),
      .M00_AXI_ARSIZE       (ddr4_axi_arsize),
      .M00_AXI_ARBURST      (ddr4_axi_arburst),
      .M00_AXI_ARLOCK       (ddr4_axi_arlock[0]),
      .M00_AXI_ARCACHE      (ddr4_axi_arcache),
      .M00_AXI_ARPROT       (ddr4_axi_arprot),
      .M00_AXI_ARQOS        (ddr4_axi_arqos),
      .M00_AXI_ARVALID      (ddr4_axi_arvalid),
      .M00_AXI_ARREADY      (ddr4_axi_arready),
      
      //Read data
      .M00_AXI_RID          (ddr4_axi_rid),
      .M00_AXI_RDATA        (ddr4_axi_rdata),
      .M00_AXI_RRESP        (ddr4_axi_rresp),
      .M00_AXI_RLAST        (ddr4_axi_rlast),
      .M00_AXI_RVALID       (ddr4_axi_rvalid),
      .M00_AXI_RREADY       (ddr4_axi_rready)
      );

`endif

endmodule<|MERGE_RESOLUTION|>--- conflicted
+++ resolved
@@ -13,11 +13,7 @@
    output        uart_txd,
    input         uart_rxd,
 
-<<<<<<< HEAD
-`ifdef IOB_SOC_TESTER_USE_DDR
-=======
 `ifdef RUN_EXTMEM
->>>>>>> 6e8d36ec
    output        c0_ddr4_act_n,
    output [16:0] c0_ddr4_adr,
    output [1:0]  c0_ddr4_ba,
@@ -54,13 +50,8 @@
 
    localparam AXI_ID_W = 4;
    localparam AXI_LEN_W = 8;
-<<<<<<< HEAD
    localparam AXI_ADDR_W=`IOB_SOC_TESTER_DDR_ADDR_W;
    localparam AXI_DATA_W=`IOB_SOC_TESTER_DDR_DATA_W;
-=======
-   localparam AXI_ADDR_W=`IOB_SOC_DDR_ADDR_W;
-   localparam AXI_DATA_W=`IOB_SOC_DDR_DATA_W;
->>>>>>> 6e8d36ec
 
    wire          clk;
    wire 	 rst;
@@ -68,7 +59,6 @@
    wire [1:0]                   trap_signals;
    assign trap = trap_signals[0] || trap_signals[1];
    
-<<<<<<< HEAD
     // 
     // Logic to contatenate data pins and ethernet clock
     //
@@ -102,7 +92,7 @@
     assign locked = 1'b1; 
 `endif                  
 
-`ifdef IOB_SOC_TESTER_USE_DDR
+`ifdef RUN_EXTMEM
    //axi wires between system backend and axi bridge
 	`IOB_WIRE(m_axi_awid, 2*AXI_ID_W) //Address write channel ID
 	`IOB_WIRE(m_axi_awaddr, 2*AXI_ADDR_W) //Address write channel address
@@ -141,11 +131,6 @@
 	`IOB_WIRE(m_axi_rlast, 2*1) //Read channel last word
 	`IOB_WIRE(m_axi_rvalid, 2*1) //Read channel valid
 	`IOB_WIRE(m_axi_rready, 2*1) //Read channel ready
-=======
-`ifdef RUN_EXTMEM
-   //axi wires between system backend and axi bridge
- `include "iob_soc_axi_m_wire.vh"
->>>>>>> 6e8d36ec
 `endif
 
 
@@ -162,10 +147,9 @@
        )
    tester 
      (
-<<<<<<< HEAD
-      .clk (clk),
-      .rst (rst),
-      .trap (trap_signals),
+      .clk_i (clk),
+      .rst_i (rst),
+      .trap_o (trap_signals),
 `ifdef IOB_SOC_TESTER_USE_ETHERNET
             //ETHERNET
             //PHY
@@ -180,16 +164,9 @@
             .ETHERNET0_TX_DATA(TX_DATA),
             .ETHERNET0_TX_EN(ENET_TX_EN),
 `endif
-`ifdef IOB_SOC_TESTER_USE_DDR
-=======
-      .clk_i (clk),
-      .rst_i (rst),
-      .trap_o (trap),
-
 `ifdef RUN_EXTMEM
->>>>>>> 6e8d36ec
-      //axi system backend interface
- `include "iob_soc_axi_m_portmap.vh"	
+  //axi system backend interface
+ `include "iob_soc_tester_axi_m_portmap.vh"	
 `endif
 
       //UART
@@ -199,146 +176,7 @@
       .UART0_cts (1'b1)
       );
 
-<<<<<<< HEAD
-`ifdef IOB_SOC_TESTER_USE_DDR
-=======
-
-   //
-   // DDR4 CONTROLLER
-   //
-                 
 `ifdef RUN_EXTMEM
-
-   //axi wires between ddr4 contrl and axi interconnect
- `include "ddr4_axi_wire.vh"
-
-   //DDR4 controller axi side clocks and resets
-   wire          c0_ddr4_ui_clk;//controller output clock 200MHz
-   wire          ddr4_axi_arstn;//controller input
-   
-   wire          c0_ddr4_ui_clk_sync_rst; 
-   wire          rstn;
-   
-   wire          calib_done;
-   
-   //assign rst = ~rstn & ~calib_done;
-   assign rst = ~rstn;
-   
-   
-   //
-   // ASYNC AXI BRIDGE (between user logic (clk) and DDR controller (c0_ddr4_ui_clk)
-   //
-   axi_interconnect_0 axi_async_bridge 
-     (
-      .INTERCONNECT_ACLK    (c0_ddr4_ui_clk), //from ddr4 controller 
-      .INTERCONNECT_ARESETN (~c0_ddr4_ui_clk_sync_rst), //from ddr4 controller
-      
-      //
-      // SYSTEM SIDE (slave)
-      //
-      .S00_AXI_ARESET_OUT_N (rstn), //to system reset
-      .S00_AXI_ACLK         (clk), //from ddr4 controller PLL to be used by system
-      
-      //Write address
-      .S00_AXI_AWID         (axi_awid_o  [0]),
-      .S00_AXI_AWADDR       (axi_awaddr_o   ),
-      .S00_AXI_AWLEN        (axi_awlen_o    ),
-      .S00_AXI_AWSIZE       (axi_awsize_o   ),
-      .S00_AXI_AWBURST      (axi_awburst_o  ),
-      .S00_AXI_AWLOCK       (axi_awlock_o[0]),
-      .S00_AXI_AWCACHE      (axi_awcache_o  ),
-      .S00_AXI_AWPROT       (axi_awprot_o   ),
-      .S00_AXI_AWQOS        (axi_awqos_o    ),
-      .S00_AXI_AWVALID      (axi_awvalid_o  ),
-      .S00_AXI_AWREADY      (axi_awready_i  ),
-      //Write data
-      .S00_AXI_WDATA        (axi_wdata_o    ),
-      .S00_AXI_WSTRB        (axi_wstrb_o    ),
-      .S00_AXI_WLAST        (axi_wlast_o    ),
-      .S00_AXI_WVALID       (axi_wvalid_o   ),
-      .S00_AXI_WREADY       (axi_wready_i   ),
-      //Write response
-      .S00_AXI_BID          (axi_bid_i   [0]),
-      .S00_AXI_BRESP        (axi_bresp_i    ),
-      .S00_AXI_BVALID       (axi_bvalid_i   ),
-      .S00_AXI_BREADY       (axi_bready_o   ),
-      //Read address
-      .S00_AXI_ARID         (axi_arid_o  [0]),
-      .S00_AXI_ARADDR       (axi_araddr_o   ),
-      .S00_AXI_ARLEN        (axi_arlen_o    ),
-      .S00_AXI_ARSIZE       (axi_arsize_o   ),
-      .S00_AXI_ARBURST      (axi_arburst_o  ),
-      .S00_AXI_ARLOCK       (axi_arlock_o[0]),
-      .S00_AXI_ARCACHE      (axi_arcache_o  ),
-      .S00_AXI_ARPROT       (axi_arprot_o   ),
-      .S00_AXI_ARQOS        (axi_arqos_o    ),
-      .S00_AXI_ARVALID      (axi_arvalid_o  ),
-      .S00_AXI_ARREADY      (axi_arready_i  ),
-      //Read data
-      .S00_AXI_RID          (axi_rid_i   [0]),
-      .S00_AXI_RDATA        (axi_rdata_i    ),
-      .S00_AXI_RRESP        (axi_rresp_i    ),
-      .S00_AXI_RLAST        (axi_rlast_i    ),
-      .S00_AXI_RVALID       (axi_rvalid_i   ),
-      .S00_AXI_RREADY       (axi_rready_o   ),
-
-
-      //
-      // DDR CONTROLLER SIDE (master)
-      //
-
-      .M00_AXI_ARESET_OUT_N  (ddr4_axi_arstn), //to ddr controller axi slave port
-      .M00_AXI_ACLK          (c0_ddr4_ui_clk), //from ddr4 controller 200MHz clock
-      
-      //Write address
-      .M00_AXI_AWID          (ddr4_axi_awid),
-      .M00_AXI_AWADDR        (ddr4_axi_awaddr),
-      .M00_AXI_AWLEN         (ddr4_axi_awlen),
-      .M00_AXI_AWSIZE        (ddr4_axi_awsize),
-      .M00_AXI_AWBURST       (ddr4_axi_awburst),
-      .M00_AXI_AWLOCK        (ddr4_axi_awlock[0]),
-      .M00_AXI_AWCACHE       (ddr4_axi_awcache),
-      .M00_AXI_AWPROT        (ddr4_axi_awprot),
-      .M00_AXI_AWQOS         (ddr4_axi_awqos),
-      .M00_AXI_AWVALID       (ddr4_axi_awvalid),
-      .M00_AXI_AWREADY       (ddr4_axi_awready),
-      
-      //Write data
-      .M00_AXI_WDATA         (ddr4_axi_wdata),
-      .M00_AXI_WSTRB         (ddr4_axi_wstrb),
-      .M00_AXI_WLAST         (ddr4_axi_wlast),
-      .M00_AXI_WVALID        (ddr4_axi_wvalid),
-      .M00_AXI_WREADY        (ddr4_axi_wready),
-      
-      //Write response
-      .M00_AXI_BID           (ddr4_axi_bid),
-      .M00_AXI_BRESP         (ddr4_axi_bresp),
-      .M00_AXI_BVALID        (ddr4_axi_bvalid),
-      .M00_AXI_BREADY        (ddr4_axi_bready),
-      
-      //Read address
-      .M00_AXI_ARID         (ddr4_axi_arid),
-      .M00_AXI_ARADDR       (ddr4_axi_araddr),
-      .M00_AXI_ARLEN        (ddr4_axi_arlen),
-      .M00_AXI_ARSIZE       (ddr4_axi_arsize),
-      .M00_AXI_ARBURST      (ddr4_axi_arburst),
-      .M00_AXI_ARLOCK       (ddr4_axi_arlock[0]),
-      .M00_AXI_ARCACHE      (ddr4_axi_arcache),
-      .M00_AXI_ARPROT       (ddr4_axi_arprot),
-      .M00_AXI_ARQOS        (ddr4_axi_arqos),
-      .M00_AXI_ARVALID      (ddr4_axi_arvalid),
-      .M00_AXI_ARREADY      (ddr4_axi_arready),
-      
-      //Read data
-      .M00_AXI_RID          (ddr4_axi_rid),
-      .M00_AXI_RDATA        (ddr4_axi_rdata),
-      .M00_AXI_RRESP        (ddr4_axi_rresp),
-      .M00_AXI_RLAST        (ddr4_axi_rlast),
-      .M00_AXI_RVALID       (ddr4_axi_rvalid),
-      .M00_AXI_RREADY       (ddr4_axi_rready)
-      );
-
->>>>>>> 6e8d36ec
    ddr4_0 ddr4_ctrl 
      (
       .sys_rst                (reset),
@@ -457,7 +295,7 @@
    // DDR4 CONTROLLER
    //
                  
-`ifdef IOB_SOC_TESTER_USE_DDR
+`ifdef RUN_EXTMEM
 
    //axi wires between ddr4 contrl and axi interconnect
  `include "ddr4_axi_wire.vh"
