--- conflicted
+++ resolved
@@ -25,13 +25,8 @@
 run:
 ifeq ($(NORUN),0)
 ifeq ($(BOARD_SERVER),)
-<<<<<<< HEAD
-	if [ ! -f $(LOAD_FILE) ]; then touch $(LOAD_FILE); chmod 664 $(LOAD_FILE); chown $(USER):dialout $(LOAD_FILE); fi;\
+	if [ ! -f $(LOAD_FILE) ]; then touch $(LOAD_FILE); chown $(USER):dialout $(LOAD_FILE); chmod 664 $(LOAD_FILE); fi;\
 	bash -c "trap 'make queue-out' INT TERM KILL; make queue-in; if [ $(FORCE) = 1 -o \"`head -1 $(LOAD_FILE)`\" != \"$(JOB)\" ];\
-=======
-	if [ ! -f $(LOAD_FILE) ]; then touch $(LOAD_FILE); chown $(USER):dialout $(LOAD_FILE); chmod 664 $(LOAD_FILE); fi;\
-	bash -c "trap 'make queue-out' INT; make queue-in; if [ $(FORCE) = 1 -o \"`head -1 $(LOAD_FILE)`\" != \"$(JOB)\" ];\
->>>>>>> 638c070f
 	then ../prog.sh; echo $(JOB) > $(LOAD_FILE); fi; make -C $(CONSOLE_DIR) run; make queue-out"
 else
 	ssh $(BOARD_USER)@$(BOARD_SERVER) 'if [ ! -d $(REMOTE_ROOT_DIR) ]; then mkdir -p $(REMOTE_ROOT_DIR); fi'
