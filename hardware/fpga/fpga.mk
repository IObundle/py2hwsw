include $(ROOT_DIR)/hardware/hardware.mk
include $(LIB_DIR)/hardware/iob_reset_sync/hardware.mk

BAUD=$(BOARD_BAUD)
FREQ=$(BOARD_FREQ)

LOAD_FILE=/tmp/$(BOARD).load
QUEUE_FILE=/tmp/$(BOARD).queue
TOOL=$(shell find $(HW_DIR)/fpga -name $(BOARD) | cut -d"/" -f7)
JOB=$(shell echo $(USER) `md5sum $(FPGA_OBJ)  | cut -d" " -f1`)


#SOURCES
VSRC+=./verilog/top_system.v

ifeq ($(RUN_EXTMEM),1)
INIT_MEM=0
endif

#console command
CONSOLE_CMD=$(PYTHON_DIR)/console -s /dev/usb-uart
ifeq ($(INIT_MEM),0)
CONSOLE_CMD+=-f
endif


#RULES

#
# Use
#

FORCE ?= 1

run:
ifeq ($(NORUN),0)
ifeq ($(BOARD_SERVER),)
	cp $(FIRM_DIR)/firmware.bin .
	if [ ! -f $(LOAD_FILE) ]; then touch $(LOAD_FILE); chown $(USER):dialout $(LOAD_FILE); chmod 664 $(LOAD_FILE); fi;\
	bash -c "trap 'make queue-out' INT TERM KILL; make queue-in; if [ $(FORCE) = 1 -o \"`head -1 $(LOAD_FILE)`\" != \"$(JOB)\" ];\
	then ../prog.sh; echo $(JOB) > $(LOAD_FILE); fi; $(CONSOLE_CMD) $(TEST_LOG); make queue-out;"
else
	ssh $(BOARD_USER)@$(BOARD_SERVER) "if [ ! -d $(REMOTE_ROOT_DIR) ]; then mkdir -p $(REMOTE_ROOT_DIR); fi"
<<<<<<< HEAD
	rsync -avz --delete --force --exclude .git $(ROOT_DIR) $(BOARD_USER)@$(BOARD_SERVER):$(REMOTE_ROOT_DIR) 
	bash -c "trap 'make queue-out-remote' INT TERM KILL; ssh $(BOARD_USER)@$(BOARD_SERVER) 'make -C $(REMOTE_ROOT_DIR) fpga-run BOARD=$(BOARD) INIT_MEM=$(INIT_MEM) FORCE=$(FORCE) TEST_LOG=\"$(TEST_LOG)\"'"
=======
	rsync -avz --delete --force --exclude .git $(ROOT_DIR) $(BOARD_USER)@$(BOARD_SERVER):$(REMOTE_ROOT_DIR)
	bash -c "trap 'make queue-out-remote' INT TERM KILL; ssh $(BOARD_USER)@$(BOARD_SERVER) 'make -C $(REMOTE_ROOT_DIR)/hardware/fpga/$(TOOL)/$(BOARD) $@ INIT_MEM=$(INIT_MEM) FORCE=$(FORCE) TEST_LOG=\"$(TEST_LOG)\"'"
>>>>>>> 9524725b
ifneq ($(TEST_LOG),)
	scp $(BOARD_USER)@$(BOARD_SERVER):$(REMOTE_ROOT_DIR)/hardware/fpga/$(TOOL)/$(BOARD)/test.log .
endif
endif
endif

build: $(FPGA_OBJ)

#make the FPGA programming file either locally or remotely
ifeq ($(INIT_MEM),1)
$(FPGA_OBJ): $(wildcard *.sdc) $(VSRC) $(VHDR) boot.hex firmware.hex
else ifeq ($(USE_DDR),1)
$(FPGA_OBJ): $(wildcard *.sdc) $(VSRC) $(VHDR) boot.hex $(QIP_FILE)
else
$(FPGA_OBJ): $(wildcard *.sdc) $(VSRC) $(VHDR) boot.hex
endif
ifeq ($(NORUN),0)
ifeq ($(FPGA_SERVER),)
	@rm -f $(FPGA_LOG)
<<<<<<< HEAD
	make local-build
else 
=======
	../build.sh "$(INCLUDE)" "$(DEFINE)" "$(VSRC)" "$(DEVICE)"
	make post-build
else
>>>>>>> 9524725b
	ssh $(FPGA_USER)@$(FPGA_SERVER) "if [ ! -d $(REMOTE_ROOT_DIR) ]; then mkdir -p $(REMOTE_ROOT_DIR); fi"
	rsync -avz --delete --force --exclude .git $(ROOT_DIR) $(FPGA_USER)@$(FPGA_SERVER):$(REMOTE_ROOT_DIR)
	ssh $(FPGA_USER)@$(FPGA_SERVER) 'make -C $(REMOTE_ROOT_DIR) fpga-build BOARD=$(BOARD) INIT_MEM=$(INIT_MEM) USE_DDR=$(USE_DDR) RUN_EXTMEM=$(RUN_EXTMEM)'
	scp $(FPGA_USER)@$(FPGA_SERVER):$(REMOTE_ROOT_DIR)/hardware/fpga/$(TOOL)/$(BOARD)/$(FPGA_OBJ) .
	scp $(FPGA_USER)@$(FPGA_SERVER):$(REMOTE_ROOT_DIR)/hardware/fpga/$(TOOL)/$(BOARD)/$(FPGA_LOG) .
endif
endif



#
# Board access queue
#
queue-in:
	if [ ! -f $(QUEUE_FILE) ]; then touch $(QUEUE_FILE); chown $(USER):dialout $(QUEUE_FILE); chmod 664 $(QUEUE_FILE); fi;\
	if [ "`head -1 $(QUEUE_FILE)`" != "$(JOB)" ]; then echo $(JOB) >> $(QUEUE_FILE); fi;\
	bash -c "trap 'make queue-out; exit' INT TERM KILL; make queue-wait"

queue-wait:
	while [ "`head -1 $(QUEUE_FILE)`" != "$(JOB)" ]; do echo "Job queued for board access. Queue length: `wc -l $(QUEUE_FILE) | cut -d" " -f1`"; sleep 10s; done

queue-out:
	make kill-cnsl
	sed '/$(JOB)/d' $(QUEUE_FILE) > queue; cat queue > $(QUEUE_FILE); rm queue

queue-out-remote:
ifeq ($(BOARD_SERVER),)
	make queue-out
else
	ssh $(BOARD_USER)@$(BOARD_SERVER) 'make -C $(REMOTE_ROOT_DIR)/hardware/fpga/$(TOOL)/$(BOARD) queue-out'
endif

#
# Testing
#

test: clean-testlog test1 test2 test3
	diff test.log test.expected

test1:
	make -C $(ROOT_DIR) fpga-clean
	make -C $(ROOT_DIR) fpga-run INIT_MEM=1 USE_DDR=0 RUN_EXTMEM=0 TEST_LOG=">> test.log"

test2:
	make -C $(ROOT_DIR) fpga-clean
	make -C $(ROOT_DIR) fpga-run INIT_MEM=0 USE_DDR=0 RUN_EXTMEM=0 TEST_LOG=">> test.log"

test3:
	make -C $(ROOT_DIR) fpga-clean
	make -C $(ROOT_DIR) fpga-run INIT_MEM=0 USE_DDR=1 RUN_EXTMEM=1 TEST_LOG=">> test.log"


#
# Clean
#

clean-all: hw-clean
	@rm -f $(FPGA_OBJ) $(FPGA_LOG) *.txt
ifneq ($(FPGA_SERVER),)
	ssh $(BOARD_USER)@$(BOARD_SERVER) "if [ ! -d $(REMOTE_ROOT_DIR) ]; then mkdir -p $(REMOTE_ROOT_DIR); fi"
	rsync -avz --delete --force --exclude .git $(ROOT_DIR) $(FPGA_USER)@$(FPGA_SERVER):$(REMOTE_ROOT_DIR)
	ssh $(FPGA_USER)@$(FPGA_SERVER) 'make -C $(REMOTE_ROOT_DIR)/hardware/fpga/$(TOOL)/$(BOARD) clean CLEANIP=$(CLEANIP)'
endif
ifneq ($(BOARD_SERVER),)
	ssh $(BOARD_USER)@$(BOARD_SERVER) "if [ ! -d $(REMOTE_ROOT_DIR) ]; then mkdir -p $(REMOTE_ROOT_DIR); fi"
	rsync -avz --delete --force --exclude .git $(ROOT_DIR) $(BOARD_USER)@$(BOARD_SERVER):$(REMOTE_ROOT_DIR)
	ssh $(BOARD_USER)@$(BOARD_SERVER) 'make -C $(REMOTE_ROOT_DIR)/hardware/fpga/$(TOOL)/$(BOARD) clean'
endif

#clean test log only when board testing begins
clean-testlog:
	@rm -f test.log
ifneq ($(BOARD_SERVER),)
	ssh $(BOARD_USER)@$(BOARD_SERVER) "if [ ! -d $(REMOTE_ROOT_DIR) ]; then mkdir -p $(REMOTE_ROOT_DIR); fi"
	rsync -avz --delete --force --exclude .git $(ROOT_DIR) $(BOARD_USER)@$(BOARD_SERVER):$(REMOTE_ROOT_DIR)
	ssh $(BOARD_USER)@$(BOARD_SERVER) 'make -C $(REMOTE_ROOT_DIR)/hardware/fpga/$(TOOL)/$(BOARD) $@'
endif


debug:
	@echo $(VHDR)
	@echo $(VSRC)
	@echo $(INCLUDE)
	@echo $(DEFINE)


.PRECIOUS: $(FPGA_OBJ) test.log s_fw.bin

.PHONY: run build \
	queue-in queue-out queue-wait queue-out-remote \
	test test1 test2 test3 \
	clean-all clean-testlog<|MERGE_RESOLUTION|>--- conflicted
+++ resolved
@@ -41,13 +41,8 @@
 	then ../prog.sh; echo $(JOB) > $(LOAD_FILE); fi; $(CONSOLE_CMD) $(TEST_LOG); make queue-out;"
 else
 	ssh $(BOARD_USER)@$(BOARD_SERVER) "if [ ! -d $(REMOTE_ROOT_DIR) ]; then mkdir -p $(REMOTE_ROOT_DIR); fi"
-<<<<<<< HEAD
-	rsync -avz --delete --force --exclude .git $(ROOT_DIR) $(BOARD_USER)@$(BOARD_SERVER):$(REMOTE_ROOT_DIR) 
-	bash -c "trap 'make queue-out-remote' INT TERM KILL; ssh $(BOARD_USER)@$(BOARD_SERVER) 'make -C $(REMOTE_ROOT_DIR) fpga-run BOARD=$(BOARD) INIT_MEM=$(INIT_MEM) FORCE=$(FORCE) TEST_LOG=\"$(TEST_LOG)\"'"
-=======
 	rsync -avz --delete --force --exclude .git $(ROOT_DIR) $(BOARD_USER)@$(BOARD_SERVER):$(REMOTE_ROOT_DIR)
 	bash -c "trap 'make queue-out-remote' INT TERM KILL; ssh $(BOARD_USER)@$(BOARD_SERVER) 'make -C $(REMOTE_ROOT_DIR)/hardware/fpga/$(TOOL)/$(BOARD) $@ INIT_MEM=$(INIT_MEM) FORCE=$(FORCE) TEST_LOG=\"$(TEST_LOG)\"'"
->>>>>>> 9524725b
 ifneq ($(TEST_LOG),)
 	scp $(BOARD_USER)@$(BOARD_SERVER):$(REMOTE_ROOT_DIR)/hardware/fpga/$(TOOL)/$(BOARD)/test.log .
 endif
@@ -67,14 +62,8 @@
 ifeq ($(NORUN),0)
 ifeq ($(FPGA_SERVER),)
 	@rm -f $(FPGA_LOG)
-<<<<<<< HEAD
 	make local-build
 else 
-=======
-	../build.sh "$(INCLUDE)" "$(DEFINE)" "$(VSRC)" "$(DEVICE)"
-	make post-build
-else
->>>>>>> 9524725b
 	ssh $(FPGA_USER)@$(FPGA_SERVER) "if [ ! -d $(REMOTE_ROOT_DIR) ]; then mkdir -p $(REMOTE_ROOT_DIR); fi"
 	rsync -avz --delete --force --exclude .git $(ROOT_DIR) $(FPGA_USER)@$(FPGA_SERVER):$(REMOTE_ROOT_DIR)
 	ssh $(FPGA_USER)@$(FPGA_SERVER) 'make -C $(REMOTE_ROOT_DIR) fpga-build BOARD=$(BOARD) INIT_MEM=$(INIT_MEM) USE_DDR=$(USE_DDR) RUN_EXTMEM=$(RUN_EXTMEM)'
