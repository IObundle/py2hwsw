BOARD=$(shell basename `pwd`)

LOAD_FILE=/tmp/$(BOARD).load

QUEUE_FILE=/tmp/$(BOARD).queue

TOOL=$(shell find $(HW_DIR)/fpga -name $(BOARD) | cut -d"/" -f7)

JOB=$(shell echo $(USER) `md5sum $(FPGA_OBJ)  | cut -d" " -f1`)

include $(ROOT_DIR)/hardware/hardware.mk

#SOURCES
VSRC+=./verilog/top_system.v


#RULES

#
# Use
#
all: build run
FORCE ?= 0

run:
ifeq ($(NORUN),0)
ifeq ($(BOARD_SERVER),)
	if [ ! -f $(LOAD_FILE) ]; then touch $(LOAD_FILE); chown $(USER).dialout $(LOAD_FILE); fi;\
	bash -c "trap 'make queue-out' INT; make queue-in; if [ $(FORCE) = 1 -o \"`head -1 $(LOAD_FILE)`\" != \"$(JOB)\" ];\
	then ../prog.sh; echo $(JOB) > $(LOAD_FILE); fi; make -C $(CONSOLE_DIR) run; make queue-out"
else
	ssh $(BOARD_USER)@$(BOARD_SERVER) 'if [ ! -d $(REMOTE_ROOT_DIR) ]; then mkdir -p $(REMOTE_ROOT_DIR); fi'
	rsync -avz --exclude .git $(ROOT_DIR) $(BOARD_USER)@$(BOARD_SERVER):$(REMOTE_ROOT_DIR) 
	bash -c "trap 'make queue-out-remote' INT; ssh $(BOARD_USER)@$(BOARD_SERVER) 'cd $(REMOTE_ROOT_DIR)/hardware/fpga/$(TOOL)/$(BOARD); make $@ INIT_MEM=$(INIT_MEM) FORCE=$(FORCE) TEST_LOG=\"$(TEST_LOG)\"'"
ifneq ($(TEST_LOG),)
	scp $(BOARD_USER)@$(BOARD_SERVER):$(REMOTE_ROOT_DIR)/software/console/test.log $(CONSOLE_DIR)
endif
endif
endif

build: sw $(FPGA_OBJ)

ifeq ($(INIT_MEM),1)
$(FPGA_OBJ): $(wildcard *.sdc) $(VSRC) $(VHDR) boot.hex firmware.hex
else
$(FPGA_OBJ): $(wildcard *.sdc) $(VSRC) $(VHDR) boot.hex
endif
ifeq ($(NORUN),0)
ifeq ($(FPGA_SERVER),)
	../build.sh "$(INCLUDE)" "$(DEFINE)" "$(VSRC)" "$(DEVICE)"
	make post-build
else 
	ssh $(FPGA_USER)@$(FPGA_SERVER) 'if [ ! -d $(REMOTE_ROOT_DIR) ]; then mkdir -p $(REMOTE_ROOT_DIR); fi'
	rsync -avz --exclude .git $(ROOT_DIR) $(FPGA_USER)@$(FPGA_SERVER):$(REMOTE_ROOT_DIR)
	ssh $(FPGA_USER)@$(FPGA_SERVER) 'cd $(REMOTE_ROOT_DIR)/hardware/fpga/$(TOOL)/$(BOARD);  make $@ INIT_MEM=$(INIT_MEM) USE_DDR=$(USE_DDR) RUN_EXTMEM=$(RUN_EXTMEM)'
	scp $(FPGA_USER)@$(FPGA_SERVER):$(REMOTE_ROOT_DIR)/hardware/fpga/$(TOOL)/$(BOARD)/$(FPGA_OBJ) $(FPGA_OBJ)
	scp $(FPGA_USER)@$(FPGA_SERVER):$(REMOTE_ROOT_DIR)/hardware/fpga/$(TOOL)/$(BOARD)/$(FPGA_LOG) $(FPGA_LOG) 
endif
endif



#
# Board access queue
#
queue-in:
	if [ ! -f $(QUEUE_FILE) ]; then touch $(QUEUE_FILE); chown $(USER).dialout $(QUEUE_FILE); fi;\
	if [ "`head -1 $(QUEUE_FILE)`" != "$(JOB)" ]; then echo $(JOB) >> $(QUEUE_FILE); fi;\
	bash -c "trap 'make queue-out; exit' INT; make queue-wait"

queue-wait:
	while [ "`head -1 $(QUEUE_FILE)`" != "$(JOB)" ]; do echo "Job queued for board access. Queue length: `wc -l $(QUEUE_FILE) | cut -d" " -f1`"; sleep 10s; done

queue-out:
	sed '/$(JOB)/d' $(QUEUE_FILE) > queue; cat queue > $(QUEUE_FILE); rm queue

queue-out-remote:
	ssh $(BOARD_USER)@$(BOARD_SERVER) \
	'make -C $(REMOTE_ROOT_DIR)/hardware/fpga/$(TOOL)/$(BOARD) queue-out;\
	if [ "`pgrep -u $(USER) console`" ]; then killall -q -u $(USER) -9 console; fi'

#
# Testing
#

test: clean-testlog test1 test2 test3
	diff -q $(CONSOLE_DIR)/test.log test.expected

test1: clean
	make all INIT_MEM=1 USE_DDR=0 RUN_EXTMEM=0 TEST_LOG=">> test.log";\

test2: 
	make all INIT_MEM=0 USE_DDR=0 RUN_EXTMEM=0 TEST_LOG=">> test.log";\

test3: clean
	make all INIT_MEM=0 USE_DDR=1 RUN_EXTMEM=1 TEST_LOG=">> test.log";\


#
# Clean
#

clean-remote: hw-clean
ifneq ($(FPGA_SERVER),)
	ssh $(FPGA_USER)@$(FPGA_SERVER) 'if [ ! -d $(REMOTE_ROOT_DIR) ]; then mkdir -p $(REMOTE_ROOT_DIR); fi'
	rsync -avz --exclude .git $(ROOT_DIR) $(FPGA_USER)@$(FPGA_SERVER):$(REMOTE_ROOT_DIR)
	ssh $(FPGA_USER)@$(FPGA_SERVER) 'cd $(REMOTE_ROOT_DIR)/hardware/fpga/$(TOOL)/$(BOARD); make clean CLEANIP=$(CLEANIP)'
endif
ifneq ($(BOARD_SERVER),)
	rsync -avz --exclude .git $(ROOT_DIR) $(BOARD_USER)@$(BOARD_SERVER):$(REMOTE_ROOT_DIR)
	ssh $(BOARD_USER)@$(BOARD_SERVER) 'cd $(REMOTE_ROOT_DIR)/hardware/fpga/$(TOOL)/$(BOARD); make clean'
endif

#clean test log only when board testing begins
clean-testlog:
	@rm -f $(CONSOLE_DIR)/test.log
ifneq ($(BOARD_SERVER),)
	ssh $(BOARD_USER)@$(BOARD_SERVER) 'if [ ! -d $(REMOTE_ROOT_DIR) ]; then mkdir -p $(REMOTE_ROOT_DIR); fi'
	rsync -avz --exclude .git $(ROOT_DIR) $(BOARD_USER)@$(BOARD_SERVER):$(REMOTE_ROOT_DIR)
	ssh $(BOARD_USER)@$(BOARD_SERVER) 'cd $(REMOTE_ROOT_DIR)/hardware/fpga/$(TOOL)/$(BOARD); make $@'
endif


.PRECIOUS: $(FPGA_OBJ)

.PHONY: all run load build \
	queue-in queue-out queue-wait queue-out-remote \
<<<<<<< HEAD
	clean-remote clean-testlog
=======
	test test1 test2 test3 \
	clean clean-testlog
>>>>>>> 57540d45
<|MERGE_RESOLUTION|>--- conflicted
+++ resolved
@@ -125,9 +125,5 @@
 
 .PHONY: all run load build \
 	queue-in queue-out queue-wait queue-out-remote \
-<<<<<<< HEAD
-	clean-remote clean-testlog
-=======
 	test test1 test2 test3 \
-	clean clean-testlog
->>>>>>> 57540d45
+	clean-remote clean-testlog