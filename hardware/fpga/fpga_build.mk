--- conflicted
+++ resolved
@@ -1,18 +1,12 @@
 HEX+=iob_soc_tester_boot.hex iob_soc_tester_firmware.hex
 include ../../software/sw_build.mk
 
-<<<<<<< HEAD
-# Set USE_EXTMEM if IOB_SOC_TESTER_RUN_EXTMEM is present in the *confs.vh file
-USE_EXTMEM:=$(call GET_TESTER_CONF_MACRO,RUN_EXTMEM)
-=======
-# Set USE_EXTMEM if IOB_SOC_USE_EXTMEM is present in the *confs.vh file
-
-ifneq ($(call GET_CONF_PARAM,IOB_SOC_USE_EXTMEM),)
+# Set USE_EXTMEM if IOB_SOC_TESTER_USE_EXTMEM is present in the *confs.vh file
+ifneq ($(call GET_TESTER_CONF_MACRO,USE_EXTMEM),)
 USE_EXTMEM:=1
 else
 USE_EXTMEM:=0
 endif
->>>>>>> a3e05cf3
 
 IS_FPGA=1
 
