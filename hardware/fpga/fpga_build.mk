--- conflicted
+++ resolved
@@ -1,32 +1,17 @@
-<<<<<<< HEAD
 RUN_DEPS+=iob_soc_tester_boot.hex iob_soc_tester_firmware.hex
 # Don't add firmware to BUILD_DEPS if we are not initializing memory since we don't want to rebuild the bitstream when we modify it.
 BUILD_DEPS+=iob_soc_tester_boot.hex $(if $(filter $(INIT_MEM),1),iob_soc_tester_firmware.hex)
-=======
-RUN_DEPS+=iob_soc_boot.hex iob_soc_firmware.hex
-# Don't add firmware to BUILD_DEPS if we are not initializing memory since we don't want to rebuild the bitstream when we modify it.
-BUILD_DEPS+=iob_soc_boot.hex $(if $(filter $(INIT_MEM),1),iob_soc_firmware.hex)
->>>>>>> b3ddfb93
 include ../../software/sw_build.mk
 
 IS_FPGA=1
 
-<<<<<<< HEAD
-QUARTUS_SEED=10
-=======
-
 QUARTUS_SEED=5
->>>>>>> b3ddfb93
 
 TEST_LIST:=test1
 test1:
 	make -C ../../ fw-clean BOARD=$(BOARD)
 	make -C ../../ fpga-clean BOARD=$(BOARD)
-<<<<<<< HEAD
 	make run BOARD=$(BOARD)
 
 # Undefine FPGA_TOP var in case it was set by UUT.
-undefine FPGA_TOP
-=======
-	make run BOARD=$(BOARD)
->>>>>>> b3ddfb93
+undefine FPGA_TOP