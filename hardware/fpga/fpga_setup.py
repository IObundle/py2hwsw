# This script is called during setup.
# You can use 'setup_module' to access the contents of the iob_soc_tester_setup.py python module
import os
import shutil

<<<<<<< HEAD
# If we are using the tester by itself (no UUT), then copy the Tester's test.expected files
if setup_module.build_dir==f"../{setup_module.name}_{setup_module.version}":
    # Find out correct test.expected filename
    test_file_name='test'
    #Check if setup with INIT_MEM (check if macro exists)
    macro = next((i for i in setup_module.confs if i['name']=='INIT_MEM'), False)
    if macro and macro['val'] != 'NA':
        test_file_name+='_initmem'
    #Check if setup with RUN_EXTMEM (check if macro exists)
    macro = next((i for i in setup_module.confs if i['name']=='RUN_EXTMEM'), False)
    if macro and macro['val'] != 'NA':
        test_file_name+='_extmem'
    test_file_name+='.expected'


    board_dirs = ['hardware/fpga/quartus/DE10-LITE/','hardware/fpga/quartus/CYCLONEV-GT-DK','hardware/fpga/vivado/AES-KU040-DB-G','hardware/fpga/vivado/BASYS3']
    # Remove all test*.expected files from boards, copy only the correct one
    for board_dir in board_dirs:
        # Delete all test*.expected files from build_dir
        dirpath=os.path.join(setup_module.build_dir, board_dir)
        for file in os.listdir(dirpath):
            if file.startswith("test") and file.endswith(".expected"):
                os.remove(os.path.join(dirpath,file))

        # Copy correct test.expected file to build dir
        src_file = os.path.join(setup_module.setup_dir, board_dir, test_file_name)
        if os.path.isfile(src_file):
            shutil.copyfile(src_file,os.path.join(dirpath,"test.expected"))

######### Append tester fpga_build.mk to UUT's fpga_build.mk #########
import filecmp

src_file = setup_module.setup_dir+"/hardware/fpga/fpga_build.mk"
dst_file = setup_module.build_dir+"/hardware/fpga/fpga_build.mk"

# Make sure files are not equal
# They may be equal if the python scripts already copied it
if not filecmp.cmp(src_file, dst_file):
    # Append the Tester's fpga_build.mk to the top system/core's fpga_build.mk
    f1 = open(src_file, 'r')
    f2 = open(dst_file, 'a+')    

    f2.write(f1.read())

    f1.close()
    f2.close()

#Override 'NAME' makefile variable with tester name
#This is useful when we are building the tester with another core that may have set NAME variable.
with open(dst_file, 'a+') as file:
    file.write("\n#Override 'NAME' variable with Tester's name\n")
    file.write(f"NAME:={setup_module.name}\n")
=======
# Find out correct test.expected filename
test_file_name='test'
#Check if setup with INIT_MEM (check if macro exists)
macro = next((i for i in setup_module.confs if i['name']=='INIT_MEM'), False)
if macro and macro['val'] != 'NA':
    test_file_name+='_initmem'
#Check if setup with USE_EXTMEM (check if macro exists)
macro = next((i for i in setup_module.confs if i['name']=='USE_EXTMEM'), False)
if macro and macro['val'] != 'NA':
    test_file_name+='_extmem'
test_file_name+='.expected'


board_dirs = ['hardware/fpga/quartus/DE10-LITE/','hardware/fpga/quartus/CYCLONEV-GT-DK','hardware/fpga/vivado/AES-KU040-DB-G','hardware/fpga/vivado/BASYS3']
# Remove all test*.expected files from boards, copy only the correct one
for board_dir in board_dirs:
    # Delete all test*.expected files from build_dir
    dirpath=os.path.join(setup_module.build_dir, board_dir)
    for file in os.listdir(dirpath):
        if file.startswith("test") and file.endswith(".expected"):
            os.remove(os.path.join(dirpath,file))

    # Copy correct test.expected file to build dir
    src_file = os.path.join(setup_module.setup_dir, board_dir, test_file_name)
    if os.path.isfile(src_file):
        shutil.copyfile(src_file,os.path.join(dirpath,"test.expected"))
>>>>>>> a3e05cf3
<|MERGE_RESOLUTION|>--- conflicted
+++ resolved
@@ -3,7 +3,6 @@
 import os
 import shutil
 
-<<<<<<< HEAD
 # If we are using the tester by itself (no UUT), then copy the Tester's test.expected files
 if setup_module.build_dir==f"../{setup_module.name}_{setup_module.version}":
     # Find out correct test.expected filename
@@ -12,8 +11,8 @@
     macro = next((i for i in setup_module.confs if i['name']=='INIT_MEM'), False)
     if macro and macro['val'] != 'NA':
         test_file_name+='_initmem'
-    #Check if setup with RUN_EXTMEM (check if macro exists)
-    macro = next((i for i in setup_module.confs if i['name']=='RUN_EXTMEM'), False)
+    #Check if setup with USE_EXTMEM (check if macro exists)
+    macro = next((i for i in setup_module.confs if i['name']=='USE_EXTMEM'), False)
     if macro and macro['val'] != 'NA':
         test_file_name+='_extmem'
     test_file_name+='.expected'
@@ -55,32 +54,4 @@
 #This is useful when we are building the tester with another core that may have set NAME variable.
 with open(dst_file, 'a+') as file:
     file.write("\n#Override 'NAME' variable with Tester's name\n")
-    file.write(f"NAME:={setup_module.name}\n")
-=======
-# Find out correct test.expected filename
-test_file_name='test'
-#Check if setup with INIT_MEM (check if macro exists)
-macro = next((i for i in setup_module.confs if i['name']=='INIT_MEM'), False)
-if macro and macro['val'] != 'NA':
-    test_file_name+='_initmem'
-#Check if setup with USE_EXTMEM (check if macro exists)
-macro = next((i for i in setup_module.confs if i['name']=='USE_EXTMEM'), False)
-if macro and macro['val'] != 'NA':
-    test_file_name+='_extmem'
-test_file_name+='.expected'
-
-
-board_dirs = ['hardware/fpga/quartus/DE10-LITE/','hardware/fpga/quartus/CYCLONEV-GT-DK','hardware/fpga/vivado/AES-KU040-DB-G','hardware/fpga/vivado/BASYS3']
-# Remove all test*.expected files from boards, copy only the correct one
-for board_dir in board_dirs:
-    # Delete all test*.expected files from build_dir
-    dirpath=os.path.join(setup_module.build_dir, board_dir)
-    for file in os.listdir(dirpath):
-        if file.startswith("test") and file.endswith(".expected"):
-            os.remove(os.path.join(dirpath,file))
-
-    # Copy correct test.expected file to build dir
-    src_file = os.path.join(setup_module.setup_dir, board_dir, test_file_name)
-    if os.path.isfile(src_file):
-        shutil.copyfile(src_file,os.path.join(dirpath,"test.expected"))
->>>>>>> a3e05cf3
+    file.write(f"NAME:={setup_module.name}\n")