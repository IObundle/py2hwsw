import copy

import iob_soc

AXI_IN_SIGNAL_NAMES = [
    ("araddr", "AXI_ADDR_W"),
    ("arprot", 3),
    ("arvalid", 1),
    ("rready", 1),
    ("arid", "AXI_ID_W"),
    ("arlen", "AXI_LEN_W"),
    ("arsize", 3),
    ("arburst", 2),
    ("arlock", 2),
    ("arcache", 4),
    ("arqos", 4),
    ("awaddr", "AXI_ADDR_W"),
    ("awprot", 3),
    ("awvalid", 1),
    ("wdata", "AXI_DATA_W"),
    ("wstrb", "AXI_DATA_W / 8"),
    ("wvalid", 1),
    ("bready", 1),
    ("awid", "AXI_ID_W"),
    ("awlen", "AXI_LEN_W"),
    ("awsize", 3),
    ("awburst", 2),
    ("awlock", 2),
    ("awcache", 4),
    ("awqos", 4),
    ("wlast", 1),
]

AXI_OUT_SIGNAL_NAMES = [
    ("arready", 1),
    ("rdata", "AXI_DATA_W"),
    ("rresp", 2),
    ("rvalid", 1),
    ("rid", "AXI_ID_W"),
    ("rlast", 1),
    ("awready", 1),
    ("wready", 1),
    ("bresp", 2),
    ("bvalid", 1),
    ("bid", "AXI_ID_W"),
]


def setup(py_params_dict):
    params = py_params_dict["iob_soc_params"]

    iob_soc_attr = iob_soc.setup(params)

    attributes_dict = {
        "original_name": "iob_soc_cyclonev_wrapper",
        "name": "iob_soc_fpga_wrapper",
        "version": "0.1",
        "confs": [
            {
                "name": "AXI_ID_W",
                "type": "F",
                "val": "1",
                "min": "1",
                "max": "32",
                "descr": "AXI ID bus width",
            },
            {
                "name": "AXI_LEN_W",
                "type": "F",
                "val": "4",
                "min": "1",
                "max": "8",
                "descr": "AXI burst length width",
            },
            {
                "name": "AXI_ADDR_W",
                "type": "F",
                "val": "`DDR_ADDR_W" if params["use_extmem"] else "15",
                "min": "1",
                "max": "32",
                "descr": "AXI address bus width",
            },
            {
                "name": "AXI_DATA_W",
                "type": "F",
                "val": "`DDR_DATA_W",
                "min": "1",
                "max": "32",
                "descr": "AXI data bus width",
            },
        ],
    }
    #
    # Ports
    #
    attributes_dict["ports"] = [
        {
            "name": "clk_rst",
            "descr": "Clock and reset",
            "signals": [
                {"name": "clk", "direction": "input", "width": "1"},
                {"name": "resetn", "direction": "input", "width": "1"},
            ],
        },
        {
            "name": "trap",
            "descr": "CPU trap output",
            "signals": [
                {"name": "trap", "direction": "output", "width": "1"},
            ],
        },
        {
            "name": "rs232",
            "descr": "Serial port",
            "signals": [
                {"name": "txd", "direction": "output", "width": "1"},
                {"name": "rxd", "direction": "input", "width": "1"},
            ],
        },
    ]
    if params["use_extmem"]:
        attributes_dict["ports"] += [
            {
                "name": "ddr3",
                "descr": "External DDR3 memory interface",
                "signals": [
                    {"name": "ddr3b_a", "direction": "output", "width": "14"},
                    {"name": "ddr3b_ba", "direction": "output", "width": "3"},
                    {"name": "ddr3b_rasn", "direction": "output", "width": "1"},
                    {"name": "ddr3b_casn", "direction": "output", "width": "1"},
                    {"name": "ddr3b_wen", "direction": "output", "width": "1"},
                    {"name": "ddr3b_dm", "direction": "output", "width": "2"},
                    {"name": "ddr3b_dq", "direction": "inout", "width": "16"},
                    {"name": "ddr3b_clk_n", "direction": "output", "width": "1"},
                    {"name": "ddr3b_clk_p", "direction": "output", "width": "1"},
                    {"name": "ddr3b_cke", "direction": "output", "width": "1"},
                    {"name": "ddr3b_csn", "direction": "output", "width": "1"},
                    {"name": "ddr3b_dqs_n", "direction": "inout", "width": "2"},
                    {"name": "ddr3b_dqs_p", "direction": "inout", "width": "2"},
                    {"name": "ddr3b_odt", "direction": "output", "width": "1"},
                    {"name": "ddr3b_resetn", "direction": "output", "width": "1"},
                    {"name": "rzqin", "direction": "input", "width": "1"},
                ],
            },
        ]
    if params["use_ethernet"]:
        attributes_dict["ports"] += [
            {
                "name": "mii",
                "descr": "MII ethernet interface",
                "signals": [
                    {"name": "enet_resetn", "direction": "output", "width": "1"},
                    {"name": "enet_rx_clk", "direction": "input", "width": "1"},
                    {"name": "enet_gtx_clk", "direction": "output", "width": "1"},
                    {"name": "enet_rx_d0", "direction": "input", "width": "1"},
                    {"name": "enet_rx_d1", "direction": "input", "width": "1"},
                    {"name": "enet_rx_d2", "direction": "input", "width": "1"},
                    {"name": "enet_rx_d3", "direction": "input", "width": "1"},
                    {"name": "enet_rx_dv", "direction": "input", "width": "1"},
                    # {"name": "enet_rx_err", "direction": "output", "width": "1"},
                    {"name": "enet_tx_d0", "direction": "output", "width": "1"},
                    {"name": "enet_tx_d1", "direction": "output", "width": "1"},
                    {"name": "enet_tx_d2", "direction": "output", "width": "1"},
                    {"name": "enet_tx_d3", "direction": "output", "width": "1"},
                    {"name": "enet_tx_en", "direction": "output", "width": "1"},
                    # {"name": "enet_tx_err", "direction": "output", "width": "1"},
                ],
            },
        ]

    # Get all fpga wrapper wires based on IOb-SoC ports
    fpga_wrapper_wires = []
    for port in iob_soc_attr["ports"]:
        if port["name"] not in [
            "clk_en_rst",
            "cpu_trap",
            "rs232",
            "rom_bus",
        ]:
            wire = copy.deepcopy(port)
            if "interface" in wire and "port_prefix" in wire["interface"]:
                wire["interface"]["wire_prefix"] = wire["interface"]["port_prefix"]
                wire["interface"].pop("port_prefix")
            if "signals" in wire:
                for sig in wire["signals"]:
                    sig.pop("direction")
            fpga_wrapper_wires.append(wire)

    # Get all IOb-SoC AXI interfaces
    axi_wires = []
    for wire in fpga_wrapper_wires:
        # Skip non-AXI wires
        if "interface" not in wire or wire["interface"]["type"] != "axi":
            continue
        axi_wires.append(wire)

    #
    # Wires
    #
    attributes_dict["wires"] = fpga_wrapper_wires + [
        {
            "name": "soc_clk_en_rst",
            "descr": "",
            "signals": [
                {"name": "clk"},
                {"name": "cke", "width": "1"},
                {"name": "arst", "width": "1"},
            ],
        },
        {
            "name": "rs232_int",
            "descr": "iob-soc uart interface",
            "signals": [
                {"name": "rxd"},
                {"name": "txd"},
                {"name": "rs232_rts", "width": "1"},
                {"name": "high", "width": "1"},
            ],
        },
    ]
    for idx, wire in enumerate(axi_wires):
        prefix = ""
        if "wire_prefix" in wire["interface"]:
            prefix = wire["interface"]["wire_prefix"]
        attributes_dict["wires"] += [
            {
                "name": f"s{idx}_clk_rst",
                "descr": f"Interconnect slave {idx} clock reset interface",
                "signals": [
                    {"name": "clk"},
                    {"name": f"s{idx}_arstn", "width": "1"},
                ],
            },
        ]

    if params["use_ethernet"]:
        attributes_dict["wires"] += [
            # eth clock
            {
                "name": "rxclk_buf_io",
                "descr": "rxclkbuf io",
                "signals": [
                    {"name": "enet_rx_clk"},
                    {"name": "eth_clk", "width": "1"},
                ],
            },
            {
                "name": "ddio_out_clkbuf_io",
                "descr": "",
                "signals": [
                    {
                        "name": "enet_resetn_inv",
                        "width": "1",
                    },  # TODO: Connect and invert enet_resetn
                    {"name": "low", "width": "1"},
                    {"name": "high"},
                    {"name": "eth_clk"},
                    {"name": "enet_gtx_clk"},
                ],
            },
        ]
    if params["use_extmem"]:
        attributes_dict["wires"] += [
            # DDR3 ctrl
            {
                "name": "ddr3_ctr_clk_rst",
                "descr": "",
                "signals": [
                    {"name": "clk"},
                    {"name": "resetn"},
                ],
            },
            {
                "name": "ddr3_ctr_general",
                "descr": "",
                "signals": [
                    {"name": "rzqin"},
                    {"name": "pll_locked"},
                    {"name": "init_done"},
                ],
            },
        ]
    attributes_dict["wires"] += [
        # reset_sync
        {
            "name": "reset_sync_clk_rst",
            "descr": "",
            "signals": [
                {"name": "clk"},
                {
                    "name": "rst_int" if params["use_extmem"] else "resetn_inv",
                    "width": "1",
                },
            ],
        },
        {
            "name": "reset_sync_arst",
            "descr": "",
            "signals": [
                {"name": "arst"},
            ],
        },
        # Clock
        {
            "name": "clk",
            "descr": "",
            "signals": [
                {"name": "clk"},
            ],
        },
    ]
    if not params["use_extmem"]:
        attributes_dict["wires"] += [
            {
                "name": "interconnect_memory_axi",
                "interface": {
                    "type": "axi",
                    "wire_prefix": "intercon_mem_",
                    "ID_W": "AXI_ID_W",
                    "ADDR_W": "AXI_ADDR_W",
                    "DATA_W": "AXI_DATA_W",
                    "LEN_W": "AXI_LEN_W",
                    "LOCK_W": 1,
                },
                "descr": "AXI bus to connect interconnect and memory",
                "signals": [
                    {"name": "intercon_mem_m_axi_buser", "width": 1},
                    {"name": "intercon_mem_m_axi_ruser", "width": 1},
                ],
            },
            {
                "name": "memory_axi",
                "interface": {
                    "type": "axi",
                    "wire_prefix": "mem_",
                    "ID_W": "AXI_ID_W",
                    "ADDR_W": "AXI_ADDR_W",
                    "DATA_W": "AXI_DATA_W",
                    "LEN_W": "AXI_LEN_W",
                },
                "descr": "AXI bus to connect interconnect and memory",
            },
            {
                "name": "interconnect_s_axi",
                "interface": {
                    "type": "axi",
                    "wire_prefix": "intercon_s_",
                    "mult": len(axi_wires),
                    "ID_W": "AXI_ID_W",
                    "ADDR_W": "AXI_ADDR_W",
                    "DATA_W": "AXI_DATA_W",
                    "LEN_W": "AXI_LEN_W",
                    "LOCK_W": 1,
                },
                "descr": "AXI slave bus for interconnect",
                "signals": [
                    {"name": "intercon_s_axi_awuser", "width": 1},
                    {"name": "intercon_s_axi_wuser", "width": 1},
                    {"name": "intercon_s_axi_aruser", "width": 1},
                ],
            },
        ]
    #
    # Blocks
    #
    attributes_dict["blocks"] = [
        {
            "core_name": "iob_soc_mwrap",
            "instance_name": "iob_soc_mwrap",
            "parameters": {
                "AXI_ID_W": "AXI_ID_W",
                "AXI_LEN_W": "AXI_LEN_W",
                "AXI_ADDR_W": "AXI_ADDR_W",
                "AXI_DATA_W": "AXI_DATA_W",
            },
            "connect": {
                "clk_en_rst": "soc_clk_en_rst",
                "cpu_trap": "trap",
                "rs232": "rs232_int",
            }
            | {i["name"]: i["name"] for i in fpga_wrapper_wires},
            "dest_dir": "hardware/common_src",
            "iob_soc_params": params,
        },
    ]
    if params["use_ethernet"]:
        # Eth clock
        attributes_dict["blocks"] += [
            {
                "core_name": "altera_clk_buf_altclkctrl",
                "instance_name": "rxclk_buf",
                "connect": {
                    "io": "rxclk_buf_io",
                },
            },
            {
                "core_name": "altera_ddio_out_clkbuf",
                "instance_name": "ddio_out_clkbuf_inst",
                "connect": {
                    "io": "ddio_out_clkbuf_io",
                },
            },
        ]
    if params["use_extmem"]:
        # DDR3 controller
        attributes_dict["blocks"] += [
            {
                "core_name": "altera_alt_ddr3",
                "instance_name": "ddr3_ctrl",
                "parameters": {
                    "AXI_ID_W": "AXI_ID_W",
                    "AXI_LEN_W": "AXI_LEN_W",
                    "AXI_ADDR_W": "AXI_ADDR_W",
                    "AXI_DATA_W": "AXI_DATA_W",
                },
                "connect": {
                    "clk_rst": "ddr3_ctr_clk_rst",
                    "general": "ddr3_ctr_general",
                    "ddr3": "ddr3",
                },
            },
        ]
        # Connect axi wires to slave interfaces of interconnect
        for idx, wire in enumerate(axi_wires):
            prefix = ""
            if "wire_prefix" in wire["interface"]:
                prefix = wire["interface"]["wire_prefix"]
            attributes_dict["blocks"][-1]["connect"] |= {
                f"s{idx}_axi": f"{prefix}axi",
            }
    attributes_dict["blocks"] += [
        # System reset
        {
            "core_name": "iob_reset_sync",
            "instance_name": "rst_sync",
            "connect": {
                "clk_rst": "reset_sync_clk_rst",
                "arst_o": "reset_sync_arst",
            },
        },
    ]
    if not params["use_extmem"]:
        attributes_dict["blocks"] += [
            {
                "core_name": "axi_interconnect",
                "instance_name": "system_axi_interconnect",
                "parameters": {
                    "ID_WIDTH": "AXI_ID_W",
                    "DATA_WIDTH": "AXI_DATA_W",
                    "ADDR_WIDTH": "AXI_ADDR_W",
                    "M_ADDR_WIDTH": "AXI_ADDR_W",
                    "S_COUNT": len(axi_wires),
                    "M_COUNT": "1",
                },
                "connect": {
                    "clk": "clk",
                    "rst": "reset_sync_arst",
                    "s_axi": "interconnect_s_axi",
                    "m_axi": "interconnect_memory_axi",
                },
            },
            {
                "core_name": "axi_ram",
                "instance_name": "ddr_model_mem",
                "parameters": {
                    "ID_WIDTH": "AXI_ID_W",
                    "ADDR_WIDTH": "AXI_ADDR_W",
                    "DATA_WIDTH": "AXI_DATA_W",
                },
                "connect": {
                    "clk": "clk",
                    "rst": "reset_sync_arst",
                    "axi": "memory_axi",
                },
            },
        ]
        if params["init_mem"]:
            attributes_dict["blocks"][-1]["parameters"].update(
                {
                    "FILE": '"init_ddr_contents.hex"',
                    "FILE_SIZE": "2 ** (AXI_ADDR_W - 2)",
                }
            )

    #
    # Snippets
    #
    attributes_dict["snippets"] = [
        {
            "verilog_code": """
    // General connections
    assign high = 1'b1;
    assign cke = 1'b1;
""",
        },
    ]
    if params["use_ethernet"]:
        attributes_dict["snippets"] += [
            {
                "verilog_code": """
    // Ethernet connections
    assign low = 1'b0;
""",
            },
        ]
    if params["use_extmem"]:
        attributes_dict["snippets"] += [
            {
                "verilog_code": """
    // External memory connections
    assign rst_int = ~resetn_i | ~pll_locked | ~init_done;
""",
            },
        ]
    else:  # Not use_extmem
        attributes_dict["snippets"] += [
            {
                "verilog_code": """
    assign resetn_inv = ~resetn_i;
""",
            },
        ]

<<<<<<< HEAD
    if not params["use_extmem"]:
        # Connect all IOb-SoC AXI interfaces to interconnect
        verilog_code = "    // Connect all IOb-SoC AXI interfaces to interconnect\n"
        for sig_name, _ in AXI_IN_SIGNAL_NAMES:
            verilog_code += f"    assign intercon_s_axi_{sig_name} = {{"
            for wire in axi_wires:
                prefix = ""
                if "wire_prefix" in wire["interface"]:
                    prefix = wire["interface"]["wire_prefix"]
                suffix = ""
                if sig_name in ["awlock", "arlock"]:
                    suffix = "[0]"
                verilog_code += f"{prefix}axi_{sig_name}{suffix}, "
            verilog_code = verilog_code[:-2] + "};\n"

        for sig_name, sig_size in AXI_OUT_SIGNAL_NAMES:
            for idx, wire in enumerate(axi_wires):
                prefix = ""
                if "wire_prefix" in wire["interface"]:
                    prefix = wire["interface"]["wire_prefix"]
                bit_select = ""
                if type(sig_size) is not int or sig_size > 1:
                    bit_select = f"[{idx}*{sig_size}+:{sig_size}]"
                verilog_code += f"    assign {prefix}axi_{sig_name} = intercon_s_axi_{sig_name}{bit_select}; \n"

        # Connect interconnect wires to memory wires
        verilog_code += "    // Connect all interconnect wires to memory\n"
        for sig_name, _ in AXI_IN_SIGNAL_NAMES:
            verilog_code += (
                f"    assign mem_axi_{sig_name} = intercon_mem_axi_{sig_name};\n"
            )
        for sig_name, _ in AXI_OUT_SIGNAL_NAMES:
            verilog_code += (
                f"    assign intercon_mem_axi_{sig_name} = mem_axi_{sig_name};\n"
            )

        attributes_dict["snippets"] += [
            {
                "verilog_code": verilog_code,
            }
        ]

    return attributes_dict
=======
    return attributes_dict


# # Add slave ports to alt_ddr3.qsys, based on number of extmem connections
# def modify_alt_ddr3_qsys(qsys_path, num_extmem_connections):
#     with open(qsys_path, "r") as f:
#         lines = f.readlines()
#     new_lines = []
#
#     for line in lines:
#         new_lines.append(line)
#         if "element clk_0" in line:
#             for i in range(1, num_extmem_connections):
#                 new_lines.insert(
#                     -1,
#                     f"""
#        element axi_bridge_{i}
#        {{
#           datum _sortIndex
#           {{
#              value = "{i+2}";
#              type = "int";
#           }}
#        }}
#                              \n""",
#                 )
#         elif 'interface name="clk"' in line:
#             for i in range(1, num_extmem_connections):
#                 new_lines.insert(
#                     -1,
#                     f"""
#  <interface
#    name="axi_bridge_{i}_s0"
#    internal="axi_bridge_{i}.s0"
#    type="axi4"
#    dir="end" />
#                              \n""",
#                 )
#         elif 'module name="clk_0"' in line:
#             for i in range(1, num_extmem_connections):
#                 new_lines.insert(
#                     -1,
#                     f"""
#  <module
#    name="axi_bridge_{i}"
#    kind="altera_axi_bridge"
#    version="20.1"
#    enabled="1">
#   <parameter name="ADDR_WIDTH" value="28" />
#   <parameter name="AXI_VERSION" value="AXI4" />
#   <parameter name="COMBINED_ACCEPTANCE_CAPABILITY" value="16" />
#   <parameter name="COMBINED_ISSUING_CAPABILITY" value="16" />
#   <parameter name="DATA_WIDTH" value="32" />
#   <parameter name="M0_ID_WIDTH" value="1" />
#   <parameter name="READ_ACCEPTANCE_CAPABILITY" value="16" />
#   <parameter name="READ_ADDR_USER_WIDTH" value="64" />
#   <parameter name="READ_DATA_REORDERING_DEPTH" value="1" />
#   <parameter name="READ_DATA_USER_WIDTH" value="64" />
#   <parameter name="READ_ISSUING_CAPABILITY" value="16" />
#   <parameter name="S0_ID_WIDTH" value="1" />
#   <parameter name="USE_M0_ARBURST" value="1" />
#   <parameter name="USE_M0_ARCACHE" value="1" />
#   <parameter name="USE_M0_ARID" value="1" />
#   <parameter name="USE_M0_ARLEN" value="1" />
#   <parameter name="USE_M0_ARLOCK" value="1" />
#   <parameter name="USE_M0_ARQOS" value="0" />
#   <parameter name="USE_M0_ARREGION" value="0" />
#   <parameter name="USE_M0_ARSIZE" value="1" />
#   <parameter name="USE_M0_ARUSER" value="0" />
#   <parameter name="USE_M0_AWBURST" value="1" />
#   <parameter name="USE_M0_AWCACHE" value="1" />
#   <parameter name="USE_M0_AWID" value="1" />
#   <parameter name="USE_M0_AWLEN" value="1" />
#   <parameter name="USE_M0_AWLOCK" value="1" />
#   <parameter name="USE_M0_AWQOS" value="0" />
#   <parameter name="USE_M0_AWREGION" value="0" />
#   <parameter name="USE_M0_AWSIZE" value="1" />
#   <parameter name="USE_M0_AWUSER" value="0" />
#   <parameter name="USE_M0_BID" value="1" />
#   <parameter name="USE_M0_BRESP" value="1" />
#   <parameter name="USE_M0_BUSER" value="0" />
#   <parameter name="USE_M0_RID" value="1" />
#   <parameter name="USE_M0_RLAST" value="1" />
#   <parameter name="USE_M0_RRESP" value="1" />
#   <parameter name="USE_M0_RUSER" value="0" />
#   <parameter name="USE_M0_WSTRB" value="1" />
#   <parameter name="USE_M0_WUSER" value="0" />
#   <parameter name="USE_PIPELINE" value="1" />
#   <parameter name="USE_S0_ARCACHE" value="1" />
#   <parameter name="USE_S0_ARLOCK" value="1" />
#   <parameter name="USE_S0_ARPROT" value="1" />
#   <parameter name="USE_S0_ARQOS" value="0" />
#   <parameter name="USE_S0_ARREGION" value="0" />
#   <parameter name="USE_S0_ARUSER" value="0" />
#   <parameter name="USE_S0_AWCACHE" value="1" />
#   <parameter name="USE_S0_AWLOCK" value="1" />
#   <parameter name="USE_S0_AWPROT" value="1" />
#   <parameter name="USE_S0_AWQOS" value="0" />
#   <parameter name="USE_S0_AWREGION" value="0" />
#   <parameter name="USE_S0_AWUSER" value="0" />
#   <parameter name="USE_S0_BRESP" value="1" />
#   <parameter name="USE_S0_BUSER" value="0" />
#   <parameter name="USE_S0_RRESP" value="1" />
#   <parameter name="USE_S0_RUSER" value="0" />
#   <parameter name="USE_S0_WLAST" value="1" />
#   <parameter name="USE_S0_WUSER" value="0" />
#   <parameter name="WRITE_ACCEPTANCE_CAPABILITY" value="16" />
#   <parameter name="WRITE_ADDR_USER_WIDTH" value="64" />
#   <parameter name="WRITE_DATA_USER_WIDTH" value="64" />
#   <parameter name="WRITE_ISSUING_CAPABILITY" value="16" />
#   <parameter name="WRITE_RESP_USER_WIDTH" value="64" />
#  </module>
#                              \n""",
#                 )
#         elif 'end="axi_bridge_0.clk"' in line:
#             for i in range(1, num_extmem_connections):
#                 new_lines.insert(
#                     -1,
#                     f"""
#  <connection
#    kind="avalon"
#    version="20.1"
#    start="axi_bridge_{i}.m0"
#    end="mem_if_ddr3_emif_0.avl">
#   <parameter name="arbitrationPriority" value="1" />
#   <parameter name="baseAddress" value="0x0000" />
#   <parameter name="defaultConnection" value="false" />
#  </connection>
#  <connection kind="clock" version="20.1" start="clk_0.clk" end="axi_bridge_{i}.clk" />
#                              \n""",
#                 )
#         elif 'name="qsys_mm.clockCrossingAdapter"' in line:
#             for i in range(1, num_extmem_connections):
#                 new_lines.insert(
#                     -1,
#                     f"""
#  <connection
#    kind="reset"
#    version="20.1"
#    start="clk_0.clk_reset"
#    end="axi_bridge_{i}.clk_reset" />
#                              \n""",
#                 )
#
#     with open(qsys_path, "w") as f:
#         f.writelines(new_lines)
>>>>>>> abd2c51a
<|MERGE_RESOLUTION|>--- conflicted
+++ resolved
@@ -521,7 +521,6 @@
             },
         ]
 
-<<<<<<< HEAD
     if not params["use_extmem"]:
         # Connect all IOb-SoC AXI interfaces to interconnect
         verilog_code = "    // Connect all IOb-SoC AXI interfaces to interconnect\n"
@@ -564,8 +563,6 @@
             }
         ]
 
-    return attributes_dict
-=======
     return attributes_dict
 
 
@@ -711,5 +708,4 @@
 #                 )
 #
 #     with open(qsys_path, "w") as f:
-#         f.writelines(new_lines)
->>>>>>> abd2c51a
+#         f.writelines(new_lines)