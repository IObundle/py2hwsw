`timescale 1ns / 1ps
`include "bsp.vh"
`include "iob_soc_conf.vh"

module iob_soc_fpga_wrapper (
   //user clock
   input clk,
   input resetn,

   //uart
   output uart_txd,
   input  uart_rxd,

`ifdef IOB_SOC_USE_EXTMEM
   output [13:0] ddr3b_a,       //SSTL15  //Address
   output [ 2:0] ddr3b_ba,      //SSTL15  //Bank Address
   output        ddr3b_rasn,    //SSTL15  //Row Address Strobe
   output        ddr3b_casn,    //SSTL15  //Column Address Strobe
   output        ddr3b_wen,     //SSTL15  //Write Enable
   output [ 1:0] ddr3b_dm,      //SSTL15  //Data Write Mask
   inout  [15:0] ddr3b_dq,      //SSTL15  //Data Bus
   output        ddr3b_clk_n,   //SSTL15  //Diff Clock - Neg
   output        ddr3b_clk_p,   //SSTL15  //Diff Clock - Pos
   output        ddr3b_cke,     //SSTL15  //Clock Enable
   output        ddr3b_csn,     //SSTL15  //Chip Select
   inout  [ 1:0] ddr3b_dqs_n,   //SSTL15  //Diff Data Strobe - Neg
   inout  [ 1:0] ddr3b_dqs_p,   //SSTL15  //Diff Data Strobe - Pos
   output        ddr3b_odt,     //SSTL15  //On-Die Termination Enable
   output        ddr3b_resetn,  //SSTL15  //Reset
   input         rzqin,
`endif
<<<<<<< HEAD

`ifdef IOB_SOC_USE_ETHERNET
   output ENET_RESETN,
   input  ENET_RX_CLK,
   output ENET_GTX_CLK,
   input  ENET_RX_D0,
   input  ENET_RX_D1,
   input  ENET_RX_D2,
   input  ENET_RX_D3,
   input  ENET_RX_DV,
   output ENET_TX_D0,
   output ENET_TX_D1,
   output ENET_TX_D2,
   output ENET_TX_D3,
   output ENET_TX_EN,
`endif
   output trap
=======
   output        trap
>>>>>>> d4451b15
);

   //axi4 parameters
   localparam AXI_ID_W = 1;
   localparam AXI_LEN_W = 4;
   localparam AXI_ADDR_W = `DDR_ADDR_W;
   localparam AXI_DATA_W = `DDR_DATA_W;

   //-----------------------------------------------------------------
   // Clocking / Reset
   //-----------------------------------------------------------------

   wire       rst;

   wire [1:0] trap_signals;
   assign trap = trap_signals[0] || trap_signals[1];
   // 
   // Logic to contatenate data pins and ethernet clock
   //
`ifdef IOB_SOC_USE_ETHERNET
   //buffered eth clock
   wire       ETH_CLK;

   //PLL
   wire       eth_locked;

   //MII
   wire [3:0] TX_DATA;
   wire [3:0] RX_DATA;

   assign {ENET_TX_D3, ENET_TX_D2, ENET_TX_D1, ENET_TX_D0} = TX_DATA;
   assign RX_DATA = {ENET_RX_D3, ENET_RX_D2, ENET_RX_D1, ENET_RX_D0};

   //eth clock
   clk_buf_altclkctrl_0 txclk_buf (
      .inclk (ENET_RX_CLK),
      .outclk(ETH_CLK)
   );


   assign eth_locked = 1'b1;


   ddio_out_clkbuf ddio_out_clkbuf_inst (
      .aclr    (~ENET_RESETN),
      .datain_h(1'b0),
      .datain_l(1'b1),
      .outclock(ETH_CLK),
      .dataout (ENET_GTX_CLK)
   );

`endif


`ifdef IOB_SOC_USE_EXTMEM
<<<<<<< HEAD
   `include "iob_bus_3_axi_wire.vh"
=======
   //axi wires between system backend and axi bridge
   `include "iob_axi_wire.vs"
>>>>>>> d4451b15
`endif

   //
   // IOb-SoC (may include UUT)
   //
   iob_soc #(
      .AXI_ID_W  (AXI_ID_W),
      .AXI_LEN_W (AXI_LEN_W),
      .AXI_ADDR_W(AXI_ADDR_W),
      .AXI_DATA_W(AXI_DATA_W)
   ) iob_soc (
      .clk_i                   (clk),
      .arst_i                  (rst),
      .trap_o                  (trap_signals),
`ifdef IOB_SOC_USE_ETHERNET
      //ETHERNET
      //PHY
      .ETHERNET0_ETH_PHY_RESETN(ENET_RESETN),
      //PLL
      .ETHERNET0_PLL_LOCKED    (eth_locked),
      //MII
      .ETHERNET0_RX_CLK        (ETH_CLK),
      .ETHERNET0_RX_DATA       (RX_DATA),
      .ETHERNET0_RX_DV         (ENET_RX_DV),
      .ETHERNET0_TX_CLK        (ETH_CLK),
      .ETHERNET0_TX_DATA       (TX_DATA),
      .ETHERNET0_TX_EN         (ENET_TX_EN),
`endif
`ifdef IOB_SOC_USE_EXTMEM
<<<<<<< HEAD
      //axi system backend interface
      `include "iob_bus_0_2_axi_m_portmap.vh"
=======
      `include "iob_axi_m_portmap.vs"
>>>>>>> d4451b15
`endif

      //UART
      .UART_txd(uart_txd),
      .UART_rxd(uart_rxd),
      .UART_rts(),
      .UART_cts(1'b1)
   );

`ifdef IOB_SOC_USE_EXTMEM
   //user reset
   wire                                           locked;
   wire                                           init_done;

   //determine system reset
   wire rst_int = ~resetn | ~locked | ~init_done;
   //   wire          rst_int = ~resetn | ~locked;

   iob_reset_sync rst_sync (
      .clk_i (clk),
      .arst_i(rst_int),
      .arst_o(rst)
   );

   alt_ddr3 ddr3_ctrl (
      .clk_clk      (clk),
      .reset_reset_n(resetn),
      .oct_rzqin    (rzqin),

      .memory_mem_a      (ddr3b_a),
      .memory_mem_ba     (ddr3b_ba),
      .memory_mem_ck     (ddr3b_clk_p),
      .memory_mem_ck_n   (ddr3b_clk_n),
      .memory_mem_cke    (ddr3b_cke),
      .memory_mem_cs_n   (ddr3b_csn),
      .memory_mem_dm     (ddr3b_dm),
      .memory_mem_ras_n  (ddr3b_rasn),
      .memory_mem_cas_n  (ddr3b_casn),
      .memory_mem_we_n   (ddr3b_wen),
      .memory_mem_reset_n(ddr3b_resetn),
      .memory_mem_dq     (ddr3b_dq),
      .memory_mem_dqs    (ddr3b_dqs_p),
      .memory_mem_dqs_n  (ddr3b_dqs_n),
      .memory_mem_odt    (ddr3b_odt),

      .axi_bridge_0_s0_awid   (axi_awid[3*AXI_ID_W-1:2*AXI_ID_W]),
      .axi_bridge_0_s0_awaddr (axi_awaddr[3*AXI_ADDR_W-1:2*AXI_ADDR_W]),
      .axi_bridge_0_s0_awlen  (axi_awlen[3*(AXI_LEN_W)-1:2*(AXI_LEN_W)]),
      .axi_bridge_0_s0_awsize (axi_awsize[3*(2+1)-1:2*(2+1)]),
      .axi_bridge_0_s0_awburst(axi_awburst[3*(1+1)-1:2*(1+1)]),
      .axi_bridge_0_s0_awlock (axi_awlock[4]),
      .axi_bridge_0_s0_awcache(axi_awcache[3*(3+1)-1:2*(3+1)]),
      .axi_bridge_0_s0_awprot (axi_awprot[3*(2+1)-1:2*(2+1)]),
      .axi_bridge_0_s0_awvalid(axi_awvalid[2]),
      .axi_bridge_0_s0_awready(axi_awready[2]),
      .axi_bridge_0_s0_wdata  (axi_wdata[3*(31+1)-1:2*(31+1)]),
      .axi_bridge_0_s0_wstrb  (axi_wstrb[3*(3+1)-1:2*(3+1)]),
      .axi_bridge_0_s0_wlast  (axi_wlast[2]),
      .axi_bridge_0_s0_wvalid (axi_wvalid[2]),
      .axi_bridge_0_s0_wready (axi_wready[2]),
      .axi_bridge_0_s0_bid    (axi_bid[3*AXI_ID_W-1:2*AXI_ID_W]),
      .axi_bridge_0_s0_bresp  (axi_bresp[3*(1+1)-1:2*(1+1)]),
      .axi_bridge_0_s0_bvalid (axi_bvalid[2]),
      .axi_bridge_0_s0_bready (axi_bready[2]),
      .axi_bridge_0_s0_arid   (axi_arid[3*AXI_ID_W-1:2*AXI_ID_W]),
      .axi_bridge_0_s0_araddr (axi_araddr[3*AXI_ADDR_W-1:2*AXI_ADDR_W]),
      .axi_bridge_0_s0_arlen  (axi_arlen[3*(AXI_LEN_W)-1:2*(AXI_LEN_W)]),
      .axi_bridge_0_s0_arsize (axi_arsize[3*(2+1)-1:2*(2+1)]),
      .axi_bridge_0_s0_arburst(axi_arburst[3*(1+1)-1:2*(1+1)]),
      .axi_bridge_0_s0_arlock (axi_arlock[4]),
      .axi_bridge_0_s0_arcache(axi_arcache[3*(3+1)-1:2*(3+1)]),
      .axi_bridge_0_s0_arprot (axi_arprot[3*(2+1)-1:2*(2+1)]),
      .axi_bridge_0_s0_arvalid(axi_arvalid[2]),
      .axi_bridge_0_s0_arready(axi_arready[2]),
      .axi_bridge_0_s0_rid    (axi_rid[3*AXI_ID_W-1:2*AXI_ID_W]),
      .axi_bridge_0_s0_rdata  (axi_rdata[3*(31+1)-1:2*(31+1)]),
      .axi_bridge_0_s0_rresp  (axi_rresp[3*(1+1)-1:2*(1+1)]),
      .axi_bridge_0_s0_rlast  (axi_rlast[2]),
      .axi_bridge_0_s0_rvalid (axi_rvalid[2]),
      .axi_bridge_0_s0_rready (axi_rready[2]),

      .mem_if_ddr3_emif_0_pll_sharing_pll_mem_clk              (),
      .mem_if_ddr3_emif_0_pll_sharing_pll_write_clk            (),
      .mem_if_ddr3_emif_0_pll_sharing_pll_locked               (locked),
      .mem_if_ddr3_emif_0_pll_sharing_pll_write_clk_pre_phy_clk(),
      .mem_if_ddr3_emif_0_pll_sharing_pll_addr_cmd_clk         (),
      .mem_if_ddr3_emif_0_pll_sharing_pll_avl_clk              (),
      .mem_if_ddr3_emif_0_pll_sharing_pll_config_clk           (),
      .mem_if_ddr3_emif_0_pll_sharing_pll_mem_phy_clk          (),
      .mem_if_ddr3_emif_0_pll_sharing_afi_phy_clk              (),
      .mem_if_ddr3_emif_0_pll_sharing_pll_avl_phy_clk          (),
      .mem_if_ddr3_emif_0_status_local_init_done               (init_done),
      .mem_if_ddr3_emif_0_status_local_cal_success             (),
      .mem_if_ddr3_emif_0_status_local_cal_fail                ()
   );

`else
   iob_reset_sync rst_sync (
      .clk_i (clk),
      .arst_i((~resetn)),
      .arst_o(rst)
   );
`endif

`ifdef IOB_SOC_USE_EXTMEM
   //instantiate axi interconnect
   //This connects iob_soc+SUT to the same memory
   axi_interconnect #(
      .ID_WIDTH    (AXI_ID_W),
      .DATA_WIDTH  (AXI_DATA_W),
      .ADDR_WIDTH  (AXI_ADDR_W),
      .M_ADDR_WIDTH(AXI_ADDR_W),
      .S_COUNT     (2),
      .M_COUNT     (1)
   ) system_axi_interconnect (
      .clk(clk),
      .rst(rst),

      //`include "iob_bus_0_2_s_axi_portmap.vh"
      // Need to use manually defined connections because awlock and arlock of interconnect is only on bit for each slave
      .s_axi_awid(axi_awid[0*AXI_ID_W+:2*AXI_ID_W]),  //Address write channel ID.
      .s_axi_awaddr(axi_awaddr[0*AXI_ADDR_W+:2*AXI_ADDR_W]),  //Address write channel address.
      .s_axi_awlen(axi_awlen[0*AXI_LEN_W+:2*AXI_LEN_W]),  //Address write channel burst length.
      .s_axi_awsize(axi_awsize[0*3+:2*3]), //Address write channel burst size. This signal indicates the size of each transfer in the burst.
      .s_axi_awburst(axi_awburst[0*2+:2*2]),  //Address write channel burst type.
      .s_axi_awlock({axi_awlock[2], axi_awlock[0]}),  //Address write channel lock type.
      .s_axi_awcache(axi_awcache[0*4+:2*4]), //Address write channel memory type. Transactions set with Normal, Non-cacheable, Modifiable, and Bufferable (0011).
      .s_axi_awprot(axi_awprot[0*3+:2*3]), //Address write channel protection type. Transactions set with Normal, Secure, and Data attributes (000).
      .s_axi_awqos(axi_awqos[0*4+:2*4]),  //Address write channel quality of service.
      .s_axi_awvalid(axi_awvalid[0*1+:2*1]),  //Address write channel valid.
      .s_axi_awready(axi_awready[0*1+:2*1]),  //Address write channel ready.
      .s_axi_wdata(axi_wdata[0*AXI_DATA_W+:2*AXI_DATA_W]),  //Write channel data.
      .s_axi_wstrb(axi_wstrb[0*(AXI_DATA_W/8)+:2*(AXI_DATA_W/8)]),  //Write channel write strobe.
      .s_axi_wlast(axi_wlast[0*1+:2*1]),  //Write channel last word flag.
      .s_axi_wvalid(axi_wvalid[0*1+:2*1]),  //Write channel valid.
      .s_axi_wready(axi_wready[0*1+:2*1]),  //Write channel ready.
      .s_axi_bid(axi_bid[0*AXI_ID_W+:2*AXI_ID_W]),  //Write response channel ID.
      .s_axi_bresp(axi_bresp[0*2+:2*2]),  //Write response channel response.
      .s_axi_bvalid(axi_bvalid[0*1+:2*1]),  //Write response channel valid.
      .s_axi_bready(axi_bready[0*1+:2*1]),  //Write response channel ready.
      .s_axi_arid(axi_arid[0*AXI_ID_W+:2*AXI_ID_W]),  //Address read channel ID.
      .s_axi_araddr(axi_araddr[0*AXI_ADDR_W+:2*AXI_ADDR_W]),  //Address read channel address.
      .s_axi_arlen(axi_arlen[0*AXI_LEN_W+:2*AXI_LEN_W]),  //Address read channel burst length.
      .s_axi_arsize(axi_arsize[0*3+:2*3]), //Address read channel burst size. This signal indicates the size of each transfer in the burst.
      .s_axi_arburst(axi_arburst[0*2+:2*2]),  //Address read channel burst type.
      .s_axi_arlock({axi_arlock[2], axi_arlock[0]}),  //Address read channel lock type.
      .s_axi_arcache(axi_arcache[0*4+:2*4]), //Address read channel memory type. Transactions set with Normal, Non-cacheable, Modifiable, and Bufferable (0011).
      .s_axi_arprot(axi_arprot[0*3+:2*3]), //Address read channel protection type. Transactions set with Normal, Secure, and Data attributes (000).
      .s_axi_arqos(axi_arqos[0*4+:2*4]),  //Address read channel quality of service.
      .s_axi_arvalid(axi_arvalid[0*1+:2*1]),  //Address read channel valid.
      .s_axi_arready(axi_arready[0*1+:2*1]),  //Address read channel ready.
      .s_axi_rid(axi_rid[0*AXI_ID_W+:2*AXI_ID_W]),  //Read channel ID.
      .s_axi_rdata(axi_rdata[0*AXI_DATA_W+:2*AXI_DATA_W]),  //Read channel data.
      .s_axi_rresp(axi_rresp[0*2+:2*2]),  //Read channel response.
      .s_axi_rlast(axi_rlast[0*1+:2*1]),  //Read channel last word.
      .s_axi_rvalid(axi_rvalid[0*1+:2*1]),  //Read channel valid.
      .s_axi_rready(axi_rready[0*1+:2*1]),  //Read channel ready.

      //`include "iob_bus_2_3_m_axi_portmap.vh"
      // Need to use manually defined connections because awlock and arlock of interconnect is only on bit
      .m_axi_awid(axi_awid[2*AXI_ID_W+:1*AXI_ID_W]),  //Address write channel ID.
      .m_axi_awaddr(axi_awaddr[2*AXI_ADDR_W+:1*AXI_ADDR_W]),  //Address write channel address.
      .m_axi_awlen(axi_awlen[2*AXI_LEN_W+:1*AXI_LEN_W]),  //Address write channel burst length.
      .m_axi_awsize(axi_awsize[2*3+:1*3]), //Address write channel burst size. This signal indicates the size of each transfer in the burst.
      .m_axi_awburst(axi_awburst[2*2+:1*2]),  //Address write channel burst type.
      .m_axi_awlock(axi_awlock[2*2+:1]),  //Address write channel lock type.
      .m_axi_awcache(axi_awcache[2*4+:1*4]), //Address write channel memory type. Transactions set with Normal, Non-cacheable, Modifiable, and Bufferable (0011).
      .m_axi_awprot(axi_awprot[2*3+:1*3]), //Address write channel protection type. Transactions set with Normal, Secure, and Data attributes (000).
      .m_axi_awqos(axi_awqos[2*4+:1*4]),  //Address write channel quality of service.
      .m_axi_awvalid(axi_awvalid[2*1+:1*1]),  //Address write channel valid.
      .m_axi_awready(axi_awready[2*1+:1*1]),  //Address write channel ready.
      .m_axi_wdata(axi_wdata[2*AXI_DATA_W+:1*AXI_DATA_W]),  //Write channel data.
      .m_axi_wstrb(axi_wstrb[2*(AXI_DATA_W/8)+:1*(AXI_DATA_W/8)]),  //Write channel write strobe.
      .m_axi_wlast(axi_wlast[2*1+:1*1]),  //Write channel last word flag.
      .m_axi_wvalid(axi_wvalid[2*1+:1*1]),  //Write channel valid.
      .m_axi_wready(axi_wready[2*1+:1*1]),  //Write channel ready.
      .m_axi_bid(axi_bid[2*AXI_ID_W+:1*AXI_ID_W]),  //Write response channel ID.
      .m_axi_bresp(axi_bresp[2*2+:1*2]),  //Write response channel response.
      .m_axi_bvalid(axi_bvalid[2*1+:1*1]),  //Write response channel valid.
      .m_axi_bready(axi_bready[2*1+:1*1]),  //Write response channel ready.
      .m_axi_arid(axi_arid[2*AXI_ID_W+:1*AXI_ID_W]),  //Address read channel ID.
      .m_axi_araddr(axi_araddr[2*AXI_ADDR_W+:1*AXI_ADDR_W]),  //Address read channel address.
      .m_axi_arlen(axi_arlen[2*AXI_LEN_W+:1*AXI_LEN_W]),  //Address read channel burst length.
      .m_axi_arsize(axi_arsize[2*3+:1*3]), //Address read channel burst size. This signal indicates the size of each transfer in the burst.
      .m_axi_arburst(axi_arburst[2*2+:1*2]),  //Address read channel burst type.
      .m_axi_arlock(axi_arlock[2*2+:1]),  //Address read channel lock type.
      .m_axi_arcache(axi_arcache[2*4+:1*4]), //Address read channel memory type. Transactions set with Normal, Non-cacheable, Modifiable, and Bufferable (0011).
      .m_axi_arprot(axi_arprot[2*3+:1*3]), //Address read channel protection type. Transactions set with Normal, Secure, and Data attributes (000).
      .m_axi_arqos(axi_arqos[2*4+:1*4]),  //Address read channel quality of service.
      .m_axi_arvalid(axi_arvalid[2*1+:1*1]),  //Address read channel valid.
      .m_axi_arready(axi_arready[2*1+:1*1]),  //Address read channel ready.
      .m_axi_rid(axi_rid[2*AXI_ID_W+:1*AXI_ID_W]),  //Read channel ID.
      .m_axi_rdata(axi_rdata[2*AXI_DATA_W+:1*AXI_DATA_W]),  //Read channel data.
      .m_axi_rresp(axi_rresp[2*2+:1*2]),  //Read channel response.
      .m_axi_rlast(axi_rlast[2*1+:1*1]),  //Read channel last word.
      .m_axi_rvalid(axi_rvalid[2*1+:1*1]),  //Read channel valid.
      .m_axi_rready(axi_rready[2*1+:1*1]),  //Read channel ready.

      //optional signals
      .s_axi_awuser(2'b00),
      .s_axi_wuser (2'b00),
      .s_axi_aruser(2'b00),
      .m_axi_buser (1'b0),
      .m_axi_ruser (1'b0)
   );
`endif

endmodule<|MERGE_RESOLUTION|>--- conflicted
+++ resolved
@@ -29,7 +29,6 @@
    output        ddr3b_resetn,  //SSTL15  //Reset
    input         rzqin,
 `endif
-<<<<<<< HEAD
 
 `ifdef IOB_SOC_USE_ETHERNET
    output ENET_RESETN,
@@ -47,9 +46,6 @@
    output ENET_TX_EN,
 `endif
    output trap
-=======
-   output        trap
->>>>>>> d4451b15
 );
 
    //axi4 parameters
@@ -105,12 +101,7 @@
 
 
 `ifdef IOB_SOC_USE_EXTMEM
-<<<<<<< HEAD
-   `include "iob_bus_3_axi_wire.vh"
-=======
-   //axi wires between system backend and axi bridge
-   `include "iob_axi_wire.vs"
->>>>>>> d4451b15
+   `include "iob_bus_3_axi_wire.vs"
 `endif
 
    //
@@ -140,12 +131,8 @@
       .ETHERNET0_TX_EN         (ENET_TX_EN),
 `endif
 `ifdef IOB_SOC_USE_EXTMEM
-<<<<<<< HEAD
       //axi system backend interface
-      `include "iob_bus_0_2_axi_m_portmap.vh"
-=======
-      `include "iob_axi_m_portmap.vs"
->>>>>>> d4451b15
+      `include "iob_bus_0_2_axi_m_portmap.vs"
 `endif
 
       //UART
@@ -165,9 +152,9 @@
    //   wire          rst_int = ~resetn | ~locked;
 
    iob_reset_sync rst_sync (
-      .clk_i (clk),
-      .arst_i(rst_int),
-      .arst_o(rst)
+      clk,
+      rst_int,
+      rst
    );
 
    alt_ddr3 ddr3_ctrl (
@@ -244,9 +231,9 @@
 
 `else
    iob_reset_sync rst_sync (
-      .clk_i (clk),
-      .arst_i((~resetn)),
-      .arst_o(rst)
+      clk,
+      (~resetn),
+      rst
    );
 `endif
 
@@ -264,7 +251,7 @@
       .clk(clk),
       .rst(rst),
 
-      //`include "iob_bus_0_2_s_axi_portmap.vh"
+      //`include "iob_bus_0_2_s_axi_portmap.vs"
       // Need to use manually defined connections because awlock and arlock of interconnect is only on bit for each slave
       .s_axi_awid(axi_awid[0*AXI_ID_W+:2*AXI_ID_W]),  //Address write channel ID.
       .s_axi_awaddr(axi_awaddr[0*AXI_ADDR_W+:2*AXI_ADDR_W]),  //Address write channel address.
@@ -304,7 +291,7 @@
       .s_axi_rvalid(axi_rvalid[0*1+:2*1]),  //Read channel valid.
       .s_axi_rready(axi_rready[0*1+:2*1]),  //Read channel ready.
 
-      //`include "iob_bus_2_3_m_axi_portmap.vh"
+      //`include "iob_bus_2_3_m_axi_portmap.vs"
       // Need to use manually defined connections because awlock and arlock of interconnect is only on bit
       .m_axi_awid(axi_awid[2*AXI_ID_W+:1*AXI_ID_W]),  //Address write channel ID.
       .m_axi_awaddr(axi_awaddr[2*AXI_ADDR_W+:1*AXI_ADDR_W]),  //Address write channel address.
