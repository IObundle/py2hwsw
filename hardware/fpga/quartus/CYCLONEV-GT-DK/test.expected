--- conflicted
+++ resolved
@@ -12,24 +12,15 @@
 IOb-Bootloader: connected!
 IOb-UART: requesting to receive file
 IOb-Console: got file send request
-<<<<<<< HEAD
 IOb-Console: file name b'iob_soc_tester_firmware.bin' 
-IOb-Console: file of size 24204 bytes
-=======
-IOb-Console: file name b'iob_soc_firmware.bin' 
-IOb-Console: file of size 24176 bytes
->>>>>>> f8bfc081
+IOb-Console: file of size 24184 bytes
 IOb-Console: file sent
 IOb-UART: file received
 IOb-Bootloader: Loading firmware...
 IOb-UART: requesting to send file
 IOb-Console: got file receive request
 IOb-Console: file name b's_fw.bin' 
-<<<<<<< HEAD
-IOb-Console : file size: 24204 bytes
-=======
-IOb-Console : file size: 24176 bytes
->>>>>>> f8bfc081
+IOb-Console : file size: 24184 bytes
 IOb-Console: file received
 IOb-UART: file sent
 IOb-Bootloader: Restart CPU to run user program...
