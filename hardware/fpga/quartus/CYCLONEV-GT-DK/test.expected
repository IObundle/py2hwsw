--- conflicted
+++ resolved
@@ -35,22 +35,14 @@
 IOb-UART: requesting to receive file
 IOb-Console: got file send request
 IOb-Console: file name b'firmware.bin' 
-<<<<<<< HEAD
-IOb-Console: file of size 19100 bytes
-=======
 IOb-Console: file of size 19092 bytes
->>>>>>> 5b0ff65c
 IOb-Console: file sent
 IOb-UART: file received
 IOb-Bootloader: Loading firmware...
 IOb-UART: requesting to send file
 IOb-Console: got file receive request
 IOb-Console: file name b's_fw.bin' 
-<<<<<<< HEAD
-IOb-Console : file size: 19100 bytes
-=======
 IOb-Console : file size: 19092 bytes
->>>>>>> 5b0ff65c
 IOb-Console: file received
 IOb-UART: file sent
 IOb-Bootloader: Restart CPU to run user program...
