--- conflicted
+++ resolved
@@ -1,128 +1,5 @@
 `timescale 1ns / 1ps
-<<<<<<< HEAD
 `include "tester.vh"
-
-module top_system(
-	          input         clk, 
-	          input         resetn,
-
-	          //uart
-	          output        uart_txd,
-	          input         uart_rxd,
-
-`ifdef TESTER_USE_DDR
-                  output        c0_ddr4_act_n,
-                  output [16:0] c0_ddr4_adr,
-                  output [1:0]  c0_ddr4_ba,
-                  output [0:0]  c0_ddr4_bg,
-                  output [0:0]  c0_ddr4_cke,
-                  output [0:0]  c0_ddr4_odt,
-                  output [0:0]  c0_ddr4_cs_n,
-                  output [0:0]  c0_ddr4_ck_t,
-                  output [0:0]  c0_ddr4_ck_c,
-                  output        c0_ddr4_reset_n,
-                  inout [3:0]   c0_ddr4_dm_dbi_n,
-                  inout [31:0]  c0_ddr4_dq,
-                  inout [3:0]   c0_ddr4_dqs_c,
-                  inout [3:0]   c0_ddr4_dqs_t, 
-`endif                  
-		  output        trap
-		  );
-
-`ifdef TESTER_USE_DDR
-   //
-   // AXI INTERCONNECT
-   //
-                         
-   // SYSTEM/SLAVE SIDE
-   // address write
-   wire [1:0]			sys_awid;
-   wire [63:0]       sys_awaddr;
-   wire [15:0] 			sys_awlen;
-   wire [5:0] 			sys_awsize;
-   wire [3:0] 			sys_awburst;
-   wire [1:0]			sys_awlock;
-   wire [7:0]			sys_awcache;
-   wire [5:0] 			sys_awprot;
-   wire [7:0] 			sys_awqos;
-   wire [1:0]			sys_awvalid;
-   wire [1:0]			sys_awready;
-   //write
-   wire [63:0]                  sys_wdata;
-   wire [7:0] 			sys_wstrb;
-   wire [1:0]			sys_wlast;
-   wire [1:0]			sys_wvalid;
-   wire [1:0]			sys_wready;
-   //write response
-   wire [1:0]			sys_bid;
-   wire [3:0] 			sys_bresp;
-   wire [1:0]			sys_bvalid;
-   wire [1:0]			sys_bready;
-   //address read
-   wire [1:0]			sys_arid;
-   wire [63:0]       sys_araddr;
-   wire [15:0] 			sys_arlen;
-   wire [5:0] 			sys_arsize;
-   wire [3:0] 			sys_arburst;
-   wire [1:0]			sys_arlock;
-   wire [7:0] 			sys_arcache;
-   wire [5:0] 			sys_arprot;
-   wire [7:0] 			sys_arqos;
-   wire [1:0]			sys_arvalid;
-   wire [1:0]			sys_arready;
-   //read
-   wire [1:0]			sys_rid;
-   wire [2*`TESTER_DATA_W-1:0]           sys_rdata;   
-   wire [3:0]                   sys_rresp;   
-   wire [1:0]			sys_rlast;
-   wire [1:0]			sys_rvalid;
-   wire [1:0]			sys_rready;
-
-   // DDR/MASTER SIDE
-   //Write address
-   wire [3:0] 			ddr_awid;
-   wire [31:0] 			ddr_awaddr;
-   wire [7:0] 			ddr_awlen;
-   wire [2:0] 			ddr_awsize;
-   wire [1:0] 			ddr_awburst;
-   wire 			ddr_awlock;
-   wire [3:0] 			ddr_awcache;
-   wire [2:0] 			ddr_awprot;
-   wire [3:0] 			ddr_awqos;
-   wire 			ddr_awvalid;
-   wire 			ddr_awready;
-   //Write data
-   wire [31:0] 			ddr_wdata;
-   wire [3:0] 			ddr_wstrb;
-   wire 			ddr_wlast;
-   wire 			ddr_wvalid;
-   wire 			ddr_wready;
-   //Write response
-   wire [3:0]                   ddr_bid;
-   wire [1:0] 			ddr_bresp;
-   wire 			ddr_bvalid;
-   wire 			ddr_bready;
-   //Read address
-   wire [3:0] 			ddr_arid;
-   wire [31:0] 			ddr_araddr;
-   wire [7:0] 			ddr_arlen;
-   wire [2:0] 			ddr_arsize;
-   wire [1:0] 			ddr_arburst;
-   wire 			ddr_arlock;
-   wire [3:0] 			ddr_arcache;
-   wire [2:0] 			ddr_arprot;
-   wire [3:0] 			ddr_arqos;
-   wire 			ddr_arvalid;
-   wire 			ddr_arready;
-   //Read data
-   wire [3:0]			ddr_rid;
-   wire [31:0] 			ddr_rdata;
-   wire [1:0] 			ddr_rresp;
-   wire 			ddr_rlast;
-   wire 			ddr_rvalid;
-   wire 			ddr_rready;
-=======
-`include "system.vh"
 `include "iob_lib.vh"
 
 module top_system
@@ -135,7 +12,7 @@
    output        uart_txd,
    input         uart_rxd,
 
-`ifdef USE_DDR
+`ifdef TESTER_USE_DDR
    output [13:0] ddr3b_a, //SSTL15  //Address
    output [2:0]  ddr3b_ba, //SSTL15  //Bank Address
    output        ddr3b_rasn, //SSTL15  //Row Address Strobe
@@ -152,385 +29,50 @@
    output        ddr3b_odt, //SSTL15  //On-Die Termination Enable
    output        ddr3b_resetn, //SSTL15  //Reset
    input         rzqin,
->>>>>>> f4fdbcfa
 `endif
    output        trap
    );
    
-<<<<<<< HEAD
-`ifdef TESTER_USE_DDR
-   wire                         ddr_aclk;
-`endif
-=======
    //axi4 parameters
-   parameter AXI_ID_W = 1;
-   localparam AXI_ADDR_W=`DDR_ADDR_W;
-   localparam AXI_DATA_W=`DDR_DATA_W;
->>>>>>> f4fdbcfa
+   parameter AXI_ID_W = 2*1;
+   localparam AXI_ADDR_W=2*`TESTER_DDR_ADDR_W;
+   localparam AXI_DATA_W=2*`TESTER_DDR_DATA_W;
    
    //-----------------------------------------------------------------
    // Clocking / Reset
    //-----------------------------------------------------------------
 
+   wire [1:0]                   rstn;
    wire 	 rst;
 
-<<<<<<< HEAD
-`ifdef TESTER_USE_DDR
-   wire                         init_calib_complete;
-   wire [1:0]                   sys_rstn;
-
-   assign sys_rst  = ~sys_rstn[0] || ~sys_rstn[1];
-`else
-   reg [15:0] 			rst_cnt;
-   
-   always @(posedge sys_clk, negedge resetn)
-     if(!resetn)
-       rst_cnt <= 16'hFFFF;
-     else if (rst_cnt != 16'h0)
-       rst_cnt <= rst_cnt - 1'b1;
-   
-   assign sys_rst  = (rst_cnt != 16'h0);
-`endif
-
-`ifdef TESTER_USE_DDR
-   //AXI DDR side reset (ddr_arst) : generated by MIG itself
-   wire                         ddr_arstn;   
-   wire                         ddr_ui_clk;
-`endif
-   
+   assign rst  = ~rstn[0] || ~rstn[1];
+
    wire [1:0]                   trap_signals;
    assign trap = trap_signals[0] || trap_signals[1];
 
-   //
-   // DDR CONTROLLER
-   //
-                 
-`ifdef TESTER_USE_DDR   
-   ddr4_0 ddr4_ram (
-                    .sys_rst                (reset),
-                    .c0_sys_clk_p           (c0_sys_clk_clk_p),
-                    .c0_sys_clk_n           (c0_sys_clk_clk_n),
-
-                    .dbg_clk                (),
-                    .dbg_bus                (),
-
-                    //EXTERNAL SIDE
-                    .c0_ddr4_act_n          (c0_ddr4_act_n),
-                    .c0_ddr4_adr            (c0_ddr4_adr),
-                    .c0_ddr4_ba             (c0_ddr4_ba),
-                    .c0_ddr4_bg             (c0_ddr4_bg),
-                    .c0_ddr4_cke            (c0_ddr4_cke),
-                    .c0_ddr4_odt            (c0_ddr4_odt),
-                    .c0_ddr4_cs_n           (c0_ddr4_cs_n),
-                    .c0_ddr4_ck_t           (c0_ddr4_ck_t),
-                    .c0_ddr4_ck_c           (c0_ddr4_ck_c),
-                    .c0_ddr4_reset_n        (c0_ddr4_reset_n),
-                    .c0_ddr4_dm_dbi_n       (c0_ddr4_dm_dbi_n),
-                    .c0_ddr4_dq             (c0_ddr4_dq),
-                    .c0_ddr4_dqs_c          (c0_ddr4_dqs_c),
-                    .c0_ddr4_dqs_t          (c0_ddr4_dqs_t),
-                    .c0_init_calib_complete (init_calib_complete),
-
-                    //generated clocks and resets
-                    .c0_ddr4_ui_clk         (ddr_ui_clk),
-                    .c0_ddr4_ui_clk_sync_rst(ddr_ui_rst),
-                    .addn_ui_clkout1        (sys_clk),
-
-                    //USER AXI INTERFACE
-                    //address write 
-                    .c0_ddr4_aresetn        (ddr_arstn),
-		    .c0_ddr4_s_axi_awid     (ddr_awid),
-		    .c0_ddr4_s_axi_awaddr   (ddr_awaddr[29:0]),
-                    .c0_ddr4_s_axi_awlen    (ddr_awlen),
-                    .c0_ddr4_s_axi_awsize   (ddr_awsize),
-                    .c0_ddr4_s_axi_awburst  (ddr_awburst),
-                    .c0_ddr4_s_axi_awlock   (ddr_awlock),
-		    .c0_ddr4_s_axi_awprot   (ddr_awprot),
-		    .c0_ddr4_s_axi_awcache  (ddr_awcache),
-                    .c0_ddr4_s_axi_awqos    (ddr_awqos),
-     		    .c0_ddr4_s_axi_awvalid  (ddr_awvalid),
-		    .c0_ddr4_s_axi_awready  (ddr_awready),
-
-		    //write  
-		    .c0_ddr4_s_axi_wvalid   (ddr_wvalid),
-		    .c0_ddr4_s_axi_wready   (ddr_wready),
-		    .c0_ddr4_s_axi_wdata    (ddr_wdata),
-		    .c0_ddr4_s_axi_wstrb    (ddr_wstrb),
-                    .c0_ddr4_s_axi_wlast    (ddr_wlast),
-
-		    //write response
-		    .c0_ddr4_s_axi_bready   (ddr_bready),
-                    .c0_ddr4_s_axi_bid      (ddr_bid),
-                    .c0_ddr4_s_axi_bresp    (ddr_bresp),
-		    .c0_ddr4_s_axi_bvalid   (ddr_bvalid),
-
-		    //address read
-		    .c0_ddr4_s_axi_arid     (ddr_arid),
-		    .c0_ddr4_s_axi_araddr   (ddr_araddr[29:0]),
-		    .c0_ddr4_s_axi_arlen    (ddr_arlen), 
-		    .c0_ddr4_s_axi_arsize   (ddr_arsize),    
-                    .c0_ddr4_s_axi_arburst  (ddr_arburst),
-                    .c0_ddr4_s_axi_arlock   (ddr_arlock),
-                    .c0_ddr4_s_axi_arcache  (ddr_arcache),
-                    .c0_ddr4_s_axi_arprot   (ddr_arprot),
-                    .c0_ddr4_s_axi_arqos    (ddr_arqos),
-		    .c0_ddr4_s_axi_arvalid  (ddr_arvalid),
-		    .c0_ddr4_s_axi_arready  (ddr_arready),
-
-		    //read   
-		    .c0_ddr4_s_axi_rready   (ddr_rready),
-		    .c0_ddr4_s_axi_rid      (ddr_rid),
-		    .c0_ddr4_s_axi_rdata    (ddr_rdata),
-		    .c0_ddr4_s_axi_rresp    (ddr_rresp),
-                    .c0_ddr4_s_axi_rlast    (ddr_rlast),
-		    .c0_ddr4_s_axi_rvalid   (ddr_rvalid)
-                    );   
-
-
-   axi_interconnect_0 cache2ddr (
-				 .INTERCONNECT_ACLK     (ddr_ui_clk),
-				 .INTERCONNECT_ARESETN  (~(ddr_ui_rst | ~init_calib_complete)),
-
-      //
-      // SYSTEM SUT SIDE
-      //
-      .S00_AXI_ARESET_OUT_N (sys_rstn[0]),
-      .S00_AXI_ACLK         (sys_clk),
-      
-      //Write address
-      .S00_AXI_AWID         (sys_awid[0]),
-      .S00_AXI_AWADDR       (sys_awaddr[`TESTER_DDR_ADDR_W-1:0]),
-      .S00_AXI_AWLEN        (sys_awlen[7:0]),
-      .S00_AXI_AWSIZE       (sys_awsize[2:0]),
-      .S00_AXI_AWBURST      (sys_awburst[1:0]),
-      .S00_AXI_AWLOCK       (sys_awlock[0]),
-      .S00_AXI_AWCACHE      (sys_awcache[3:0]),
-      .S00_AXI_AWPROT       (sys_awprot[2:0]),
-      .S00_AXI_AWQOS        (sys_awqos[3:0]),
-      .S00_AXI_AWVALID      (sys_awvalid[0]),
-      .S00_AXI_AWREADY      (sys_awready[0]),
-
-      //Write data
-      .S00_AXI_WDATA        (sys_wdata[31:0]),
-      .S00_AXI_WSTRB        (sys_wstrb[3:0]),
-      .S00_AXI_WLAST        (sys_wlast[0]),
-      .S00_AXI_WVALID       (sys_wvalid[0]),
-      .S00_AXI_WREADY       (sys_wready[0]),
-      
-      //Write response
-      .S00_AXI_BID           (sys_bid[0]),
-      .S00_AXI_BRESP         (sys_bresp[1:0]),
-      .S00_AXI_BVALID        (sys_bvalid[0]),
-      .S00_AXI_BREADY        (sys_bready[0]),
-      
-      //Read address
-      .S00_AXI_ARID         (sys_arid[0]),
-      .S00_AXI_ARADDR       (sys_araddr[`TESTER_DDR_ADDR_W-1:0]),
-      .S00_AXI_ARLEN        (sys_arlen[7:0]),
-      .S00_AXI_ARSIZE       (sys_arsize[2:0]),
-      .S00_AXI_ARBURST      (sys_arburst[1:0]),
-      .S00_AXI_ARLOCK       (sys_arlock[0]),
-      .S00_AXI_ARCACHE      (sys_arcache[3:0]),
-      .S00_AXI_ARPROT       (sys_arprot[2:0]),
-      .S00_AXI_ARQOS        (sys_arqos[3:0]),
-      .S00_AXI_ARVALID      (sys_arvalid[0]),
-      .S00_AXI_ARREADY      (sys_arready[0]),
-      
-      //Read data
-      .S00_AXI_RID          (sys_rid[0]),
-      .S00_AXI_RDATA        (sys_rdata[31:0]),
-      .S00_AXI_RRESP        (sys_rresp[1:0]),
-      .S00_AXI_RLAST        (sys_rlast[0]),
-      .S00_AXI_RVALID       (sys_rvalid[0]),
-      .S00_AXI_RREADY       (sys_rready[0]),
-
-
-      //
-      // SYSTEM TESTER SIDE
-      //
-      .S01_AXI_ARESET_OUT_N (sys_rstn[1]),
-      .S01_AXI_ACLK         (sys_clk),
-      
-      //Write address
-      .S01_AXI_AWID         (sys_awid[1]),
-      .S01_AXI_AWADDR       (sys_awaddr[2*`TESTER_DDR_ADDR_W-1:`TESTER_DDR_ADDR_W]),
-      .S01_AXI_AWLEN        (sys_awlen[15:8]),
-      .S01_AXI_AWSIZE       (sys_awsize[5:3]),
-      .S01_AXI_AWBURST      (sys_awburst[3:2]),
-      .S01_AXI_AWLOCK       (sys_awlock[1]),
-      .S01_AXI_AWCACHE      (sys_awcache[7:4]),
-      .S01_AXI_AWPROT       (sys_awprot[5:3]),
-      .S01_AXI_AWQOS        (sys_awqos[7:4]),
-      .S01_AXI_AWVALID      (sys_awvalid[1]),
-      .S01_AXI_AWREADY      (sys_awready[1]),
-
-      //Write data
-      .S01_AXI_WDATA        (sys_wdata[63:32]),
-      .S01_AXI_WSTRB        (sys_wstrb[7:4]),
-      .S01_AXI_WLAST        (sys_wlast[1]),
-      .S01_AXI_WVALID       (sys_wvalid[1]),
-      .S01_AXI_WREADY       (sys_wready[1]),
-      
-      //Write response
-      .S01_AXI_BID           (sys_bid[1]),
-      .S01_AXI_BRESP         (sys_bresp[3:2]),
-      .S01_AXI_BVALID        (sys_bvalid[1]),
-      .S01_AXI_BREADY        (sys_bready[1]),
-      
-      //Read address
-      .S01_AXI_ARID         (sys_arid[1]),
-      .S01_AXI_ARADDR       (sys_araddr[2*`TESTER_DDR_ADDR_W-1:`TESTER_DDR_ADDR_W]),
-      .S01_AXI_ARLEN        (sys_arlen[15:8]),
-      .S01_AXI_ARSIZE       (sys_arsize[5:3]),
-      .S01_AXI_ARBURST      (sys_arburst[3:2]),
-      .S01_AXI_ARLOCK       (sys_arlock[1]),
-      .S01_AXI_ARCACHE      (sys_arcache[7:4]),
-      .S01_AXI_ARPROT       (sys_arprot[5:3]),
-      .S01_AXI_ARQOS        (sys_arqos[7:4]),
-      .S01_AXI_ARVALID      (sys_arvalid[1]),
-      .S01_AXI_ARREADY      (sys_arready[1]),
-      
-      //Read data
-      .S01_AXI_RID          (sys_rid[1]),
-      .S01_AXI_RDATA        (sys_rdata[63:32]),
-      .S01_AXI_RRESP        (sys_rresp[3:2]),
-      .S01_AXI_RLAST        (sys_rlast[1]),
-      .S01_AXI_RVALID       (sys_rvalid[1]),
-      .S01_AXI_RREADY       (sys_rready[1]),
-
-				//
-				// DDR SIDE
-				//
-
-				 .M00_AXI_ARESET_OUT_N  (ddr_arstn),
-				 .M00_AXI_ACLK          (ddr_ui_clk),
-      
-				 //Write address
-				 .M00_AXI_AWID          (ddr_awid),
-				 .M00_AXI_AWADDR        (ddr_awaddr),
-				 .M00_AXI_AWLEN         (ddr_awlen),
-				 .M00_AXI_AWSIZE        (ddr_awsize),
-				 .M00_AXI_AWBURST       (ddr_awburst),
-				 .M00_AXI_AWLOCK        (ddr_awlock),
-				 .M00_AXI_AWCACHE       (ddr_awcache),
-				 .M00_AXI_AWPROT        (ddr_awprot),
-				 .M00_AXI_AWQOS         (ddr_awqos),
-				 .M00_AXI_AWVALID       (ddr_awvalid),
-				 .M00_AXI_AWREADY       (ddr_awready),
-      
-				 //Write data
-				 .M00_AXI_WDATA         (ddr_wdata),
-				 .M00_AXI_WSTRB         (ddr_wstrb),
-				 .M00_AXI_WLAST         (ddr_wlast),
-				 .M00_AXI_WVALID        (ddr_wvalid),
-				 .M00_AXI_WREADY        (ddr_wready),
-
-				 //Write response
-				 .M00_AXI_BID           (ddr_bid),
-				 .M00_AXI_BRESP         (ddr_bresp),
-				 .M00_AXI_BVALID        (ddr_bvalid),
-				 .M00_AXI_BREADY        (ddr_bready),
-      
-				 //Read address
-				 .M00_AXI_ARID         (ddr_arid),
-				 .M00_AXI_ARADDR       (ddr_araddr),
-				 .M00_AXI_ARLEN        (ddr_arlen),
-				 .M00_AXI_ARSIZE       (ddr_arsize),
-				 .M00_AXI_ARBURST      (ddr_arburst),
-				 .M00_AXI_ARLOCK       (ddr_arlock),
-				 .M00_AXI_ARCACHE      (ddr_arcache),
-				 .M00_AXI_ARPROT       (ddr_arprot),
-				 .M00_AXI_ARQOS        (ddr_arqos),
-				 .M00_AXI_ARVALID      (ddr_arvalid),
-				 .M00_AXI_ARREADY      (ddr_arready),
-      
-				 //Read data
-				 .M00_AXI_RID          (ddr_rid),
-				 .M00_AXI_RDATA        (ddr_rdata),
-				 .M00_AXI_RRESP        (ddr_rresp),
-				 .M00_AXI_RLAST        (ddr_rlast),
-				 .M00_AXI_RVALID       (ddr_rvalid),
-				 .M00_AXI_RREADY       (ddr_rready)
-				 );
-=======
-`ifdef USE_DDR
+`ifdef TESTER_USE_DDR
    //axi wires between system backend and axi bridge
  `include "m_axi_wire.vh"
->>>>>>> f4fdbcfa
-`endif
+`endif
+
 
    //
    // TESTER (includes UUT)
    //
-<<<<<<< HEAD
-   tester tester (
-        	  .clk           (sys_clk),
-		  .reset         (sys_rst),
-		  .trap          (trap_signals),
-
-`ifdef TESTER_USE_DDR
-          //address write
-		  .m_axi_awid    (sys_awid),
-		  .m_axi_awaddr  (sys_awaddr),
-		  .m_axi_awlen   (sys_awlen),
-		  .m_axi_awsize  (sys_awsize),
-		  .m_axi_awburst (sys_awburst),
-		  .m_axi_awlock  (sys_awlock),
-		  .m_axi_awcache (sys_awcache),
-		  .m_axi_awprot  (sys_awprot),
-		  .m_axi_awqos   (sys_awqos),
-		  .m_axi_awvalid (sys_awvalid),
-		  .m_axi_awready (sys_awready),
-
-		  //write  
-		  .m_axi_wdata   (sys_wdata),
-		  .m_axi_wstrb   (sys_wstrb),
-		  .m_axi_wlast   (sys_wlast),
-		  .m_axi_wvalid  (sys_wvalid),
-		  .m_axi_wready  (sys_wready),
-
-		  //write response
-		  .m_axi_bid     (sys_bid),
-		  .m_axi_bresp   (sys_bresp),
-		  .m_axi_bvalid  (sys_bvalid),
-		  .m_axi_bready  (sys_bready),
-
-		  //address read
-		  .m_axi_arid    (sys_arid),
-		  .m_axi_araddr  (sys_araddr),
-		  .m_axi_arlen   (sys_arlen),
-		  .m_axi_arsize  (sys_arsize),
-		  .m_axi_arburst (sys_arburst),
-		  .m_axi_arlock  (sys_arlock),
-		  .m_axi_arcache (sys_arcache),
-		  .m_axi_arprot  (sys_arprot),
-		  .m_axi_arqos   (sys_arqos),
-		  .m_axi_arvalid (sys_arvalid),
-		  .m_axi_arready (sys_arready),
-
-		  //read   
-		  .m_axi_rid     (sys_rid),
-		  .m_axi_rdata   (sys_rdata),
-		  .m_axi_rresp   (sys_rresp),
-		  .m_axi_rlast   (sys_rlast),
-		  .m_axi_rvalid  (sys_rvalid),
-		  .m_axi_rready  (sys_rready),	
-=======
-   system
+   tester
      #(
        .AXI_ID_W(AXI_ID_W),
        .AXI_ADDR_W(AXI_ADDR_W),
        .AXI_DATA_W(AXI_DATA_W)
        )
-   system 
+   tester 
      (
       .clk (clk),
       .rst (rst),
-      .trap (trap),
-
-`ifdef USE_DDR
+      .trap (trap_signals),
+
+`ifdef TESTER_USE_DDR
       `include "m_axi_portmap.vh"	
->>>>>>> f4fdbcfa
 `endif
 
       //UART
@@ -541,7 +83,7 @@
       );
 
    
-`ifdef USE_DDR
+`ifdef TESTER_USE_DDR
    //user reset
    wire          locked;
    wire          init_done;
@@ -574,41 +116,41 @@
       .memory_mem_dqs_n (ddr3b_dqs_n),
       .memory_mem_odt (ddr3b_odt),
       
-      .axi_bridge_0_s0_awid (m_axi_awid),
-      .axi_bridge_0_s0_awaddr (m_axi_awaddr),
-      .axi_bridge_0_s0_awlen (m_axi_awlen),
-      .axi_bridge_0_s0_awsize (m_axi_awsize),
-      .axi_bridge_0_s0_awburst (m_axi_awburst),
-      .axi_bridge_0_s0_awlock (m_axi_awlock),
-      .axi_bridge_0_s0_awcache (m_axi_awcache),
-      .axi_bridge_0_s0_awprot (m_axi_awprot),
-      .axi_bridge_0_s0_awvalid (m_axi_awvalid),
-      .axi_bridge_0_s0_awready (m_axi_awready),
-      .axi_bridge_0_s0_wdata (m_axi_wdata),
-      .axi_bridge_0_s0_wstrb (m_axi_wstrb),
-      .axi_bridge_0_s0_wlast (m_axi_wlast),
-      .axi_bridge_0_s0_wvalid (m_axi_wvalid),
-      .axi_bridge_0_s0_wready (m_axi_wready),
-      .axi_bridge_0_s0_bid (m_axi_bid),
-      .axi_bridge_0_s0_bresp (m_axi_bresp),
-      .axi_bridge_0_s0_bvalid (m_axi_bvalid),
-      .axi_bridge_0_s0_bready (m_axi_bready),
-      .axi_bridge_0_s0_arid (m_axi_arid),
-      .axi_bridge_0_s0_araddr (m_axi_araddr),
-      .axi_bridge_0_s0_arlen (m_axi_arlen),
-      .axi_bridge_0_s0_arsize (m_axi_arsize),
-      .axi_bridge_0_s0_arburst (m_axi_arburst),
-      .axi_bridge_0_s0_arlock (m_axi_arlock),
-      .axi_bridge_0_s0_arcache (m_axi_arcache),
-      .axi_bridge_0_s0_arprot (m_axi_arprot),
-      .axi_bridge_0_s0_arvalid (m_axi_arvalid),
-      .axi_bridge_0_s0_arready (m_axi_arready),
-      .axi_bridge_0_s0_rid (m_axi_rid),
-      .axi_bridge_0_s0_rdata (m_axi_rdata),
-      .axi_bridge_0_s0_rresp (m_axi_rresp),
-      .axi_bridge_0_s0_rlast (m_axi_rlast),
-      .axi_bridge_0_s0_rvalid (m_axi_rvalid),
-      .axi_bridge_0_s0_rready (m_axi_rready),
+      .axi_bridge_0_s0_awid (ddr_awid),
+      .axi_bridge_0_s0_awaddr (ddr_awaddr),
+      .axi_bridge_0_s0_awlen (ddr_awlen),
+      .axi_bridge_0_s0_awsize (ddr_awsize),
+      .axi_bridge_0_s0_awburst (ddr_awburst),
+      .axi_bridge_0_s0_awlock (ddr_awlock),
+      .axi_bridge_0_s0_awcache (ddr_awcache),
+      .axi_bridge_0_s0_awprot (ddr_awprot),
+      .axi_bridge_0_s0_awvalid (ddr_awvalid),
+      .axi_bridge_0_s0_awready (ddr_awready),
+      .axi_bridge_0_s0_wdata (ddr_wdata),
+      .axi_bridge_0_s0_wstrb (ddr_wstrb),
+      .axi_bridge_0_s0_wlast (ddr_wlast),
+      .axi_bridge_0_s0_wvalid (ddr_wvalid),
+      .axi_bridge_0_s0_wready (ddr_wready),
+      .axi_bridge_0_s0_bid (ddr_bid),
+      .axi_bridge_0_s0_bresp (ddr_bresp),
+      .axi_bridge_0_s0_bvalid (ddr_bvalid),
+      .axi_bridge_0_s0_bready (ddr_bready),
+      .axi_bridge_0_s0_arid (ddr_arid),
+      .axi_bridge_0_s0_araddr (ddr_araddr),
+      .axi_bridge_0_s0_arlen (ddr_arlen),
+      .axi_bridge_0_s0_arsize (ddr_arsize),
+      .axi_bridge_0_s0_arburst (ddr_arburst),
+      .axi_bridge_0_s0_arlock (ddr_arlock),
+      .axi_bridge_0_s0_arcache (ddr_arcache),
+      .axi_bridge_0_s0_arprot (ddr_arprot),
+      .axi_bridge_0_s0_arvalid (ddr_arvalid),
+      .axi_bridge_0_s0_arready (ddr_arready),
+      .axi_bridge_0_s0_rid (ddr_rid),
+      .axi_bridge_0_s0_rdata (ddr_rdata),
+      .axi_bridge_0_s0_rresp (ddr_rresp),
+      .axi_bridge_0_s0_rlast (ddr_rlast),
+      .axi_bridge_0_s0_rvalid (ddr_rvalid),
+      .axi_bridge_0_s0_rready (ddr_rready),
 
       .mem_if_ddr3_emif_0_pll_sharing_pll_mem_clk (),
       .mem_if_ddr3_emif_0_pll_sharing_pll_write_clk (),
@@ -629,5 +171,172 @@
    iob_reset_sync rst_sync (clk, (~resetn), rst);   
 `endif
 
+   axi_interconnect_0 cache2ddr (
+				 .INTERCONNECT_ACLK     (ddr_ui_clk),
+				 .INTERCONNECT_ARESETN  (~(ddr_ui_rst | ~init_calib_complete)),
+
+      //
+      // SYSTEM SUT SIDE
+      //
+      .S00_AXI_ARESET_OUT_N (rstn[0]),
+      .S00_AXI_ACLK         (clk),
+      
+      //Write address
+      .S00_AXI_AWID         (m_axi_awid[0]),
+      .S00_AXI_AWADDR       (m_axi_awaddr[`TESTER_DDR_ADDR_W-1:0]),
+      .S00_AXI_AWLEN        (m_axi_awlen[7:0]),
+      .S00_AXI_AWSIZE       (m_axi_awsize[2:0]),
+      .S00_AXI_AWBURST      (m_axi_awburst[1:0]),
+      .S00_AXI_AWLOCK       (m_axi_awlock[0]),
+      .S00_AXI_AWCACHE      (m_axi_awcache[3:0]),
+      .S00_AXI_AWPROT       (m_axi_awprot[2:0]),
+      .S00_AXI_AWQOS        (m_axi_awqos[3:0]),
+      .S00_AXI_AWVALID      (m_axi_awvalid[0]),
+      .S00_AXI_AWREADY      (m_axi_awready[0]),
+
+      //Write data
+      .S00_AXI_WDATA        (m_axi_wdata[31:0]),
+      .S00_AXI_WSTRB        (m_axi_wstrb[3:0]),
+      .S00_AXI_WLAST        (m_axi_wlast[0]),
+      .S00_AXI_WVALID       (m_axi_wvalid[0]),
+      .S00_AXI_WREADY       (m_axi_wready[0]),
+      
+      //Write response
+      .S00_AXI_BID           (m_axi_bid[0]),
+      .S00_AXI_BRESP         (m_axi_bresp[1:0]),
+      .S00_AXI_BVALID        (m_axi_bvalid[0]),
+      .S00_AXI_BREADY        (m_axi_bready[0]),
+      
+      //Read address
+      .S00_AXI_ARID         (m_axi_arid[0]),
+      .S00_AXI_ARADDR       (m_axi_araddr[`TESTER_DDR_ADDR_W-1:0]),
+      .S00_AXI_ARLEN        (m_axi_arlen[7:0]),
+      .S00_AXI_ARSIZE       (m_axi_arsize[2:0]),
+      .S00_AXI_ARBURST      (m_axi_arburst[1:0]),
+      .S00_AXI_ARLOCK       (m_axi_arlock[0]),
+      .S00_AXI_ARCACHE      (m_axi_arcache[3:0]),
+      .S00_AXI_ARPROT       (m_axi_arprot[2:0]),
+      .S00_AXI_ARQOS        (m_axi_arqos[3:0]),
+      .S00_AXI_ARVALID      (m_axi_arvalid[0]),
+      .S00_AXI_ARREADY      (m_axi_arready[0]),
+      
+      //Read data
+      .S00_AXI_RID          (m_axi_rid[0]),
+      .S00_AXI_RDATA        (m_axi_rdata[31:0]),
+      .S00_AXI_RRESP        (m_axi_rresp[1:0]),
+      .S00_AXI_RLAST        (m_axi_rlast[0]),
+      .S00_AXI_RVALID       (m_axi_rvalid[0]),
+      .S00_AXI_RREADY       (m_axi_rready[0]),
+
+
+      //
+      // SYSTEM TESTER SIDE
+      //
+      .S01_AXI_ARESET_OUT_N (rstn[1]),
+      .S01_AXI_ACLK         (clk),
+      
+      //Write address
+      .S01_AXI_AWID         (m_axi_awid[1]),
+      .S01_AXI_AWADDR       (m_axi_awaddr[2*`TESTER_DDR_ADDR_W-1:`TESTER_DDR_ADDR_W]),
+      .S01_AXI_AWLEN        (m_axi_awlen[15:8]),
+      .S01_AXI_AWSIZE       (m_axi_awsize[5:3]),
+      .S01_AXI_AWBURST      (m_axi_awburst[3:2]),
+      .S01_AXI_AWLOCK       (m_axi_awlock[1]),
+      .S01_AXI_AWCACHE      (m_axi_awcache[7:4]),
+      .S01_AXI_AWPROT       (m_axi_awprot[5:3]),
+      .S01_AXI_AWQOS        (m_axi_awqos[7:4]),
+      .S01_AXI_AWVALID      (m_axi_awvalid[1]),
+      .S01_AXI_AWREADY      (m_axi_awready[1]),
+
+      //Write data
+      .S01_AXI_WDATA        (m_axi_wdata[63:32]),
+      .S01_AXI_WSTRB        (m_axi_wstrb[7:4]),
+      .S01_AXI_WLAST        (m_axi_wlast[1]),
+      .S01_AXI_WVALID       (m_axi_wvalid[1]),
+      .S01_AXI_WREADY       (m_axi_wready[1]),
+      
+      //Write response
+      .S01_AXI_BID           (m_axi_bid[1]),
+      .S01_AXI_BRESP         (m_axi_bresp[3:2]),
+      .S01_AXI_BVALID        (m_axi_bvalid[1]),
+      .S01_AXI_BREADY        (m_axi_bready[1]),
+      
+      //Read address
+      .S01_AXI_ARID         (m_axi_arid[1]),
+      .S01_AXI_ARADDR       (m_axi_araddr[2*`TESTER_DDR_ADDR_W-1:`TESTER_DDR_ADDR_W]),
+      .S01_AXI_ARLEN        (m_axi_arlen[15:8]),
+      .S01_AXI_ARSIZE       (m_axi_arsize[5:3]),
+      .S01_AXI_ARBURST      (m_axi_arburst[3:2]),
+      .S01_AXI_ARLOCK       (m_axi_arlock[1]),
+      .S01_AXI_ARCACHE      (m_axi_arcache[7:4]),
+      .S01_AXI_ARPROT       (m_axi_arprot[5:3]),
+      .S01_AXI_ARQOS        (m_axi_arqos[7:4]),
+      .S01_AXI_ARVALID      (m_axi_arvalid[1]),
+      .S01_AXI_ARREADY      (m_axi_arready[1]),
+      
+      //Read data
+      .S01_AXI_RID          (m_axi_rid[1]),
+      .S01_AXI_RDATA        (m_axi_rdata[63:32]),
+      .S01_AXI_RRESP        (m_axi_rresp[3:2]),
+      .S01_AXI_RLAST        (m_axi_rlast[1]),
+      .S01_AXI_RVALID       (m_axi_rvalid[1]),
+      .S01_AXI_RREADY       (m_axi_rready[1]),
+
+				//
+				// DDR SIDE
+				//
+
+				 .M00_AXI_ARESET_OUT_N  (ddr_arstn),
+				 .M00_AXI_ACLK          (ddr_ui_clk),
+      
+				 //Write address
+				 .M00_AXI_AWID          (ddr_awid),
+				 .M00_AXI_AWADDR        (ddr_awaddr),
+				 .M00_AXI_AWLEN         (ddr_awlen),
+				 .M00_AXI_AWSIZE        (ddr_awsize),
+				 .M00_AXI_AWBURST       (ddr_awburst),
+				 .M00_AXI_AWLOCK        (ddr_awlock),
+				 .M00_AXI_AWCACHE       (ddr_awcache),
+				 .M00_AXI_AWPROT        (ddr_awprot),
+				 .M00_AXI_AWQOS         (ddr_awqos),
+				 .M00_AXI_AWVALID       (ddr_awvalid),
+				 .M00_AXI_AWREADY       (ddr_awready),
+      
+				 //Write data
+				 .M00_AXI_WDATA         (ddr_wdata),
+				 .M00_AXI_WSTRB         (ddr_wstrb),
+				 .M00_AXI_WLAST         (ddr_wlast),
+				 .M00_AXI_WVALID        (ddr_wvalid),
+				 .M00_AXI_WREADY        (ddr_wready),
+
+				 //Write response
+				 .M00_AXI_BID           (ddr_bid),
+				 .M00_AXI_BRESP         (ddr_bresp),
+				 .M00_AXI_BVALID        (ddr_bvalid),
+				 .M00_AXI_BREADY        (ddr_bready),
+      
+				 //Read address
+				 .M00_AXI_ARID         (ddr_arid),
+				 .M00_AXI_ARADDR       (ddr_araddr),
+				 .M00_AXI_ARLEN        (ddr_arlen),
+				 .M00_AXI_ARSIZE       (ddr_arsize),
+				 .M00_AXI_ARBURST      (ddr_arburst),
+				 .M00_AXI_ARLOCK       (ddr_arlock),
+				 .M00_AXI_ARCACHE      (ddr_arcache),
+				 .M00_AXI_ARPROT       (ddr_arprot),
+				 .M00_AXI_ARQOS        (ddr_arqos),
+				 .M00_AXI_ARVALID      (ddr_arvalid),
+				 .M00_AXI_ARREADY      (ddr_arready),
+      
+				 //Read data
+				 .M00_AXI_RID          (ddr_rid),
+				 .M00_AXI_RDATA        (ddr_rdata),
+				 .M00_AXI_RRESP        (ddr_rresp),
+				 .M00_AXI_RLAST        (ddr_rlast),
+				 .M00_AXI_RVALID       (ddr_rvalid),
+				 .M00_AXI_RREADY       (ddr_rready)
+				 );
+`endif
+
 
 endmodule