--- conflicted
+++ resolved
@@ -28,16 +28,18 @@
 #UART
 include $(UART_DIR)/hardware/hardware.mk
 
-<<<<<<< HEAD
 #REGFILEIF
 #include $(REGFILEIF_DIR)/hardware/hardware.mk
-=======
+
+# include CORE_UT and tester peripherals if we are testing a core
+ifeq ($(TESTING_CORE),1)
 #CORE_UT
 include $($(CORE_UT)_DIR)/hardware/hardware.mk
 
 #include every other configured tester peripheral (in tester.mk of core under test)
 $(foreach p, $(TESTER_PERIPHERALS), $(eval include $($p_DIR)/hardware/hardware.mk))
->>>>>>> 8786d597
+endif
+
 
 #HARDWARE PATHS
 INC_DIR:=$(HW_DIR)/include
