#default baud rate for hardware
BAUD ?=115200

include $(ROOT_DIR)/config.mk

#add itself to MODULES list
HW_MODULES+=$(IOBSOC_NAME)

#
# ADD SUBMODULES HARDWARE
#

#include LIB modules
include $(LIB_DIR)/hardware/iob_merge/hardware.mk
include $(LIB_DIR)/hardware/iob_split/hardware.mk

#include MEM modules
include $(LIB_DIR)/hardware/rom/iob_rom_sp/hardware.mk
include $(LIB_DIR)/hardware/ram/iob_ram_dp_be/hardware.mk

#CPU
include $(PICORV32_DIR)/hardware/hardware.mk

#CACHE
include $(CACHE_DIR)/hardware/hardware.mk

#UART
include $(UART_DIR)/hardware/hardware.mk


#HARDWARE PATHS
INC_DIR:=$(HW_DIR)/include
SRC_DIR:=$(HW_DIR)/src

#DEFINES
DEFINE+=$(defmacro)DDR_ADDR_W=$(DDR_ADDR_W)

#INCLUDES
INCLUDE+=$(incdir). $(incdir)$(INC_DIR) $(incdir)$(LIB_DIR)/hardware/include

#HEADERS
VHDR+=$(INC_DIR)/system.vh $(LIB_DIR)/hardware/include/iob_intercon.vh

#SOURCES

#external memory interface
ifeq ($(USE_DDR),1)
VSRC+=$(SRC_DIR)/ext_mem.v
endif

#system
VSRC+=$(SRC_DIR)/boot_ctr.v $(SRC_DIR)/int_mem.v $(SRC_DIR)/sram.v
VSRC+=system.v

HEXPROGS=boot.hex firmware.hex

# make system.v with peripherals
system.v: $(SRC_DIR)/system_core.v
	cp $< $@
	$(foreach p, $(PERIPHERALS), $(eval HFILES=$(shell echo `ls $($p_DIR)/hardware/include/*.vh | grep -v pio | grep -v inst | grep -v swreg`)) \
	$(eval HFILES+=$(notdir $(filter %swreg_def.vh, $(VHDR)))) \
	$(if $(HFILES), $(foreach f, $(HFILES), sed -i '/PHEADER/a `include \"$f\"' $@;),)) # insert header files
	$(foreach p, $(PERIPHERALS), if test -f $($p_DIR)/hardware/include/pio.vh; then sed -i '/PIO/r $($p_DIR)/hardware/include/pio.vh' $@; fi;) #insert system IOs for peripheral
	$(foreach p, $(PERIPHERALS), if test -f $($p_DIR)/hardware/include/inst.vh; then sed -i '/endmodule/e cat $($p_DIR)/hardware/include/inst.vh' $@; fi;) # insert peripheral instances


# make and copy memory init files
<<<<<<< HEAD
PYTHON_DIR=$(LIB_DIR)/software/python

=======
>>>>>>> 9524725b
boot.hex: $(BOOT_DIR)/boot.bin
	$(PYTHON_DIR)/makehex.py $< $(BOOTROM_ADDR_W) > $@

firmware.hex: $(FIRM_DIR)/firmware.bin
	$(PYTHON_DIR)/makehex.py $< $(FIRM_ADDR_W) > $@
	$(PYTHON_DIR)/hex_split.py firmware .

#clean general hardware files
hw-clean: gen-clean
	@rm -f *.v *.vh *.hex *.bin $(SRC_DIR)/system.v $(TB_DIR)/system_tb.v

.PHONY: hw-clean<|MERGE_RESOLUTION|>--- conflicted
+++ resolved
@@ -65,11 +65,8 @@
 
 
 # make and copy memory init files
-<<<<<<< HEAD
-PYTHON_DIR=$(LIB_DIR)/software/python
+PYTHON_DIR=$(MEM_DIR)/software/python
 
-=======
->>>>>>> 9524725b
 boot.hex: $(BOOT_DIR)/boot.bin
 	$(PYTHON_DIR)/makehex.py $< $(BOOTROM_ADDR_W) > $@
 
