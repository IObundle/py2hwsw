--- conflicted
+++ resolved
@@ -88,13 +88,7 @@
 	done
 
 # make and copy memory init files
-<<<<<<< HEAD
-PYTHON_DIR=$(MEM_DIR)/software/python
-
 tester_boot.hex: $(BOOT_DIR)/boot.bin
-=======
-boot.hex: $(BOOT_DIR)/boot.bin
->>>>>>> 98f11dde
 	$(PYTHON_DIR)/makehex.py $< $(BOOTROM_ADDR_W) > $@
 
 tester_firmware.hex: $(FIRM_DIR)/firmware.bin
