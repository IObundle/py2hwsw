--- conflicted
+++ resolved
@@ -50,11 +50,7 @@
       cpu_uartwrite(`UART_SOFTRESET_ADDR, 1, `UART_SOFTRESET_W/8);
       cpu_uartwrite(`UART_SOFTRESET_ADDR, 0, `UART_SOFTRESET_W/8);
       //config uart div factor
-<<<<<<< HEAD
-      cpu_uartwrite(`UART_DIV_ADDR, `TESTER_FREQ/`TESTER_BAUD);
-=======
-      cpu_uartwrite(`UART_DIV_ADDR, `FREQ/`BAUD, `UART_DIV_W/8);
->>>>>>> d9293d8e
+      cpu_uartwrite(`UART_DIV_ADDR, `TESTER_FREQ/`TESTER_BAUD, `UART_DIV_W/8);
       //enable uart for receiving
       cpu_uartwrite(`UART_RXEN_ADDR, 1, `UART_RXEN_W/8);
       cpu_uartwrite(`UART_TXEN_ADDR, 1, `UART_TXEN_W/8);
