//
// CPU TASKS TO CONTROL THE TESTBENCH UART
//
//this is a temporary solution

//address macros
`define UART_SOFTRESET_ADDR 0
`define UART_DIV_ADDR 1
`define UART_TXDATA_ADDR 2
`define UART_TXEN_ADDR 3
`define UART_TXREADY_ADDR 4
`define UART_RXDATA_ADDR 5
`define UART_RXEN_ADDR 6
`define UART_RXREADY_ADDR 7

//file seek macros
`define SEEK_SET 0
`define SEEK_CUR 1
`define SEEK_END 2

// 1-cycle write
task cpu_uartwrite;
   input [3:0]  cpu_address;
   input [31:0] cpu_data;
   begin
      #1 uart_addr = cpu_address;
      uart_valid = 1;
      uart_wstrb = 4'hf;
      uart_wdata = cpu_data;
      @ (posedge clk) #1 uart_wstrb = 0;
      uart_valid = 0;
   end
endtask //cpu_uartwrite

// 2-cycle read
task cpu_uartread;
   input [3:0]   cpu_address;
   output [31:0] read_reg;
   begin
      #1 uart_addr = cpu_address;
      uart_valid = 1;
      @ (posedge clk) #1 read_reg = {24'd0, uart_rdata[7:0]};
      @ (posedge clk) #1 uart_valid = 0;
   end
endtask

task cpu_inituart;
   begin
      //pulse reset uart
      cpu_uartwrite(`UART_SOFTRESET_ADDR, 1);
      cpu_uartwrite(`UART_SOFTRESET_ADDR, 0);
      //config uart div factor
      cpu_uartwrite(`UART_DIV_ADDR, `FREQ/`BAUD);
      //enable uart for receiving
      cpu_uartwrite(`UART_RXEN_ADDR, 1);
      cpu_uartwrite(`UART_TXEN_ADDR, 1);
   end
<<<<<<< HEAD
endtask

task cpu_getchar;
   output [7:0] rcv_char;
   reg [31:0]   rxread_reg;
   begin 
      //wait until something is received
      do
        cpu_uartread(`UART_RXREADY_ADDR, rxread_reg);
      while(!rxread_reg);
      
      //read the data
      cpu_uartread(`UART_RXDATA_ADDR, rxread_reg);
   end
   rcv_char = rxread_reg[7:0];
   //$write("%c", rcv_char);
endtask

task cpu_putchar;
   input [7:0] send_char;
   reg [31:0]  rxread_reg;
   begin
      //wait until tx ready
      do begin
	 cpu_uartread(`UART_TXREADY_ADDR, rxread_reg);
      end while(!rxread_reg);
      //write the data
      cpu_uartwrite(`UART_TXDATA_ADDR, send_char);
   end
endtask

task cpu_recvstr;
   output [8*80-1:0] name;
   integer           k;
   reg [7:0]         rcv_char;
   
   begin
      name = {8*80{1'b0}};
      k=0;
      do begin
         cpu_getchar(rcv_char);
         name[8*80-(8*k)-1 -: 8] = rcv_char;          
         k = k + 1;          
      end while (rcv_char);
   end
endtask

task cpu_sendfile;
   reg [`DATA_W-1:0] file_size;
   reg [7:0]         char;
   integer           fp;
   integer           res;
   integer           i, j, k;
   reg [0:8*80-1]    name;
   string            name_str;
   
   begin

      //receive file name
      cpu_recvstr(name);
      name_str = string'(name);
      $display("TESTBENCH: sending file %s", name_str);

      //open data file
      if(name_str != "")
        fp = $fopen(name_str,"rb"); //to support icarus
      else
         fp = $fopen(name,"rb"); //to support xmsim

      
      if(!fp)
        begin
           $display("TESTBENCH: can't open file to send\n");
           $finish;
        end
      
      //get file size
      res = $fseek(fp, 0, `SEEK_END);
      file_size = $ftell(fp);
      res = $rewind(fp);

      $display("TESTBENCH: File size: %d bytes", file_size);
      
      //send file size
      cpu_putchar(file_size[7:0]);
      cpu_putchar(file_size[15:8]);
      cpu_putchar(file_size[23:16]);
      cpu_putchar(file_size[31:24]);

      //wait for ACK
      cpu_getchar(char);
      while(char!=6) begin
        cpu_getchar(char);
      end

      //send file
      k = 0;
      for(i = 0; i < file_size; i++) begin
         cpu_putchar($fgetc(fp));
         
         if(i/4 == (file_size/4*k/100)) begin
            $write("TESTBENCH: %d%%\n", k);
            k=k+10;
         end
      end
      $write("TESTBENCH: %d%%\n", 100);
      $fclose(fp);
   end
endtask

task cpu_recvfile;
   reg [`DATA_W-1:0] file_size;
   reg [7:0]         char;
   integer           fp;
   integer           i, k;
   reg [8*80-1:0]    name;
   string            name_str;

   begin
      //receive file name
      cpu_recvstr(name);
      name_str = string'(name);
      
      $display("TESTBENCH: receiving file %s", name_str);

      if(name_str != "")
        fp = $fopen(name_str, "wb"); //to support icarus
      else
        fp = $fopen(name, "wb"); //to support xmsim

      if(!fp) begin
         $display("TESTBENCH: can't open file to store received data\n");
         $finish;
      end
      
      //receive file size
      cpu_getchar(file_size[7:0]);
      cpu_getchar(file_size[15:8]);
      cpu_getchar(file_size[23:16]);
      cpu_getchar(file_size[31:24]);
      $display("TESTBENCH: file size: %d bytes", file_size);

      k = 0;
      for(i = 0; i < file_size; i++) begin
	 cpu_getchar(char);
         $fwrite(fp, "%c", char);

         if(i/4 == (file_size/4*k/100)) begin
            $write("TESTBENCH: %d%%\n", k);
            k=k+10;
         end
      end
      $write("TESTBENCH: %d%%\n", 100);
      $fclose(fp);
   end
endtask

=======
endtask
>>>>>>> 614523a7
<|MERGE_RESOLUTION|>--- conflicted
+++ resolved
@@ -55,164 +55,4 @@
       cpu_uartwrite(`UART_RXEN_ADDR, 1);
       cpu_uartwrite(`UART_TXEN_ADDR, 1);
    end
-<<<<<<< HEAD
-endtask
-
-task cpu_getchar;
-   output [7:0] rcv_char;
-   reg [31:0]   rxread_reg;
-   begin 
-      //wait until something is received
-      do
-        cpu_uartread(`UART_RXREADY_ADDR, rxread_reg);
-      while(!rxread_reg);
-      
-      //read the data
-      cpu_uartread(`UART_RXDATA_ADDR, rxread_reg);
-   end
-   rcv_char = rxread_reg[7:0];
-   //$write("%c", rcv_char);
-endtask
-
-task cpu_putchar;
-   input [7:0] send_char;
-   reg [31:0]  rxread_reg;
-   begin
-      //wait until tx ready
-      do begin
-	 cpu_uartread(`UART_TXREADY_ADDR, rxread_reg);
-      end while(!rxread_reg);
-      //write the data
-      cpu_uartwrite(`UART_TXDATA_ADDR, send_char);
-   end
-endtask
-
-task cpu_recvstr;
-   output [8*80-1:0] name;
-   integer           k;
-   reg [7:0]         rcv_char;
-   
-   begin
-      name = {8*80{1'b0}};
-      k=0;
-      do begin
-         cpu_getchar(rcv_char);
-         name[8*80-(8*k)-1 -: 8] = rcv_char;          
-         k = k + 1;          
-      end while (rcv_char);
-   end
-endtask
-
-task cpu_sendfile;
-   reg [`DATA_W-1:0] file_size;
-   reg [7:0]         char;
-   integer           fp;
-   integer           res;
-   integer           i, j, k;
-   reg [0:8*80-1]    name;
-   string            name_str;
-   
-   begin
-
-      //receive file name
-      cpu_recvstr(name);
-      name_str = string'(name);
-      $display("TESTBENCH: sending file %s", name_str);
-
-      //open data file
-      if(name_str != "")
-        fp = $fopen(name_str,"rb"); //to support icarus
-      else
-         fp = $fopen(name,"rb"); //to support xmsim
-
-      
-      if(!fp)
-        begin
-           $display("TESTBENCH: can't open file to send\n");
-           $finish;
-        end
-      
-      //get file size
-      res = $fseek(fp, 0, `SEEK_END);
-      file_size = $ftell(fp);
-      res = $rewind(fp);
-
-      $display("TESTBENCH: File size: %d bytes", file_size);
-      
-      //send file size
-      cpu_putchar(file_size[7:0]);
-      cpu_putchar(file_size[15:8]);
-      cpu_putchar(file_size[23:16]);
-      cpu_putchar(file_size[31:24]);
-
-      //wait for ACK
-      cpu_getchar(char);
-      while(char!=6) begin
-        cpu_getchar(char);
-      end
-
-      //send file
-      k = 0;
-      for(i = 0; i < file_size; i++) begin
-         cpu_putchar($fgetc(fp));
-         
-         if(i/4 == (file_size/4*k/100)) begin
-            $write("TESTBENCH: %d%%\n", k);
-            k=k+10;
-         end
-      end
-      $write("TESTBENCH: %d%%\n", 100);
-      $fclose(fp);
-   end
-endtask
-
-task cpu_recvfile;
-   reg [`DATA_W-1:0] file_size;
-   reg [7:0]         char;
-   integer           fp;
-   integer           i, k;
-   reg [8*80-1:0]    name;
-   string            name_str;
-
-   begin
-      //receive file name
-      cpu_recvstr(name);
-      name_str = string'(name);
-      
-      $display("TESTBENCH: receiving file %s", name_str);
-
-      if(name_str != "")
-        fp = $fopen(name_str, "wb"); //to support icarus
-      else
-        fp = $fopen(name, "wb"); //to support xmsim
-
-      if(!fp) begin
-         $display("TESTBENCH: can't open file to store received data\n");
-         $finish;
-      end
-      
-      //receive file size
-      cpu_getchar(file_size[7:0]);
-      cpu_getchar(file_size[15:8]);
-      cpu_getchar(file_size[23:16]);
-      cpu_getchar(file_size[31:24]);
-      $display("TESTBENCH: file size: %d bytes", file_size);
-
-      k = 0;
-      for(i = 0; i < file_size; i++) begin
-	 cpu_getchar(char);
-         $fwrite(fp, "%c", char);
-
-         if(i/4 == (file_size/4*k/100)) begin
-            $write("TESTBENCH: %d%%\n", k);
-            k=k+10;
-         end
-      end
-      $write("TESTBENCH: %d%%\n", 100);
-      $fclose(fp);
-   end
-endtask
-
-=======
-endtask
->>>>>>> 614523a7
+endtask