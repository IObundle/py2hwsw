HEX+=iob_soc_tester_boot.hex iob_soc_tester_firmware.hex
include ../../software/sw_build.mk

VTOP:=iob_soc_tester_tb

# SOURCES
ifeq ($(SIMULATOR),verilator)

# get header files (needed for iob_soc_tester_tb.cpp)
VHDR+=iob_uart_swreg.h
iob_uart_swreg.h: ../../software/src/iob_uart_swreg.h
	cp $< $@

# verilator top module
<<<<<<< HEAD
VTOP:=iob_soc_tester_sim_wrapper
=======
VTOP:=iob_soc_sim_wrapper
>>>>>>> b3ddfb93

endif

CONSOLE_CMD=../../scripts/console.py -L

TEST_LIST+=test1
test1:
	make -C ../../ fw-clean SIMULATOR=$(SIMULATOR) && make -C ../../ sim-clean SIMULATOR=$(SIMULATOR) && make run SIMULATOR=$(SIMULATOR)<|MERGE_RESOLUTION|>--- conflicted
+++ resolved
@@ -12,11 +12,7 @@
 	cp $< $@
 
 # verilator top module
-<<<<<<< HEAD
 VTOP:=iob_soc_tester_sim_wrapper
-=======
-VTOP:=iob_soc_sim_wrapper
->>>>>>> b3ddfb93
 
 endif
 
