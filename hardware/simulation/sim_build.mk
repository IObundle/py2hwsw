CONSOLE_CMD=../../scripts/console.py -L
ifeq ($(INIT_MEM),0)
CONSOLE_CMD+=-f
endif

#produce waveform dump
ifeq ($(VCD),1)
UFLAGS+=VCD
endif

VTOP:=system_tb

# Simulation programs
VHDR+=iob_soc_boot.hex iob_soc_firmware.hex

include ../../software/sw_build.mk

# SOURCES
ifeq ($(SIMULATOR),verilator)

# get header files (needed for iob_soc_tb.cpp)
VHDR+=iob_uart_swreg.h
iob_uart_swreg.h: ../../software/esrc/iob_uart_swreg.h
	cp $< $@

# remove system_tb.v from source list
#VSRC:=$(filter-out system_tb.v, $(VSRC))
#
# verilator top module
VTOP:=system_top

endif

TEST_LOG=">> test.log"
TEST_LIST+=test1
test1:
	make -C ../../ clean SIMULATOR=$(SIMULATOR)
	make run SIMULATOR=$(SIMULATOR) INIT_MEM=1 RUN_EXTMEM=0 TEST_LOG=">> test.log"
<<<<<<< HEAD
TEST_LIST+=test2 
test2:
	make clean SIMULATOR=$(SIMULATOR)
	make run SIMULATOR=$(SIMULATOR) INIT_MEM=0 RUN_EXTMEM=0 TEST_LOG=">> test.log"
TEST_LIST+=test3
test3:
	make -C $(SOC_DIR) sim-clean SIMULATOR=$(SIMULATOR)
	make -C $(SOC_DIR) sim-run SIMULATOR=$(SIMULATOR) INIT_MEM=1 RUN_EXTMEM=1 TEST_LOG=">> test.log"
TEST_LIST+=test4
test4:
	make -C $(SOC_DIR) sim-clean SIMULATOR=$(SIMULATOR)
	make -C $(SOC_DIR) sim-run SIMULATOR=$(SIMULATOR) INIT_MEM=0 RUN_EXTMEM=1 TEST_LOG=">> test.log"
=======
TEST_LIST+=test2
test2:
	make -C ../../ clean SIMULATOR=$(SIMULATOR)
	make run SIMULATOR=$(SIMULATOR) INIT_MEM=0 RUN_EXTMEM=0 TEST_LOG=">> test.log"
TEST_LIST+=test3
test3:
	make -C ../../ clean SIMULATOR=$(SIMULATOR)
	make run SIMULATOR=$(SIMULATOR) INIT_MEM=1 RUN_EXTMEM=1 TEST_LOG=">> test.log"
TEST_LIST+=test4
test4:
	make -C ../../ clean SIMULATOR=$(SIMULATOR)
	make run SIMULATOR=$(SIMULATOR) INIT_MEM=0 RUN_EXTMEM=1 TEST_LOG=">> test.log"
>>>>>>> 7f70ee55
<|MERGE_RESOLUTION|>--- conflicted
+++ resolved
@@ -36,20 +36,6 @@
 test1:
 	make -C ../../ clean SIMULATOR=$(SIMULATOR)
 	make run SIMULATOR=$(SIMULATOR) INIT_MEM=1 RUN_EXTMEM=0 TEST_LOG=">> test.log"
-<<<<<<< HEAD
-TEST_LIST+=test2 
-test2:
-	make clean SIMULATOR=$(SIMULATOR)
-	make run SIMULATOR=$(SIMULATOR) INIT_MEM=0 RUN_EXTMEM=0 TEST_LOG=">> test.log"
-TEST_LIST+=test3
-test3:
-	make -C $(SOC_DIR) sim-clean SIMULATOR=$(SIMULATOR)
-	make -C $(SOC_DIR) sim-run SIMULATOR=$(SIMULATOR) INIT_MEM=1 RUN_EXTMEM=1 TEST_LOG=">> test.log"
-TEST_LIST+=test4
-test4:
-	make -C $(SOC_DIR) sim-clean SIMULATOR=$(SIMULATOR)
-	make -C $(SOC_DIR) sim-run SIMULATOR=$(SIMULATOR) INIT_MEM=0 RUN_EXTMEM=1 TEST_LOG=">> test.log"
-=======
 TEST_LIST+=test2
 test2:
 	make -C ../../ clean SIMULATOR=$(SIMULATOR)
@@ -61,5 +47,4 @@
 TEST_LIST+=test4
 test4:
 	make -C ../../ clean SIMULATOR=$(SIMULATOR)
-	make run SIMULATOR=$(SIMULATOR) INIT_MEM=0 RUN_EXTMEM=1 TEST_LOG=">> test.log"
->>>>>>> 7f70ee55
+	make run SIMULATOR=$(SIMULATOR) INIT_MEM=0 RUN_EXTMEM=1 TEST_LOG=">> test.log"