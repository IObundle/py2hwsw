# This script is called during setup.
# You can use 'setup_module' to access the contents of the iob_soc_tester_setup.py python module
import os
import shutil

<<<<<<< HEAD
# If we are using the tester by itself (no UUT), then copy the Tester's test.expected files
if setup_module.build_dir==f"../{setup_module.name}_{setup_module.version}":
    # Delete all test*.expected files from build_dir
    dirpath=os.path.join(setup_module.build_dir, "hardware/simulation/src")
    for file in os.listdir(dirpath):
        if file.startswith("test") and file.endswith(".expected"):
            os.remove(os.path.join(dirpath,file))

    # Find out correct test.expected filename
    test_file_name='test'
    #Check if setup with INIT_MEM (check if macro exists)
    macro = next((i for i in setup_module.confs if i['name']=='INIT_MEM'), False)
    if macro and macro['val'] != 'NA':
        test_file_name+='_initmem'
    #Check if setup with RUN_EXTMEM (check if macro exists)
    macro = next((i for i in setup_module.confs if i['name']=='RUN_EXTMEM'), False)
    if macro and macro['val'] != 'NA':
        test_file_name+='_extmem'
    test_file_name+='.expected'

    # Copy correct test.expected file to build dir
    shutil.copyfile(os.path.join(setup_module.setup_dir, "hardware/simulation/src", test_file_name),os.path.join(dirpath,"test.expected"))

######### Append tester sim_build.mk to UUT's sim_build.mk #########
import filecmp

src_file = setup_module.setup_dir+"/hardware/simulation/sim_build.mk"
dst_file = setup_module.build_dir+"/hardware/simulation/sim_build.mk"

# Make sure files are not equal
# They may be equal if the python scripts already copied it
if not filecmp.cmp(src_file, dst_file):
    # Append the Tester's sim_build.mk to the top system/core's sim_build.mk
    f1 = open(src_file, 'r')
    f2 = open(dst_file, 'a+')    

    f2.write(f1.read())

    f1.close()
    f2.close()

#Override 'NAME' makefile variable with tester name
#This is useful when we are building the tester with another core that may have set NAME variable.
with open(dst_file, 'a+') as file:
    file.write("\n#Override 'NAME' variable with Tester's name\n")
    file.write(f"NAME:={setup_module.name}\n")
=======
# Delete all test*.expected files from build_dir
dirpath=os.path.join(setup_module.build_dir, "hardware/simulation/src")
for file in os.listdir(dirpath):
    if file.startswith("test") and file.endswith(".expected"):
        os.remove(os.path.join(dirpath,file))

# Find out correct test.expected filename
test_file_name='test'
#Check if setup with INIT_MEM (check if macro exists)
macro = next((i for i in setup_module.confs if i['name']=='INIT_MEM'), False)
if macro and macro['val'] != 'NA':
    test_file_name+='_initmem'
#Check if setup with USE_EXTMEM (check if macro exists)
macro = next((i for i in setup_module.confs if i['name']=='USE_EXTMEM'), False)
if macro and macro['val'] != 'NA':
    test_file_name+='_extmem'
test_file_name+='.expected'

# Copy correct test.expected file to build dir
shutil.copyfile(os.path.join(setup_module.setup_dir, "hardware/simulation/src", test_file_name),os.path.join(dirpath,"test.expected"))
>>>>>>> a3e05cf3
<|MERGE_RESOLUTION|>--- conflicted
+++ resolved
@@ -3,7 +3,6 @@
 import os
 import shutil
 
-<<<<<<< HEAD
 # If we are using the tester by itself (no UUT), then copy the Tester's test.expected files
 if setup_module.build_dir==f"../{setup_module.name}_{setup_module.version}":
     # Delete all test*.expected files from build_dir
@@ -18,8 +17,8 @@
     macro = next((i for i in setup_module.confs if i['name']=='INIT_MEM'), False)
     if macro and macro['val'] != 'NA':
         test_file_name+='_initmem'
-    #Check if setup with RUN_EXTMEM (check if macro exists)
-    macro = next((i for i in setup_module.confs if i['name']=='RUN_EXTMEM'), False)
+    #Check if setup with USE_EXTMEM (check if macro exists)
+    macro = next((i for i in setup_module.confs if i['name']=='USE_EXTMEM'), False)
     if macro and macro['val'] != 'NA':
         test_file_name+='_extmem'
     test_file_name+='.expected'
@@ -49,26 +48,4 @@
 #This is useful when we are building the tester with another core that may have set NAME variable.
 with open(dst_file, 'a+') as file:
     file.write("\n#Override 'NAME' variable with Tester's name\n")
-    file.write(f"NAME:={setup_module.name}\n")
-=======
-# Delete all test*.expected files from build_dir
-dirpath=os.path.join(setup_module.build_dir, "hardware/simulation/src")
-for file in os.listdir(dirpath):
-    if file.startswith("test") and file.endswith(".expected"):
-        os.remove(os.path.join(dirpath,file))
-
-# Find out correct test.expected filename
-test_file_name='test'
-#Check if setup with INIT_MEM (check if macro exists)
-macro = next((i for i in setup_module.confs if i['name']=='INIT_MEM'), False)
-if macro and macro['val'] != 'NA':
-    test_file_name+='_initmem'
-#Check if setup with USE_EXTMEM (check if macro exists)
-macro = next((i for i in setup_module.confs if i['name']=='USE_EXTMEM'), False)
-if macro and macro['val'] != 'NA':
-    test_file_name+='_extmem'
-test_file_name+='.expected'
-
-# Copy correct test.expected file to build dir
-shutil.copyfile(os.path.join(setup_module.setup_dir, "hardware/simulation/src", test_file_name),os.path.join(dirpath,"test.expected"))
->>>>>>> a3e05cf3
+    file.write(f"NAME:={setup_module.name}\n")