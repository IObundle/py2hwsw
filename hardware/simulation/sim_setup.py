--- conflicted
+++ resolved
@@ -23,9 +23,8 @@
         test_file_name+='_extmem'
     test_file_name+='.expected'
 
-<<<<<<< HEAD
     # Copy correct test.expected file to build dir
-    shutil.copyfile(os.path.join(setup_module.setup_dir, "hardware/simulation/src", test_file_name),os.path.join(dirpath,"test.expected"))
+    shutil.copyfile(os.path.join(setup_module.setup_dir, "hardware/simulation/src", test_file_name),os.path.join(setup_module.build_dir, "hardware/simulation/test.expected"))
 
 ######### Append tester sim_build.mk to UUT's sim_build.mk #########
 import filecmp
@@ -59,8 +58,4 @@
 #This is useful when we are building the tester with another core that may have set NAME variable.
 with open(dst_file, 'a+') as file:
     file.write("\n#Override 'NAME' variable with Tester's name\n")
-    file.write(f"NAME:={setup_module.name}\n")
-=======
-# Copy correct test.expected file to build dir
-shutil.copyfile(os.path.join(setup_module.setup_dir, "hardware/simulation/src", test_file_name),os.path.join(setup_module.build_dir, "hardware/simulation/test.expected"))
->>>>>>> f8bfc081
+    file.write(f"NAME:={setup_module.name}\n")