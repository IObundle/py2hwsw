#DEFINES

#default baud and freq for simulation
BAUD ?=5000000
FREQ ?=100000000

#define for testbench
DEFINE+=$(defmacro)BAUD=$(BAUD)
DEFINE+=$(defmacro)FREQ=$(FREQ)

#ddr controller address width
DDR_ADDR_W=$(FIRM_ADDR_W)

#produce waveform dump
VCD ?=0

ifeq ($(VCD),1)
DEFINE+=$(defmacro)VCD
endif

include $(ROOT_DIR)/hardware/hardware.mk

#SOURCES
#asic post-synthesis and post-pr sources
ifeq ($(ASIC),1)
ifeq ($(SYNTH),1)
VSRC=$(ASIC_DIR)/system_synth.v
endif
VSRC+=$(wildcard $(ASIC_DIR)/$(ASIC_MEM_FILES))
endif

#ddr memory
VSRC+=$(CACHE_DIR)/submodules/AXIMEM/rtl/axi_ram.v
#testbench
ifeq ($(SIMULATOR), cocotb)
    VSRC+=system_top.v
else
    VSRC+=system_tb.v
endif

#RULES
all: clean sw
ifeq ($(SIM_SERVER),)
	make run
else
	ssh $(SIM_USER)@$(SIM_SERVER) "if [ ! -d $(REMOTE_ROOT_DIR) ]; then mkdir -p $(REMOTE_ROOT_DIR); fi"
	rsync -avz --exclude .git $(ROOT_DIR) $(SIM_USER)@$(SIM_SERVER):$(REMOTE_ROOT_DIR)
	bash -c "trap 'make kill-remote-sim' INT TERM KILL; ssh $(SIM_USER)@$(SIM_SERVER) 'make -C $(REMOTE_ROOT_DIR)/hardware/simulation/$(SIMULATOR) run INIT_MEM=$(INIT_MEM) USE_DDR=$(USE_DDR) RUN_EXTMEM=$(RUN_EXTMEM) VCD=$(VCD) ASIC=$(ASIC) SYNTH=$(SYNTH) ASIC_MEM_FILES=$(ASIC_MEM_FILES) LIBS=$(LIBS) TEST_LOG=\"$(TEST_LOG)\"'"
ifneq ($(TEST_LOG),)
	scp $(SIM_USER)@$(SIM_SERVER):$(REMOTE_ROOT_DIR)/hardware/simulation/$(SIMULATOR)/test.log $(SIM_DIR)
endif
ifeq ($(VCD),1)
	scp $(SIM_USER)@$(SIM_SERVER):$(REMOTE_ROOT_DIR)/hardware/simulation/$(SIMULATOR)/*.vcd $(SIM_DIR)
endif
endif
ifeq ($(VCD),1)
	if [ "`pgrep -u $(USER) gtkwave`" ]; then killall -q -9 gtkwave; fi
	gtkwave -a ../waves.gtkw system.vcd &
endif

ifeq ($(SIMULATOR), cocotb)
#create top system module
system_top.v: $(TB_DIR)/system_top_core.v
	cp $(TB_DIR)/system_top_core.v $@  # create system_top.velse
else
#create testbench
system_tb.v: $(TB_DIR)/system_core_tb.v
	cp $(TB_DIR)/system_core_tb.v $@  # create system_tb.v
<<<<<<< HEAD
endif
	$(foreach p, $(PERIPHERALS), if [ `ls -1 $(SUBMODULES_DIR)/$p/hardware/include/*.vh 2>/dev/null | wc -l ` -gt 0 ]; then $(foreach f, $(shell echo `ls $(SUBMODULES_DIR)/$p/hardware/include/*.vh`), sed -i '/PHEADER/a `include \"$f\"' $@;) break; fi;) # insert header files
	$(foreach p, $(PERIPHERALS), if test -f $(SUBMODULES_DIR)/$p/hardware/include/pio.v; then sed s/input/wire/ $(SUBMODULES_DIR)/$p/hardware/include/pio.v | sed s/output/wire/  | sed s/\,/\;/ > wires_tb.v; sed -i '/PWIRES/r wires_tb.v' $@; fi;) # declare and insert wire declarations
	$(foreach p, $(PERIPHERALS), if test -f $(SUBMODULES_DIR)/$p/hardware/include/pio.v; then sed s/input// $(SUBMODULES_DIR)/$p/hardware/include/pio.v | sed s/output// | sed 's/\[.*\]//' | sed 's/\([A-Za-z].*\),/\.\1(\1),/' > ./ports.v; sed -i '/PORTS/r ports.v' $@; fi;) #insert and connect pins in uut instance
	$(foreach p, $(PERIPHERALS), if test -f $(SUBMODULES_DIR)/$p/hardware/include/inst_tb.sv; then sed -i '/endmodule/e cat $(SUBMODULES_DIR)/$p/hardware/include/inst_tb.sv' $@; fi;) # insert peripheral instances

VSRC+=$(foreach p, $(PERIPHERALS), $(shell if test -f $(SUBMODULES_DIR)/$p/hardware/testbench/module_tb.sv; then echo $(SUBMODULES_DIR)/$p/hardware/testbench/module_tb.sv; fi;)) #add test cores to list of sources
=======
	$(foreach p, $(PERIPHERALS), if [ `ls -1 $($p_DIR)/hardware/include/*.vh 2>/dev/null | wc -l ` -gt 0 ]; then $(foreach f, $(shell echo `ls $($p_DIR)/hardware/include/*.vh`), sed -i '/PHEADER/a `include \"$f\"' $@;) break; fi;) # insert header files
	$(foreach p, $(PERIPHERALS), if test -f $($p_DIR)/hardware/include/pio.v; then sed s/input/wire/ $($p_DIR)/hardware/include/pio.v | sed s/output/wire/  | sed s/\,/\;/ > wires_tb.v; sed -i '/PWIRES/r wires_tb.v' $@; fi;) # declare and insert wire declarations
	$(foreach p, $(PERIPHERALS), if test -f $($p_DIR)/hardware/include/pio.v; then sed s/input// $($p_DIR)/hardware/include/pio.v | sed s/output// | sed 's/\[.*\]//' | sed 's/\([A-Za-z].*\),/\.\1(\1),/' > ./ports.v; sed -i '/PORTS/r ports.v' $@; fi;) #insert and connect pins in uut instance
	$(foreach p, $(PERIPHERALS), if test -f $($p_DIR)/hardware/include/inst_tb.sv; then sed -i '/endmodule/e cat $($p_DIR)/hardware/include/inst_tb.sv' $@; fi;) # insert peripheral instances


VSRC+=$(foreach p, $(PERIPHERALS), $(shell if test -f $($p_DIR)/hardware/testbench/module_tb.sv; then echo $($p_DIR)/hardware/testbench/module_tb.sv; fi;)) #add test cores to list of sources
>>>>>>> bd825a71

kill-remote-sim:
	@echo "INFO: Remote simulator $(SIMULATOR) will be killed"
	ssh $(SIM_USER)@$(SIM_SERVER) 'killall -q -u $(SIM_USER) -9 $(SIM_PROC)'


test: clean-testlog test1 test2 test3 test4 test5
	diff -q test.log test.expected

test1:
	make all INIT_MEM=1 USE_DDR=0 RUN_EXTMEM=0 TEST_LOG=">> test.log"
test2:
	make all INIT_MEM=0 USE_DDR=0 RUN_EXTMEM=0 TEST_LOG=">> test.log"
test3:
	make all INIT_MEM=1 USE_DDR=1 RUN_EXTMEM=0 TEST_LOG=">> test.log"
test4:
	make all INIT_MEM=1 USE_DDR=1 RUN_EXTMEM=1 TEST_LOG=">> test.log"
test5:
	make all INIT_MEM=0 USE_DDR=1 RUN_EXTMEM=1 TEST_LOG=">> test.log"


#clean target common to all simulators
clean-remote: hw-clean
	@rm -f system.vcd
ifneq ($(SIM_SERVER),)
	ssh $(SIM_USER)@$(SIM_SERVER) 'if [ ! -d $(REMOTE_ROOT_DIR) ]; then mkdir -p $(REMOTE_ROOT_DIR); fi'
	rsync -avz --exclude .git $(ROOT_DIR) $(SIM_USER)@$(SIM_SERVER):$(REMOTE_ROOT_DIR)
	ssh $(SIM_USER)@$(SIM_SERVER) 'make -C $(REMOTE_ROOT_DIR) sim-clean SIMULATOR=$(SIMULATOR)'
endif

#clean test log only when sim testing begins
clean-testlog:
	@rm -f test.log
ifneq ($(SIM_SERVER),)
	ssh $(SIM_USER)@$(SIM_SERVER) 'if [ ! -d $(REMOTE_ROOT_DIR) ]; then mkdir -p $(REMOTE_ROOT_DIR); fi'
	rsync -avz --exclude .git $(ROOT_DIR) $(SIM_USER)@$(SIM_SERVER):$(REMOTE_ROOT_DIR)
	ssh $(SIM_USER)@$(SIM_SERVER) 'rm -f $(REMOTE_ROOT_DIR)/hardware/simulation/$(SIMULATOR)/test.log'
endif



.PRECIOUS: system.vcd test.log

.PHONY: all \
	kill-remote-sim \
	test test1 test2 test3 test4 test5 \
	clean-remote clean-testlog<|MERGE_RESOLUTION|>--- conflicted
+++ resolved
@@ -66,7 +66,6 @@
 #create testbench
 system_tb.v: $(TB_DIR)/system_core_tb.v
 	cp $(TB_DIR)/system_core_tb.v $@  # create system_tb.v
-<<<<<<< HEAD
 endif
 	$(foreach p, $(PERIPHERALS), if [ `ls -1 $(SUBMODULES_DIR)/$p/hardware/include/*.vh 2>/dev/null | wc -l ` -gt 0 ]; then $(foreach f, $(shell echo `ls $(SUBMODULES_DIR)/$p/hardware/include/*.vh`), sed -i '/PHEADER/a `include \"$f\"' $@;) break; fi;) # insert header files
 	$(foreach p, $(PERIPHERALS), if test -f $(SUBMODULES_DIR)/$p/hardware/include/pio.v; then sed s/input/wire/ $(SUBMODULES_DIR)/$p/hardware/include/pio.v | sed s/output/wire/  | sed s/\,/\;/ > wires_tb.v; sed -i '/PWIRES/r wires_tb.v' $@; fi;) # declare and insert wire declarations
@@ -74,15 +73,6 @@
 	$(foreach p, $(PERIPHERALS), if test -f $(SUBMODULES_DIR)/$p/hardware/include/inst_tb.sv; then sed -i '/endmodule/e cat $(SUBMODULES_DIR)/$p/hardware/include/inst_tb.sv' $@; fi;) # insert peripheral instances
 
 VSRC+=$(foreach p, $(PERIPHERALS), $(shell if test -f $(SUBMODULES_DIR)/$p/hardware/testbench/module_tb.sv; then echo $(SUBMODULES_DIR)/$p/hardware/testbench/module_tb.sv; fi;)) #add test cores to list of sources
-=======
-	$(foreach p, $(PERIPHERALS), if [ `ls -1 $($p_DIR)/hardware/include/*.vh 2>/dev/null | wc -l ` -gt 0 ]; then $(foreach f, $(shell echo `ls $($p_DIR)/hardware/include/*.vh`), sed -i '/PHEADER/a `include \"$f\"' $@;) break; fi;) # insert header files
-	$(foreach p, $(PERIPHERALS), if test -f $($p_DIR)/hardware/include/pio.v; then sed s/input/wire/ $($p_DIR)/hardware/include/pio.v | sed s/output/wire/  | sed s/\,/\;/ > wires_tb.v; sed -i '/PWIRES/r wires_tb.v' $@; fi;) # declare and insert wire declarations
-	$(foreach p, $(PERIPHERALS), if test -f $($p_DIR)/hardware/include/pio.v; then sed s/input// $($p_DIR)/hardware/include/pio.v | sed s/output// | sed 's/\[.*\]//' | sed 's/\([A-Za-z].*\),/\.\1(\1),/' > ./ports.v; sed -i '/PORTS/r ports.v' $@; fi;) #insert and connect pins in uut instance
-	$(foreach p, $(PERIPHERALS), if test -f $($p_DIR)/hardware/include/inst_tb.sv; then sed -i '/endmodule/e cat $($p_DIR)/hardware/include/inst_tb.sv' $@; fi;) # insert peripheral instances
-
-
-VSRC+=$(foreach p, $(PERIPHERALS), $(shell if test -f $($p_DIR)/hardware/testbench/module_tb.sv; then echo $($p_DIR)/hardware/testbench/module_tb.sv; fi;)) #add test cores to list of sources
->>>>>>> bd825a71
 
 kill-remote-sim:
 	@echo "INFO: Remote simulator $(SIMULATOR) will be killed"
