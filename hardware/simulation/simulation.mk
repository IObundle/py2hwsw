#DEFINES

#default baud and freq for simulation
BAUD ?=5000000
FREQ ?=100000000

#define for testbench
DEFINE+=$(defmacro)BAUD=$(BAUD)
DEFINE+=$(defmacro)FREQ=$(FREQ)

#ddr controller address width
DDR_ADDR_W=$(DCACHE_ADDR_W)

#produce waveform dump
VCD ?=0

ifeq ($(VCD),1)
DEFINE+=$(defmacro)VCD
endif

include $(ROOT_DIR)/hardware/hardware.mk

#SOURCES

#verilog testbench
TB_DIR:=$(HW_DIR)/simulation/verilog_tb

#asic post-synthesis and post-pr sources
ifeq ($(ASIC),1)
ifeq ($(SYNTH),1)
VSRC=$(ASIC_DIR)/system_synth.v
endif
VSRC+=$(wildcard $(ASIC_DIR)/$(ASIC_MEM_FILES))
endif

#axi memory
include $(AXI_DIR)/hardware/axiram/hardware.mk
#testbench
ifneq (,$(filter $(SIMULATOR),cocotb verilator))
    VSRC+=system_top.v
else
    VSRC+=system_tb.v
endif

#RULES
all: clean sw
ifeq ($(SIM_SERVER),)
	make run
else
	ssh $(SIM_USER)@$(SIM_SERVER) "if [ ! -d $(REMOTE_ROOT_DIR) ]; then mkdir -p $(REMOTE_ROOT_DIR); fi"
	rsync -avz --delete --force --exclude .git $(ROOT_DIR) $(SIM_USER)@$(SIM_SERVER):$(REMOTE_ROOT_DIR)
	bash -c "trap 'make kill-remote-sim' INT TERM KILL; ssh $(SIM_USER)@$(SIM_SERVER) 'make -C $(REMOTE_ROOT_DIR)/hardware/simulation/$(SIMULATOR) run INIT_MEM=$(INIT_MEM) USE_DDR=$(USE_DDR) RUN_EXTMEM=$(RUN_EXTMEM) VCD=$(VCD) ASIC=$(ASIC) SYNTH=$(SYNTH) ASIC_MEM_FILES=$(ASIC_MEM_FILES) LIBS=$(LIBS) TEST_LOG=\"$(TEST_LOG)\"'"
ifneq ($(TEST_LOG),)
	scp $(SIM_USER)@$(SIM_SERVER):$(REMOTE_ROOT_DIR)/hardware/simulation/$(SIMULATOR)/test.log $(SIM_DIR)
endif
ifeq ($(VCD),1)
	scp $(SIM_USER)@$(SIM_SERVER):$(REMOTE_ROOT_DIR)/hardware/simulation/$(SIMULATOR)/*.vcd $(SIM_DIR)
endif
endif
ifeq ($(VCD),1)
	if [ "`pgrep -u $(USER) gtkwave`" ]; then killall -q -9 gtkwave; fi
	gtkwave -a ../waves.gtkw system.vcd &
endif

ifneq (,$(filter $(SIMULATOR),cocotb verilator))
#create top system module
system_top.v: $(TB_DIR)/system_top_core.v
	cp $(TB_DIR)/system_top_core.v $@  # create system_top.velse
else
#create testbench
<<<<<<< HEAD
system_tb.v: $(TB_DIR)/system_core_tb.v
	cp $(TB_DIR)/system_core_tb.v $@  # create system_tb.v
endif
	$(foreach p, $(PERIPHERALS), if [ `ls -1 $($p_DIR)/hardware/include/*.vh 2>/dev/null | wc -l ` -gt 0 ]; then $(foreach f, $(shell echo `ls $($p_DIR)/hardware/include/*.vh`), sed -i '/PHEADER/a `include \"$f\"' $@;) break; fi;) # insert header files
	$(foreach p, $(PERIPHERALS), if test -f $($p_DIR)/hardware/include/pio.v; then sed s/input/wire/ $($p_DIR)/hardware/include/pio.v | sed s/output/wire/  | sed s/\,/\;/ > wires_tb.v; sed -i '/PWIRES/r wires_tb.v' $@; fi;) # declare and insert wire declarations
	$(foreach p, $(PERIPHERALS), if test -f $($p_DIR)/hardware/include/pio.v; then sed s/input// $($p_DIR)/hardware/include/pio.v | sed s/output// | sed 's/\[.*\]//' | sed 's/\([A-Za-z].*\),/\.\1(\1),/' > ./ports.v; sed -i '/PORTS/r ports.v' $@; fi;) #insert and connect pins in uut instance
	$(foreach p, $(PERIPHERALS), if test -f $($p_DIR)/hardware/include/inst_tb.sv; then sed -i '/endmodule/e cat $($p_DIR)/hardware/include/inst_tb.sv' $@; fi;) # insert peripheral instances

=======
system_tb.v: system_tb_tmp.v
	$(foreach p, $(PERIPHERALS), $(shell sed -i '/PHEADER/a `include \"$p.vh\"' $@)) # insert peripheral header file
	$(foreach p, $(PERIPHERALS), $(shell sed -i '/PHEADER/a `include \"$(p)sw_reg_def.vh\"' $@)) # insert register address header file
	$(foreach p, $(PERIPHERALS), if test -f $($p_DIR)/hardware/include/pio.vh; then sed s/input/wire/ $($p_DIR)/hardware/include/pio.vh | sed s/output/wire/  | sed s/\,/\;/ > wires_tb.vh; sed -i '/PWIRES/r wires_tb.vh' $@; fi;) # declare and insert wire declarations
	$(foreach p, $(PERIPHERALS), if test -f $($p_DIR)/hardware/include/pio.vh; then sed s/input// $($p_DIR)/hardware/include/pio.vh | sed s/output// | sed 's/\[.*\]//' | sed 's/\([A-Za-z].*\),/\.\1(\1),/' > ./ports.vh; sed -i '/PORTS/r ports.vh' $@; fi;) #insert and connect pins in uut instance
	$(foreach p, $(PERIPHERALS), if test -f $($p_DIR)/hardware/include/inst_tb.vh; then sed -i '/endmodule/e cat $($p_DIR)/hardware/include/inst_tb.vh' $@; fi;) # insert peripheral instances

system_tb_tmp.v: $(TB_DIR)/system_core_tb.v
	cp $< $@; cp $@ system_tb.v

>>>>>>> e6adebf5
VSRC+=$(foreach p, $(PERIPHERALS), $(shell if test -f $($p_DIR)/hardware/testbench/module_tb.sv; then echo $($p_DIR)/hardware/testbench/module_tb.sv; fi;)) #add test cores to list of sources

kill-remote-sim:
	@echo "INFO: Remote simulator $(SIMULATOR) will be killed"
	ssh $(SIM_USER)@$(SIM_SERVER) 'killall -q -u $(SIM_USER) -9 $(SIM_PROC)'
ifeq ($(VCD),1)
	scp $(SIM_USER)@$(SIM_SERVER):$(REMOTE_ROOT_DIR)/hardware/simulation/$(SIMULATOR)/*.vcd $(SIM_DIR)
endif


test: clean-testlog test1 test2 test3 test4 test5 test-log-parse
	diff -q test.log test.expected

test-log-parse: test.log
	sed -i '/TESTBENCH:/d' test.log

test1:
	make all INIT_MEM=1 USE_DDR=0 RUN_EXTMEM=0 TEST_LOG=">> test.log"
test2:
	make all INIT_MEM=0 USE_DDR=0 RUN_EXTMEM=0 TEST_LOG=">> test.log"
test3:
	make all INIT_MEM=1 USE_DDR=1 RUN_EXTMEM=0 TEST_LOG=">> test.log"
test4:
	make all INIT_MEM=1 USE_DDR=1 RUN_EXTMEM=1 TEST_LOG=">> test.log"
test5:
	make all INIT_MEM=0 USE_DDR=1 RUN_EXTMEM=1 TEST_LOG=">> test.log"


#clean target common to all simulators
clean-remote: hw-clean
	@rm -f system.vcd
ifneq ($(SIM_SERVER),)
	ssh $(SIM_USER)@$(SIM_SERVER) "if [ ! -d $(REMOTE_ROOT_DIR) ]; then mkdir -p $(REMOTE_ROOT_DIR); fi"
	rsync -avz --delete --force --exclude .git $(ROOT_DIR) $(SIM_USER)@$(SIM_SERVER):$(REMOTE_ROOT_DIR)
	ssh $(SIM_USER)@$(SIM_SERVER) 'make -C $(REMOTE_ROOT_DIR) sim-clean SIMULATOR=$(SIMULATOR)'
endif

#clean test log only when sim testing begins
clean-testlog:
	@rm -f test.log
ifneq ($(SIM_SERVER),)
	ssh $(SIM_USER)@$(SIM_SERVER) "if [ ! -d $(REMOTE_ROOT_DIR) ]; then mkdir -p $(REMOTE_ROOT_DIR); fi"
	rsync -avz --delete --force --exclude .git $(ROOT_DIR) $(SIM_USER)@$(SIM_SERVER):$(REMOTE_ROOT_DIR)
	ssh $(SIM_USER)@$(SIM_SERVER) 'rm -f $(REMOTE_ROOT_DIR)/hardware/simulation/$(SIMULATOR)/test.log'
endif



.PRECIOUS: system.vcd test.log

.PHONY: all \
	kill-remote-sim \
	test test1 test2 test3 test4 test5 \
	clean-remote clean-testlog<|MERGE_RESOLUTION|>--- conflicted
+++ resolved
@@ -64,21 +64,11 @@
 
 ifneq (,$(filter $(SIMULATOR),cocotb verilator))
 #create top system module
-system_top.v: $(TB_DIR)/system_top_core.v
-	cp $(TB_DIR)/system_top_core.v $@  # create system_top.velse
+system_top.v: system_top_tmp.v
 else
 #create testbench
-<<<<<<< HEAD
-system_tb.v: $(TB_DIR)/system_core_tb.v
-	cp $(TB_DIR)/system_core_tb.v $@  # create system_tb.v
+system_tb.v: system_tb_tmp.v
 endif
-	$(foreach p, $(PERIPHERALS), if [ `ls -1 $($p_DIR)/hardware/include/*.vh 2>/dev/null | wc -l ` -gt 0 ]; then $(foreach f, $(shell echo `ls $($p_DIR)/hardware/include/*.vh`), sed -i '/PHEADER/a `include \"$f\"' $@;) break; fi;) # insert header files
-	$(foreach p, $(PERIPHERALS), if test -f $($p_DIR)/hardware/include/pio.v; then sed s/input/wire/ $($p_DIR)/hardware/include/pio.v | sed s/output/wire/  | sed s/\,/\;/ > wires_tb.v; sed -i '/PWIRES/r wires_tb.v' $@; fi;) # declare and insert wire declarations
-	$(foreach p, $(PERIPHERALS), if test -f $($p_DIR)/hardware/include/pio.v; then sed s/input// $($p_DIR)/hardware/include/pio.v | sed s/output// | sed 's/\[.*\]//' | sed 's/\([A-Za-z].*\),/\.\1(\1),/' > ./ports.v; sed -i '/PORTS/r ports.v' $@; fi;) #insert and connect pins in uut instance
-	$(foreach p, $(PERIPHERALS), if test -f $($p_DIR)/hardware/include/inst_tb.sv; then sed -i '/endmodule/e cat $($p_DIR)/hardware/include/inst_tb.sv' $@; fi;) # insert peripheral instances
-
-=======
-system_tb.v: system_tb_tmp.v
 	$(foreach p, $(PERIPHERALS), $(shell sed -i '/PHEADER/a `include \"$p.vh\"' $@)) # insert peripheral header file
 	$(foreach p, $(PERIPHERALS), $(shell sed -i '/PHEADER/a `include \"$(p)sw_reg_def.vh\"' $@)) # insert register address header file
 	$(foreach p, $(PERIPHERALS), if test -f $($p_DIR)/hardware/include/pio.vh; then sed s/input/wire/ $($p_DIR)/hardware/include/pio.vh | sed s/output/wire/  | sed s/\,/\;/ > wires_tb.vh; sed -i '/PWIRES/r wires_tb.vh' $@; fi;) # declare and insert wire declarations
@@ -88,7 +78,9 @@
 system_tb_tmp.v: $(TB_DIR)/system_core_tb.v
 	cp $< $@; cp $@ system_tb.v
 
->>>>>>> e6adebf5
+system_top_tmp.v: $(TB_DIR)/system_top_core.v
+	cp $< $@; cp $@ system_top.v
+
 VSRC+=$(foreach p, $(PERIPHERALS), $(shell if test -f $($p_DIR)/hardware/testbench/module_tb.sv; then echo $($p_DIR)/hardware/testbench/module_tb.sv; fi;)) #add test cores to list of sources
 
 kill-remote-sim:
