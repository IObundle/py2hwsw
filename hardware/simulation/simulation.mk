include $(ROOT_DIR)/hardware/hardware.mk


#axi portmap for axi ram
VHDR+=s_axi_portmap.vh
s_axi_portmap.vh:
	$(LIB_DIR)/software/python/axi_gen.py axi_portmap 's_' 's_' 'm_'

#default baud and freq for simulation
BAUD=$(SIM_BAUD)
FREQ=$(SIM_FREQ)

#define for testbench
DEFINE+=$(defmacro)BAUD=$(BAUD)
DEFINE+=$(defmacro)FREQ=$(FREQ)

#ddr controller address width
DDR_ADDR_W=$(DCACHE_ADDR_W)
DDR_DATA_W=$(DATA_W)

#produce waveform dump
VCD ?=0

ifeq ($(VCD),1)
DEFINE+=$(defmacro)VCD
endif

<<<<<<< HEAD
include $(ROOT_DIR)/hardware/hardware.mk

ifeq ($(USE_ETHERNET),)
CONSOLE_CMD=$(PYTHON_DIR)/console -L
else
#Use console ethernet wrapper 
CONSOLE_CMD=$(SW_DIR)/python/console_ethernet.py -L -c $(PYTHON_DIR)/console -e $(ETHERNET_DIR) -i $(ETH_IF) -m $(RMAC_ADDR)
endif

=======
>>>>>>> f4fdbcfa
ifeq ($(INIT_MEM),0)
CONSOLE_CMD+=-f
endif

<<<<<<< HEAD
FW_SIZE=$(shell wc -l tester_firmware.hex | awk '{print $$1}')
=======
ifneq ($(wildcard  firmware.hex),)
FW_SIZE=$(shell wc -l firmware.hex | awk '{print $$1}')
endif
>>>>>>> f4fdbcfa

DEFINE+=$(defmacro)FW_SIZE=$(FW_SIZE)

#SOURCES

#verilog testbench
TB_DIR:=$(HW_DIR)/simulation/verilog_tb

#axi memory
include $(AXI_DIR)/hardware/axiram/hardware.mk

#axi interconnect
ifeq ($(USE_DDR),1)
VSRC+=$(AXI_DIR)/submodules/V_AXI/rtl/axi_interconnect.v
VSRC+=$(AXI_DIR)/submodules/V_AXI/rtl/arbiter.v
VSRC+=$(AXI_DIR)/submodules/V_AXI/rtl/priority_encoder.v
endif

VSRC+=system_top.v

#testbench
ifneq ($(SIMULATOR),verilator)
VSRC+=system_tb.v
endif

#add peripheral testbench sources
VSRC+=$(foreach p, $(shell $(SW_DIR)/python/submodule_utils.py remove_duplicates_and_params "$(PERIPHERALS)"), $(shell if test -f $($p_DIR)/hardware/testbench/module_tb.sv; then echo $($p_DIR)/hardware/testbench/module_tb.sv; fi;)) 

#RULES
build: $(VSRC) $(VHDR) $(HEXPROGS) get_vsrc get_vhdr get_tester_defines
ifeq ($(SIM_SERVER),)
	make comp
else
	ssh $(SIM_SSH_FLAGS) $(SIM_USER)@$(SIM_SERVER) "if [ ! -d $(REMOTE_ROOT_DIR) ]; then mkdir -p $(REMOTE_ROOT_DIR); fi"
	rsync -avz --delete --force --exclude .git $(SIM_SYNC_FLAGS) $(ROOT_DIR) $(SIM_USER)@$(SIM_SERVER):$(REMOTE_ROOT_DIR)
	rsync -avz --delete --force --exclude .git $(SIM_SYNC_FLAGS) $($(UUT_NAME)_DIR) $(SIM_USER)@$(SIM_SERVER):$(REMOTE_UUT_DIR)
	ssh $(SIM_SSH_FLAGS) $(SIM_USER)@$(SIM_SERVER) 'make -C $(REMOTE_ROOT_DIR) sim-build SIMULATOR=$(SIMULATOR) INIT_MEM=$(INIT_MEM) USE_DDR=$(USE_DDR) RUN_EXTMEM=$(RUN_EXTMEM) VCD=$(VCD) TEST_LOG=\"$(TEST_LOG)\"'
endif

run: sim
ifeq ($(VCD),1)
	if [ ! `pgrep -u $(USER) gtkwave` ]; then gtkwave system.vcd; fi &
endif

sim:
ifeq ($(SIM_SERVER),)
	cp $(FIRM_DIR)/firmware.bin .
	@rm -f soc2cnsl cnsl2soc
	$(CONSOLE_CMD) $(TEST_LOG) &
	bash -c "trap 'make kill-cnsl' INT TERM KILL EXIT; make exec"
else
	ssh $(SIM_SSH_FLAGS) $(SIM_USER)@$(SIM_SERVER) "if [ ! -d $(REMOTE_ROOT_DIR) ]; then mkdir -p $(REMOTE_ROOT_DIR); fi"
	rsync -avz --force --exclude .git $(SIM_SYNC_FLAGS) $(ROOT_DIR) $(SIM_USER)@$(SIM_SERVER):$(REMOTE_ROOT_DIR)
	bash -c "trap 'make kill-remote-sim' INT TERM KILL; ssh $(SIM_SSH_FLAGS) $(SIM_USER)@$(SIM_SERVER) 'make -C $(REMOTE_ROOT_DIR)/hardware/simulation/$(SIMULATOR) $@ SIMULATOR=$(SIMULATOR) INIT_MEM=$(INIT_MEM) USE_DDR=$(USE_DDR) RUN_EXTMEM=$(RUN_EXTMEM) VCD=$(VCD) TEST_LOG=\"$(TEST_LOG)\"'"
ifneq ($(TEST_LOG),)
	scp $(SIM_USER)@$(SIM_SERVER):$(REMOTE_ROOT_DIR)/hardware/simulation/$(SIMULATOR)/test.log $(SIM_DIR)
endif
ifeq ($(VCD),1)
	scp $(SIM_USER)@$(SIM_SERVER):$(REMOTE_ROOT_DIR)/hardware/simulation/$(SIMULATOR)/*.vcd $(SIM_DIR)
endif
endif

#
#EDIT TOP OR TB DEPENDING ON SIMULATOR
#

system_tb.v:
	$(SW_DIR)/python/createTestbench.py $(ROOT_DIR) "$(GET_DIRS)" "$(PERIPHERALS)"

#create  simulation top module
system_top.v: $(TB_DIR)/system_top_core.v
	$(SW_DIR)/python/createTopSystem.py $(ROOT_DIR) "../../peripheral_portmap.conf" "$(GET_DIRS)" "$(PERIPHERALS)"

kill-remote-sim:
	@echo "INFO: Remote simulator $(SIMULATOR) will be killed"
	ssh $(SIM_SSH_FLAGS) $(SIM_USER)@$(SIM_SERVER) 'killall -q -u $(SIM_USER) -9 $(SIM_PROC); \
	make -C $(REMOTE_ROOT_DIR)/hardware/simulation/$(SIMULATOR) kill-cnsl'
ifeq ($(VCD),1)
	scp $(SIM_USER)@$(SIM_SERVER):$(REMOTE_ROOT_DIR)/hardware/simulation/$(SIMULATOR)/*.vcd $(SIM_DIR)
endif

test: clean-testlog test1 test2 test3 test4 test5
	diff test.log $($(UUT_NAME)_DIR)/$(SIM_TEST_PATH)

test1:
	make -C $(ROOT_DIR) sim-clean SIMULATOR=$(SIMULATOR)
	make -C $(ROOT_DIR) sim-run INIT_MEM=1 USE_DDR=0 RUN_EXTMEM=0 TEST_LOG=">> test.log"
test2:
	make -C $(ROOT_DIR) sim-clean SIMULATOR=$(SIMULATOR)
	make -C $(ROOT_DIR) sim-run INIT_MEM=0 USE_DDR=0 RUN_EXTMEM=0 TEST_LOG=">> test.log"
test3:
	make -C $(ROOT_DIR) sim-clean SIMULATOR=$(SIMULATOR)
	make -C $(ROOT_DIR) sim-run INIT_MEM=1 USE_DDR=1 RUN_EXTMEM=0 TEST_LOG=">> test.log"
test4:
	make -C $(ROOT_DIR) sim-clean SIMULATOR=$(SIMULATOR)
	make -C $(ROOT_DIR) sim-run INIT_MEM=1 USE_DDR=1 RUN_EXTMEM=1 TEST_LOG=">> test.log"
test5:
	make -C $(ROOT_DIR) sim-clean SIMULATOR=$(SIMULATOR)
	make -C $(ROOT_DIR) sim-run INIT_MEM=0 USE_DDR=1 RUN_EXTMEM=1 TEST_LOG=">> test.log"


#clean target common to all simulators
clean-remote: hw-clean
	@rm -f soc2cnsl cnsl2soc *.txt
	@rm -f system.vcd
ifneq ($(SIM_SERVER),)
	ssh $(SIM_SSH_FLAGS) $(SIM_USER)@$(SIM_SERVER) "if [ ! -d $(REMOTE_ROOT_DIR) ]; then mkdir -p $(REMOTE_ROOT_DIR); fi"
	rsync -avz --delete --force --exclude .git $(SIM_SYNC_FLAGS) $(ROOT_DIR) $(SIM_USER)@$(SIM_SERVER):$(REMOTE_ROOT_DIR)
	rsync -avz --delete --force --exclude .git $(SIM_SYNC_FLAGS) $($(UUT_NAME)_DIR) $(SIM_USER)@$(SIM_SERVER):$(REMOTE_UUT_DIR)
	ssh $(SIM_SSH_FLAGS) $(SIM_USER)@$(SIM_SERVER) 'make -C $(REMOTE_ROOT_DIR) sim-clean SIMULATOR=$(SIMULATOR)'
endif

#clean test log only when sim testing begins
clean-testlog:
	@rm -f test.log
ifneq ($(SIM_SERVER),)
	ssh $(SIM_SSH_FLAGS) $(SIM_USER)@$(SIM_SERVER) "if [ ! -d $(REMOTE_ROOT_DIR) ]; then mkdir -p $(REMOTE_ROOT_DIR); fi"
	rsync -avz --delete --force --exclude .git $(SIM_SYNC_FLAGS) $(ROOT_DIR) $(SIM_USER)@$(SIM_SERVER):$(REMOTE_ROOT_DIR)
	rsync -avz --delete --force --exclude .git $(SIM_SYNC_FLAGS) $($(UUT_NAME)_DIR) $(SIM_USER)@$(SIM_SERVER):$(REMOTE_UUT_DIR)
	ssh $(SIM_SSH_FLAGS) $(SIM_USER)@$(SIM_SERVER) 'rm -f $(REMOTE_ROOT_DIR)/hardware/simulation/$(SIMULATOR)/test.log'
endif

debug:
	@echo $(VHDR)
	@echo $(VSRC)
	@echo $(INCLUDE)
	@echo $(DEFINE)
	@echo $(MEM_DIR)
	@echo $(CPU_DIR)
	@echo $(CACHE_DIR)
	@echo $(UART_DIR)

.PRECIOUS: system.vcd test.log

.PHONY: build run sim \
	kill-remote-sim clean-remote \
	test test1 test2 test3 test4 test5 clean-testlog<|MERGE_RESOLUTION|>--- conflicted
+++ resolved
@@ -1,5 +1,4 @@
 include $(ROOT_DIR)/hardware/hardware.mk
-
 
 #axi portmap for axi ram
 VHDR+=s_axi_portmap.vh
@@ -25,9 +24,6 @@
 DEFINE+=$(defmacro)VCD
 endif
 
-<<<<<<< HEAD
-include $(ROOT_DIR)/hardware/hardware.mk
-
 ifeq ($(USE_ETHERNET),)
 CONSOLE_CMD=$(PYTHON_DIR)/console -L
 else
@@ -35,19 +31,13 @@
 CONSOLE_CMD=$(SW_DIR)/python/console_ethernet.py -L -c $(PYTHON_DIR)/console -e $(ETHERNET_DIR) -i $(ETH_IF) -m $(RMAC_ADDR)
 endif
 
-=======
->>>>>>> f4fdbcfa
 ifeq ($(INIT_MEM),0)
 CONSOLE_CMD+=-f
 endif
 
-<<<<<<< HEAD
+ifneq ($(wildcard  tester_firmware.hex),)
 FW_SIZE=$(shell wc -l tester_firmware.hex | awk '{print $$1}')
-=======
-ifneq ($(wildcard  firmware.hex),)
-FW_SIZE=$(shell wc -l firmware.hex | awk '{print $$1}')
 endif
->>>>>>> f4fdbcfa
 
 DEFINE+=$(defmacro)FW_SIZE=$(FW_SIZE)
 
