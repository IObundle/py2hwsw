--- conflicted
+++ resolved
@@ -53,15 +53,10 @@
 VSRC+=system_tb.v
 endif
 
-<<<<<<< HEAD
-VSRC+=system_top.v
-
 ifeq ($(TESTER_ENABLED),1)
 include $(TESTER_DIR)/simulation.mk
 endif
 
-=======
->>>>>>> c5b3cefd
 #RULES
 build: $(VSRC) $(VHDR) $(HEXPROGS)
 ifeq ($(SIM_SERVER),)
