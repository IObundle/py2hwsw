#DEFINES

#default baud and freq for simulation
BAUD ?=5000000
FREQ ?=100000000

#define for testbench
DEFINE+=$(defmacro)BAUD=$(BAUD)
DEFINE+=$(defmacro)FREQ=$(FREQ)

#ddr controller address width
DDR_ADDR_W=$(DCACHE_ADDR_W)

CONSOLE_CMD=$(CONSOLE_DIR)/console -L

#produce waveform dump
VCD ?=0

ifeq ($(VCD),1)
DEFINE+=$(defmacro)VCD
endif

include $(ROOT_DIR)/hardware/hardware.mk

ifeq ($(INIT_MEM),0)
CONSOLE_CMD+=-f
endif

FW_SIZE=$(shell wc -l firmware.hex | awk '{print $$1}')

DEFINE+=$(defmacro)FW_SIZE=$(FW_SIZE)

#SOURCES

#verilog testbench
TB_DIR:=$(HW_DIR)/simulation/verilog_tb

#asic post-synthesis and post-pr sources
ifeq ($(ASIC),1)
ifeq ($(SYNTH),1)
VSRC=$(ASIC_DIR)/system_synth.v
endif
VSRC+=$(wildcard $(ASIC_DIR)/$(ASIC_MEM_FILES))
endif

#axi memory
include $(AXI_DIR)/hardware/axiram/hardware.mk

#testbench
ifneq ($(SIMULATOR),verilator)
VSRC+=system_tb.v
endif

<<<<<<< HEAD
ALL_DEPENDENCIES=sw

ifeq ($(TESTER_ENABLED),1)
include $(TESTER_DIR)/simulation.mk
endif

#RULES
all: clean $(ALL_DEPENDENCIES) build sim
=======
VSRC+=system_top.v

#RULES
build: $(VSRC) $(VHDR) $(HEXPROGS)
ifeq ($(SIM_SERVER),)
	bash -c "trap 'make kill-sim' INT TERM KILL EXIT; make comp"
else
	ssh $(SIM_SSH_FLAGS) $(SIM_USER)@$(SIM_SERVER) "if [ ! -d $(REMOTE_ROOT_DIR) ]; then mkdir -p $(REMOTE_ROOT_DIR); fi"
	rsync -avz --delete --force --exclude .git $(SIM_SYNC_FLAGS) $(ROOT_DIR) $(SIM_USER)@$(SIM_SERVER):$(REMOTE_ROOT_DIR)
	bash -c "trap 'make kill-remote-sim' INT TERM KILL; ssh $(SIM_SSH_FLAGS) $(SIM_USER)@$(SIM_SERVER) 'make -C $(REMOTE_ROOT_DIR) sim-build SIMULATOR=$(SIMULATOR) INIT_MEM=$(INIT_MEM) USE_DDR=$(USE_DDR) RUN_EXTMEM=$(RUN_EXTMEM) VCD=$(VCD) TEST_LOG=\"$(TEST_LOG)\"'"
endif

run:
>>>>>>> 5b0ff65c
ifeq ($(SIM_SERVER),)
	@rm -f soc2cnsl cnsl2soc
	$(CONSOLE_CMD) $(TEST_LOG) &
	bash -c "trap 'make kill-sim' INT TERM KILL EXIT; make exec"
else
	ssh $(SIM_SSH_FLAGS) $(SIM_USER)@$(SIM_SERVER) "if [ ! -d $(REMOTE_ROOT_DIR) ]; then mkdir -p $(REMOTE_ROOT_DIR); fi"
<<<<<<< HEAD
	rsync -avz --delete --force --exclude .git $(SIM_SYNC_FLAGS) $(ROOT_DIR) $(SIM_USER)@$(SIM_SERVER):$(REMOTE_ROOT_DIR)
ifneq ($(TESTING_CORE),)
	rsync -avz --delete --force --exclude .git $(SIM_SYNC_FLAGS) $($(CORE_UT)_DIR) $(SIM_USER)@$(SIM_SERVER):$(REMOTE_CUT_DIR)
endif
	bash -c "trap 'make kill-remote-sim' INT TERM KILL; ssh $(SIM_SSH_FLAGS) $(SIM_USER)@$(SIM_SERVER) 'make -C $(REMOTE_ROOT_DIR)/hardware/simulation/$(SIMULATOR) $@ INIT_MEM=$(INIT_MEM) USE_DDR=$(USE_DDR) RUN_EXTMEM=$(RUN_EXTMEM) VCD=$(VCD) ASIC=$(ASIC) SYNTH=$(SYNTH) ASIC_MEM_FILES=$(ASIC_MEM_FILES) LIBS=$(LIBS) TEST_LOG=\"$(TEST_LOG)\" TESTER_ENABLED=$(TESTER_ENABLED) TESTING_CORE=$(TESTING_CORE)'"
=======
	rsync -avz --force --exclude .git $(SIM_SYNC_FLAGS) $(ROOT_DIR) $(SIM_USER)@$(SIM_SERVER):$(REMOTE_ROOT_DIR)
	bash -c "trap 'make kill-remote-sim' INT TERM KILL; ssh $(SIM_SSH_FLAGS) $(SIM_USER)@$(SIM_SERVER) 'make -C $(REMOTE_ROOT_DIR) sim-run SIMULATOR=$(SIMULATOR) INIT_MEM=$(INIT_MEM) USE_DDR=$(USE_DDR) RUN_EXTMEM=$(RUN_EXTMEM) VCD=$(VCD) TEST_LOG=\"$(TEST_LOG)\"'"
>>>>>>> 5b0ff65c
ifneq ($(TEST_LOG),)
	scp $(SIM_USER)@$(SIM_SERVER):$(REMOTE_ROOT_DIR)/hardware/simulation/$(SIMULATOR)/test.log $(SIM_DIR)
endif
ifeq ($(VCD),1)
	scp $(SIM_USER)@$(SIM_SERVER):$(REMOTE_ROOT_DIR)/hardware/simulation/$(SIMULATOR)/*.vcd $(SIM_DIR)
endif
endif
ifeq ($(VCD),1)
	if [ "`pgrep -u $(USER) gtkwave`" ]; then killall -q -9 gtkwave; fi
	gtkwave -a ../waves.gtkw system.vcd &
endif

#
#EDIT TOP OR TB DEPENDING ON SIMULATOR
#

<<<<<<< HEAD
ifeq ($(SIMULATOR),verilator)
#create top system module
system_top.v: system_top_tmp.v
=======
system_tb.v:
	cp $(TB_DIR)/system_core_tb.v system_tb.v

#create  simulation top module
system_top.v: $(TB_DIR)/system_top_core.v
	cp $< $@
>>>>>>> 5b0ff65c
	$(foreach p, $(PERIPHERALS), $(eval HFILES=$(shell echo `ls $($p_DIR)/hardware/include/*.vh | grep -v pio | grep -v inst | grep -v swreg`)) \
	$(eval HFILES+=$(shell echo `basename $($p_DIR)/hardware/include/*swreg.vh | sed 's/swreg/swreg_def/g'`)) \
	$(if $(HFILES), $(foreach f, $(HFILES), sed -i '/PHEADER/a `include \"$f\"' $@;),)) # insert header files
	$(foreach p, $(PERIPHERALS), if test -f $($p_DIR)/hardware/include/pio.vh; then sed s/input/wire/ $($p_DIR)/hardware/include/pio.vh | sed s/output/wire/  | sed s/\,/\;/ > wires_tb.vh; sed -i '/PWIRES/r wires_tb.vh' $@; fi;) # declare and insert wire declarations
	$(foreach p, $(PERIPHERALS), if test -f $($p_DIR)/hardware/include/pio.vh; then sed s/input// $($p_DIR)/hardware/include/pio.vh | sed s/output// | sed 's/\[.*\]//' | sed 's/\([A-Za-z].*\),/\.\1(\1),/' > ./ports.vh; sed -i '/PORTS/r ports.vh' $@; fi;) #insert and connect pins in uut instance
	$(foreach p, $(PERIPHERALS), if test -f $($p_DIR)/hardware/include/inst_tb.vh; then sed -i '/endmodule/e cat $($p_DIR)/hardware/include/inst_tb.vh' $@; fi;) # insert peripheral instances

<<<<<<< HEAD
system_top_tmp.v: $(TB_DIR)/system_top_core.v
	cp $< $@; cp $@ system_top.v

else

#create testbench
system_tb.v: $(TB_DIR)/system_core_tb.v
	$(SW_DIR)/python/createTestbench.py $(ROOT_DIR) "$(GET_DIRS)" "$(PERIPHERALS)"

endif

#What is this for?
#Commented this for multi instance, because PERIPH_INSTANCES does not exist anymore. Probably should do this in python.
#VSRC+=$(foreach p, $(PERIPH_INSTANCES), $(shell if test -f $($($p_CORENAME)_DIR)/hardware/testbench/module_tb.sv; then sed 's/\/\*<InstanceName>\*\//$p/g' $($($p_CORENAME)_DIR)/hardware/testbench/module_tb.sv; fi;)) #add test cores to list of sources 

VSRC+=$(foreach p, $(PERIPHERALS), $(shell if test -f $($p_DIR)/hardware/testbench/module_tb.sv; then echo $($p_DIR)/hardware/testbench/module_tb.sv; fi;)) #add test cores to list of sources
=======

#add peripheral testbench sources
VSRC+=$(foreach p, $(PERIPHERALS), $(shell if test -f $($p_DIR)/hardware/testbench/module_tb.sv; then echo $($p_DIR)/hardware/testbench/module_tb.sv; fi;)) 
>>>>>>> 5b0ff65c

kill-remote-sim:
	@echo "INFO: Remote simulator $(SIMULATOR) will be killed"
	ssh $(SIM_SSH_FLAGS) $(SIM_USER)@$(SIM_SERVER) 'killall -q -u $(SIM_USER) -9 $(SIM_PROC); \
	make -C $(REMOTE_ROOT_DIR)/hardware/simulation/$(SIMULATOR) kill-sim'
ifeq ($(VCD),1)
	scp $(SIM_USER)@$(SIM_SERVER):$(REMOTE_ROOT_DIR)/hardware/simulation/$(SIMULATOR)/*.vcd $(SIM_DIR)
endif

kill-sim:
	@if [ "`ps aux | grep $(USER) | grep console | grep python3 | grep -v grep`" ]; then \
	kill -9 $$(ps aux | grep $(USER) | grep console | grep python3 | grep -v grep | awk '{print $$2}'); fi


test: clean-testlog test1 test2 test3 test4 test5
	diff -q test.log ../test.expected

test1:
	make -C $(ROOT_DIR) sim-clean
	make -C $(ROOT_DIR) sim-run INIT_MEM=1 USE_DDR=0 RUN_EXTMEM=0 TEST_LOG=">> test.log"
test2:
	make -C $(ROOT_DIR) sim-clean
	make -C $(ROOT_DIR) sim-run INIT_MEM=0 USE_DDR=0 RUN_EXTMEM=0 TEST_LOG=">> test.log"
test3:
	make -C $(ROOT_DIR) sim-clean
	make -C $(ROOT_DIR) sim-run INIT_MEM=1 USE_DDR=1 RUN_EXTMEM=0 TEST_LOG=">> test.log"
test4:
	make -C $(ROOT_DIR) sim-clean
	make -C $(ROOT_DIR) sim-run INIT_MEM=1 USE_DDR=1 RUN_EXTMEM=1 TEST_LOG=">> test.log"
test5:
	make -C $(ROOT_DIR) sim-clean
	make -C $(ROOT_DIR) sim-run INIT_MEM=0 USE_DDR=1 RUN_EXTMEM=1 TEST_LOG=">> test.log"


#clean target common to all simulators
clean-remote: hw-clean
	@rm -f soc2cnsl cnsl2soc
	@rm -f system.vcd
ifneq ($(SIM_SERVER),)
	ssh $(SIM_SSH_FLAGS) $(SIM_USER)@$(SIM_SERVER) "if [ ! -d $(REMOTE_ROOT_DIR) ]; then mkdir -p $(REMOTE_ROOT_DIR); fi"
	rsync -avz --delete --force --exclude .git $(SIM_SYNC_FLAGS) $(ROOT_DIR) $(SIM_USER)@$(SIM_SERVER):$(REMOTE_ROOT_DIR)
ifneq ($(TESTING_CORE),)
	rsync -avz --delete --force --exclude .git $(SIM_SYNC_FLAGS) $($(CORE_UT)_DIR) $(SIM_USER)@$(SIM_SERVER):$(REMOTE_CUT_DIR)
endif
	ssh $(SIM_SSH_FLAGS) $(SIM_USER)@$(SIM_SERVER) 'make -C $(REMOTE_ROOT_DIR) sim-clean SIMULATOR=$(SIMULATOR)'
endif

#clean test log only when sim testing begins
clean-testlog:
	@rm -f test.log
ifneq ($(SIM_SERVER),)
	ssh $(SIM_SSH_FLAGS) $(SIM_USER)@$(SIM_SERVER) "if [ ! -d $(REMOTE_ROOT_DIR) ]; then mkdir -p $(REMOTE_ROOT_DIR); fi"
	rsync -avz --delete --force --exclude .git $(SIM_SYNC_FLAGS) $(ROOT_DIR) $(SIM_USER)@$(SIM_SERVER):$(REMOTE_ROOT_DIR)
ifneq ($(TESTING_CORE),)
	rsync -avz --delete --force --exclude .git $(SIM_SYNC_FLAGS) $($(CORE_UT)_DIR) $(SIM_USER)@$(SIM_SERVER):$(REMOTE_CUT_DIR)
endif
	ssh $(SIM_SSH_FLAGS) $(SIM_USER)@$(SIM_SERVER) 'rm -f $(REMOTE_ROOT_DIR)/hardware/simulation/$(SIMULATOR)/test.log'
endif

.PRECIOUS: system.vcd test.log

.PHONY: build run \
	kill-remote-sim clean-remote kill-sim \
	test test1 test2 test3 test4 test5 clean-testlog<|MERGE_RESOLUTION|>--- conflicted
+++ resolved
@@ -51,17 +51,11 @@
 VSRC+=system_tb.v
 endif
 
-<<<<<<< HEAD
-ALL_DEPENDENCIES=sw
+VSRC+=system_top.v
 
 ifeq ($(TESTER_ENABLED),1)
 include $(TESTER_DIR)/simulation.mk
 endif
-
-#RULES
-all: clean $(ALL_DEPENDENCIES) build sim
-=======
-VSRC+=system_top.v
 
 #RULES
 build: $(VSRC) $(VHDR) $(HEXPROGS)
@@ -70,27 +64,21 @@
 else
 	ssh $(SIM_SSH_FLAGS) $(SIM_USER)@$(SIM_SERVER) "if [ ! -d $(REMOTE_ROOT_DIR) ]; then mkdir -p $(REMOTE_ROOT_DIR); fi"
 	rsync -avz --delete --force --exclude .git $(SIM_SYNC_FLAGS) $(ROOT_DIR) $(SIM_USER)@$(SIM_SERVER):$(REMOTE_ROOT_DIR)
-	bash -c "trap 'make kill-remote-sim' INT TERM KILL; ssh $(SIM_SSH_FLAGS) $(SIM_USER)@$(SIM_SERVER) 'make -C $(REMOTE_ROOT_DIR) sim-build SIMULATOR=$(SIMULATOR) INIT_MEM=$(INIT_MEM) USE_DDR=$(USE_DDR) RUN_EXTMEM=$(RUN_EXTMEM) VCD=$(VCD) TEST_LOG=\"$(TEST_LOG)\"'"
+ifneq ($(TESTING_CORE),)
+	rsync -avz --delete --force --exclude .git $(SIM_SYNC_FLAGS) $($(CORE_UT)_DIR) $(SIM_USER)@$(SIM_SERVER):$(REMOTE_CUT_DIR)
+endif
+	bash -c "trap 'make kill-remote-sim' INT TERM KILL; ssh $(SIM_SSH_FLAGS) $(SIM_USER)@$(SIM_SERVER) 'make -C $(REMOTE_ROOT_DIR) sim-build SIMULATOR=$(SIMULATOR) INIT_MEM=$(INIT_MEM) USE_DDR=$(USE_DDR) RUN_EXTMEM=$(RUN_EXTMEM) VCD=$(VCD) TEST_LOG=\"$(TEST_LOG)\" TESTER_ENABLED=$(TESTER_ENABLED) TESTING_CORE=$(TESTING_CORE)'"
 endif
 
 run:
->>>>>>> 5b0ff65c
 ifeq ($(SIM_SERVER),)
 	@rm -f soc2cnsl cnsl2soc
 	$(CONSOLE_CMD) $(TEST_LOG) &
 	bash -c "trap 'make kill-sim' INT TERM KILL EXIT; make exec"
 else
 	ssh $(SIM_SSH_FLAGS) $(SIM_USER)@$(SIM_SERVER) "if [ ! -d $(REMOTE_ROOT_DIR) ]; then mkdir -p $(REMOTE_ROOT_DIR); fi"
-<<<<<<< HEAD
-	rsync -avz --delete --force --exclude .git $(SIM_SYNC_FLAGS) $(ROOT_DIR) $(SIM_USER)@$(SIM_SERVER):$(REMOTE_ROOT_DIR)
-ifneq ($(TESTING_CORE),)
-	rsync -avz --delete --force --exclude .git $(SIM_SYNC_FLAGS) $($(CORE_UT)_DIR) $(SIM_USER)@$(SIM_SERVER):$(REMOTE_CUT_DIR)
-endif
-	bash -c "trap 'make kill-remote-sim' INT TERM KILL; ssh $(SIM_SSH_FLAGS) $(SIM_USER)@$(SIM_SERVER) 'make -C $(REMOTE_ROOT_DIR)/hardware/simulation/$(SIMULATOR) $@ INIT_MEM=$(INIT_MEM) USE_DDR=$(USE_DDR) RUN_EXTMEM=$(RUN_EXTMEM) VCD=$(VCD) ASIC=$(ASIC) SYNTH=$(SYNTH) ASIC_MEM_FILES=$(ASIC_MEM_FILES) LIBS=$(LIBS) TEST_LOG=\"$(TEST_LOG)\" TESTER_ENABLED=$(TESTER_ENABLED) TESTING_CORE=$(TESTING_CORE)'"
-=======
 	rsync -avz --force --exclude .git $(SIM_SYNC_FLAGS) $(ROOT_DIR) $(SIM_USER)@$(SIM_SERVER):$(REMOTE_ROOT_DIR)
 	bash -c "trap 'make kill-remote-sim' INT TERM KILL; ssh $(SIM_SSH_FLAGS) $(SIM_USER)@$(SIM_SERVER) 'make -C $(REMOTE_ROOT_DIR) sim-run SIMULATOR=$(SIMULATOR) INIT_MEM=$(INIT_MEM) USE_DDR=$(USE_DDR) RUN_EXTMEM=$(RUN_EXTMEM) VCD=$(VCD) TEST_LOG=\"$(TEST_LOG)\"'"
->>>>>>> 5b0ff65c
 ifneq ($(TEST_LOG),)
 	scp $(SIM_USER)@$(SIM_SERVER):$(REMOTE_ROOT_DIR)/hardware/simulation/$(SIMULATOR)/test.log $(SIM_DIR)
 endif
@@ -107,18 +95,12 @@
 #EDIT TOP OR TB DEPENDING ON SIMULATOR
 #
 
-<<<<<<< HEAD
-ifeq ($(SIMULATOR),verilator)
-#create top system module
-system_top.v: system_top_tmp.v
-=======
-system_tb.v:
-	cp $(TB_DIR)/system_core_tb.v system_tb.v
+system_tb.v: $(TB_DIR)/system_core_tb.v
+	$(SW_DIR)/python/createTestbench.py $(ROOT_DIR) "$(GET_DIRS)" "$(PERIPHERALS)"
 
 #create  simulation top module
 system_top.v: $(TB_DIR)/system_top_core.v
 	cp $< $@
->>>>>>> 5b0ff65c
 	$(foreach p, $(PERIPHERALS), $(eval HFILES=$(shell echo `ls $($p_DIR)/hardware/include/*.vh | grep -v pio | grep -v inst | grep -v swreg`)) \
 	$(eval HFILES+=$(shell echo `basename $($p_DIR)/hardware/include/*swreg.vh | sed 's/swreg/swreg_def/g'`)) \
 	$(if $(HFILES), $(foreach f, $(HFILES), sed -i '/PHEADER/a `include \"$f\"' $@;),)) # insert header files
@@ -126,28 +108,9 @@
 	$(foreach p, $(PERIPHERALS), if test -f $($p_DIR)/hardware/include/pio.vh; then sed s/input// $($p_DIR)/hardware/include/pio.vh | sed s/output// | sed 's/\[.*\]//' | sed 's/\([A-Za-z].*\),/\.\1(\1),/' > ./ports.vh; sed -i '/PORTS/r ports.vh' $@; fi;) #insert and connect pins in uut instance
 	$(foreach p, $(PERIPHERALS), if test -f $($p_DIR)/hardware/include/inst_tb.vh; then sed -i '/endmodule/e cat $($p_DIR)/hardware/include/inst_tb.vh' $@; fi;) # insert peripheral instances
 
-<<<<<<< HEAD
-system_top_tmp.v: $(TB_DIR)/system_top_core.v
-	cp $< $@; cp $@ system_top.v
-
-else
-
-#create testbench
-system_tb.v: $(TB_DIR)/system_core_tb.v
-	$(SW_DIR)/python/createTestbench.py $(ROOT_DIR) "$(GET_DIRS)" "$(PERIPHERALS)"
-
-endif
-
-#What is this for?
-#Commented this for multi instance, because PERIPH_INSTANCES does not exist anymore. Probably should do this in python.
-#VSRC+=$(foreach p, $(PERIPH_INSTANCES), $(shell if test -f $($($p_CORENAME)_DIR)/hardware/testbench/module_tb.sv; then sed 's/\/\*<InstanceName>\*\//$p/g' $($($p_CORENAME)_DIR)/hardware/testbench/module_tb.sv; fi;)) #add test cores to list of sources 
-
-VSRC+=$(foreach p, $(PERIPHERALS), $(shell if test -f $($p_DIR)/hardware/testbench/module_tb.sv; then echo $($p_DIR)/hardware/testbench/module_tb.sv; fi;)) #add test cores to list of sources
-=======
 
 #add peripheral testbench sources
 VSRC+=$(foreach p, $(PERIPHERALS), $(shell if test -f $($p_DIR)/hardware/testbench/module_tb.sv; then echo $($p_DIR)/hardware/testbench/module_tb.sv; fi;)) 
->>>>>>> 5b0ff65c
 
 kill-remote-sim:
 	@echo "INFO: Remote simulator $(SIMULATOR) will be killed"
