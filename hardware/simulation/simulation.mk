#DEFINES

#default baud and freq for simulation
BAUD ?=5000000
FREQ ?=100000000

#define for testbench
DEFINE+=$(defmacro)BAUD=$(BAUD)
DEFINE+=$(defmacro)FREQ=$(FREQ)

#ddr controller address width
DDR_ADDR_W=$(DCACHE_ADDR_W)

CONSOLE_CMD=$(ROOT_DIR)/software/console/console -L

#produce waveform dump
VCD ?=0

ifeq ($(VCD),1)
DEFINE+=$(defmacro)VCD
endif

include $(SUT_DIR)/hardware/hardware.mk

ifeq ($(INIT_MEM),0)
CONSOLE_CMD+=-f
endif

#SOURCES

#verilog testbench
TB_DIR:=$(HW_DIR)/simulation/verilog_tb

#asic post-synthesis and post-pr sources
ifeq ($(ASIC),1)
ifeq ($(SYNTH),1)
VSRC=$(ASIC_DIR)/system_synth.v
endif
VSRC+=$(wildcard $(ASIC_DIR)/$(ASIC_MEM_FILES))
endif

#axi memory
include $(AXI_DIR)/hardware/axiram/hardware.mk

#testbench
ifeq ($(SIMULATOR),verilator)
VSRC+=system_top.v
else
VSRC+=system_tb.v
endif

ALL_DEPENDENCIES=clean sw

ifeq ($(TESTER_ENABLED),1)
include $(TESTER_DIR)/simulation.mk
endif

#RULES
<<<<<<< HEAD
all: $(ALL_DEPENDENCIES)
=======
all: clean sw build sim

sim:
>>>>>>> 48986cae
ifeq ($(SIM_SERVER),)
	@rm -f soc2cnsl cnsl2soc
	make $(SIM_PROC)
	$(CONSOLE_CMD) $(TEST_LOG) &
	bash -c "trap 'make kill-sim' INT TERM KILL; make run"
else
<<<<<<< HEAD
	ssh $(SIM_USER)@$(SIM_SERVER) "if [ ! -d $(REMOTE_SUT_DIR) ]; then git clone --recursive $(GITURL) $(REMOTE_SUT_DIR); fi"
	rsync -avz --delete --exclude .git $(SUT_DIR) $(SIM_USER)@$(SIM_SERVER):$(REMOTE_SUT_DIR)
	bash -c "trap 'make kill-remote-sim' INT TERM KILL; ssh $(SIM_USER)@$(SIM_SERVER) 'make -C $(REMOTE_SUT_DIR)/hardware/simulation/$(SIMULATOR) run INIT_MEM=$(INIT_MEM) USE_DDR=$(USE_DDR) RUN_EXTMEM=$(RUN_EXTMEM) VCD=$(VCD) ASIC=$(ASIC) SYNTH=$(SYNTH) ASIC_MEM_FILES=$(ASIC_MEM_FILES) LIBS=$(LIBS) TEST_LOG=\"$(TEST_LOG)\"'"
=======
	ssh $(SIM_SSH_FLAGS) $(SIM_USER)@$(SIM_SERVER) "if [ ! -d $(REMOTE_ROOT_DIR) ]; then mkdir -p $(REMOTE_ROOT_DIR); fi"
	rsync -avz --delete --force --exclude .git $(SIM_SYNC_FLAGS) $(ROOT_DIR) $(SIM_USER)@$(SIM_SERVER):$(REMOTE_ROOT_DIR)
	bash -c "trap 'make kill-remote-sim' INT TERM KILL; ssh $(SIM_SSH_FLAGS) $(SIM_USER)@$(SIM_SERVER) 'make -C $(REMOTE_ROOT_DIR)/hardware/simulation/$(SIMULATOR) $@ INIT_MEM=$(INIT_MEM) USE_DDR=$(USE_DDR) RUN_EXTMEM=$(RUN_EXTMEM) VCD=$(VCD) ASIC=$(ASIC) SYNTH=$(SYNTH) ASIC_MEM_FILES=$(ASIC_MEM_FILES) LIBS=$(LIBS) TEST_LOG=\"$(TEST_LOG)\"'"
>>>>>>> 48986cae
ifneq ($(TEST_LOG),)
	scp $(SIM_USER)@$(SIM_SERVER):$(REMOTE_SUT_DIR)/hardware/simulation/$(SIMULATOR)/test.log $(SIM_DIR)
endif
ifeq ($(VCD),1)
	scp $(SIM_USER)@$(SIM_SERVER):$(REMOTE_SUT_DIR)/hardware/simulation/$(SIMULATOR)/*.vcd $(SIM_DIR)
endif
endif
ifeq ($(VCD),1)
	if [ "`pgrep -u $(USER) gtkwave`" ]; then killall -q -9 gtkwave; fi
	gtkwave -a ../waves.gtkw system.vcd &
endif

build: $(VSRC) $(VHDR) $(IMAGES)

ifeq ($(SIMULATOR),verilator)
#create top system module
system_top.v: system_top_tmp.v
else
#create testbench
<<<<<<< HEAD
system_tb.v: $(TB_DIR)/system_core_tb.v
	python3 $(HW_DIR)/simulation/createTestbench.py $(SUT_DIR)
=======
system_tb.v: system_tb_tmp.v
endif
	$(foreach p, $(PERIPHERALS), $(eval HFILES=$(shell echo `ls $($p_DIR)/hardware/include/*.vh | grep -v pio | grep -v inst | grep -v swreg`)) \
	$(eval HFILES+=$(shell echo `basename $($p_DIR)/hardware/include/*swreg.vh | sed 's/swreg/swreg_def/g'`)) \
	$(if $(HFILES), $(foreach f, $(HFILES), sed -i '/PHEADER/a `include \"$f\"' $@;),)) # insert header files
	$(foreach p, $(PERIPHERALS), if test -f $($p_DIR)/hardware/include/pio.vh; then sed s/input/wire/ $($p_DIR)/hardware/include/pio.vh | sed s/output/wire/  | sed s/\,/\;/ > wires_tb.vh; sed -i '/PWIRES/r wires_tb.vh' $@; fi;) # declare and insert wire declarations
	$(foreach p, $(PERIPHERALS), if test -f $($p_DIR)/hardware/include/pio.vh; then sed s/input// $($p_DIR)/hardware/include/pio.vh | sed s/output// | sed 's/\[.*\]//' | sed 's/\([A-Za-z].*\),/\.\1(\1),/' > ./ports.vh; sed -i '/PORTS/r ports.vh' $@; fi;) #insert and connect pins in uut instance
	$(foreach p, $(PERIPHERALS), if test -f $($p_DIR)/hardware/include/inst_tb.vh; then sed -i '/endmodule/e cat $($p_DIR)/hardware/include/inst_tb.vh' $@; fi;) # insert peripheral instances

system_tb_tmp.v: $(TB_DIR)/system_core_tb.v
	cp $< $@; cp $@ system_tb.v

system_top_tmp.v: $(TB_DIR)/system_top_core.v
	cp $< $@; cp $@ system_top.v
>>>>>>> 48986cae

#What is this for?
#VSRC+=$(foreach p, $(PERIPH_INSTANCES), $(shell if test -f $($($p_CORENAME)_DIR)/hardware/testbench/module_tb.sv; then sed 's/\/\*<InstanceName>\*\//$p/g' $($($p_CORENAME)_DIR)/hardware/testbench/module_tb.sv; fi;)) #add test cores to list of sources

kill-remote-sim:
	@echo "INFO: Remote simulator $(SIMULATOR) will be killed"
	ssh $(SIM_SSH_FLAGS) $(SIM_USER)@$(SIM_SERVER) 'killall -q -u $(SIM_USER) -9 $(SIM_PROC); \
	make -C $(REMOTE_ROOT_DIR)/hardware/simulation/$(SIMULATOR) kill-sim'
ifeq ($(VCD),1)
	scp $(SIM_USER)@$(SIM_SERVER):$(REMOTE_ROOT_DIR)/hardware/simulation/$(SIMULATOR)/*.vcd $(SIM_DIR)
endif

kill-sim:
	kill -9 $$(ps aux | grep $(USER) | grep console | grep python3 | grep -v grep | awk '{print $$2}')


test: clean-testlog test1 test2 test3 test4 test5
	diff -q test.log test.expected

test1:
	make all INIT_MEM=1 USE_DDR=0 RUN_EXTMEM=0 TEST_LOG=">> test.log"
test2:
	make all INIT_MEM=0 USE_DDR=0 RUN_EXTMEM=0 TEST_LOG=">> test.log"
test3:
	make all INIT_MEM=1 USE_DDR=1 RUN_EXTMEM=0 TEST_LOG=">> test.log"
test4:
	make all INIT_MEM=1 USE_DDR=1 RUN_EXTMEM=1 TEST_LOG=">> test.log"
test5:
	make all INIT_MEM=0 USE_DDR=1 RUN_EXTMEM=1 TEST_LOG=">> test.log"


#clean target common to all simulators
clean-remote: hw-clean
	@rm -f soc2cnsl cnsl2soc
	@rm -f system.vcd
ifneq ($(SIM_SERVER),)
<<<<<<< HEAD
	ssh $(SIM_USER)@$(SIM_SERVER) "if [ ! -d $(REMOTE_SUT_DIR) ]; then git clone --recursive $(GITURL) $(REMOTE_SUT_DIR); fi"
	rsync -avz --delete --exclude .git $(SUT_DIR) $(SIM_USER)@$(SIM_SERVER):$(REMOTE_SUT_DIR)
	ssh $(SIM_USER)@$(SIM_SERVER) 'make -C $(REMOTE_SUT_DIR) sim-clean SIMULATOR=$(SIMULATOR)'
=======
	ssh $(SIM_SSH_FLAGS) $(SIM_USER)@$(SIM_SERVER) "if [ ! -d $(REMOTE_ROOT_DIR) ]; then mkdir -p $(REMOTE_ROOT_DIR); fi"
	rsync -avz --delete --force --exclude .git $(SIM_SYNC_FLAGS) $(ROOT_DIR) $(SIM_USER)@$(SIM_SERVER):$(REMOTE_ROOT_DIR)
	ssh $(SIM_SSH_FLAGS) $(SIM_USER)@$(SIM_SERVER) 'make -C $(REMOTE_ROOT_DIR) sim-clean SIMULATOR=$(SIMULATOR)'
>>>>>>> 48986cae
endif

#clean test log only when sim testing begins
clean-testlog:
	@rm -f test.log
ifneq ($(SIM_SERVER),)
<<<<<<< HEAD
	ssh $(SIM_USER)@$(SIM_SERVER) "if [ ! -d $(REMOTE_SUT_DIR) ]; then git clone --recursive $(GITURL) $(REMOTE_SUT_DIR); fi"
	rsync -avz --delete --exclude .git $(SUT_DIR) $(SIM_USER)@$(SIM_SERVER):$(REMOTE_SUT_DIR)
	ssh $(SIM_USER)@$(SIM_SERVER) 'rm -f $(REMOTE_SUT_DIR)/hardware/simulation/$(SIMULATOR)/test.log'
=======
	ssh $(SIM_SSH_FLAGS) $(SIM_USER)@$(SIM_SERVER) "if [ ! -d $(REMOTE_ROOT_DIR) ]; then mkdir -p $(REMOTE_ROOT_DIR); fi"
	rsync -avz --delete --force --exclude .git $(SIM_SYNC_FLAGS) $(ROOT_DIR) $(SIM_USER)@$(SIM_SERVER):$(REMOTE_ROOT_DIR)
	ssh $(SIM_SSH_FLAGS) $(SIM_USER)@$(SIM_SERVER) 'rm -f $(REMOTE_ROOT_DIR)/hardware/simulation/$(SIMULATOR)/test.log'
>>>>>>> 48986cae
endif

clean-all: clean-testlog clean

.PRECIOUS: system.vcd test.log

.PHONY: all build sim \
	kill-remote-sim kill-sim \
	test test1 test2 test3 test4 test5 \
	clean-remote clean-testlog clean-all<|MERGE_RESOLUTION|>--- conflicted
+++ resolved
@@ -20,7 +20,7 @@
 DEFINE+=$(defmacro)VCD
 endif
 
-include $(SUT_DIR)/hardware/hardware.mk
+include $(ROOT_DIR)/hardware/hardware.mk
 
 ifeq ($(INIT_MEM),0)
 CONSOLE_CMD+=-f
@@ -49,40 +49,28 @@
 VSRC+=system_tb.v
 endif
 
-ALL_DEPENDENCIES=clean sw
+ALL_DEPENDENCIES=clean sw build sim
 
 ifeq ($(TESTER_ENABLED),1)
 include $(TESTER_DIR)/simulation.mk
 endif
 
 #RULES
-<<<<<<< HEAD
 all: $(ALL_DEPENDENCIES)
-=======
-all: clean sw build sim
-
-sim:
->>>>>>> 48986cae
 ifeq ($(SIM_SERVER),)
 	@rm -f soc2cnsl cnsl2soc
 	make $(SIM_PROC)
 	$(CONSOLE_CMD) $(TEST_LOG) &
 	bash -c "trap 'make kill-sim' INT TERM KILL; make run"
 else
-<<<<<<< HEAD
-	ssh $(SIM_USER)@$(SIM_SERVER) "if [ ! -d $(REMOTE_SUT_DIR) ]; then git clone --recursive $(GITURL) $(REMOTE_SUT_DIR); fi"
-	rsync -avz --delete --exclude .git $(SUT_DIR) $(SIM_USER)@$(SIM_SERVER):$(REMOTE_SUT_DIR)
-	bash -c "trap 'make kill-remote-sim' INT TERM KILL; ssh $(SIM_USER)@$(SIM_SERVER) 'make -C $(REMOTE_SUT_DIR)/hardware/simulation/$(SIMULATOR) run INIT_MEM=$(INIT_MEM) USE_DDR=$(USE_DDR) RUN_EXTMEM=$(RUN_EXTMEM) VCD=$(VCD) ASIC=$(ASIC) SYNTH=$(SYNTH) ASIC_MEM_FILES=$(ASIC_MEM_FILES) LIBS=$(LIBS) TEST_LOG=\"$(TEST_LOG)\"'"
-=======
 	ssh $(SIM_SSH_FLAGS) $(SIM_USER)@$(SIM_SERVER) "if [ ! -d $(REMOTE_ROOT_DIR) ]; then mkdir -p $(REMOTE_ROOT_DIR); fi"
 	rsync -avz --delete --force --exclude .git $(SIM_SYNC_FLAGS) $(ROOT_DIR) $(SIM_USER)@$(SIM_SERVER):$(REMOTE_ROOT_DIR)
 	bash -c "trap 'make kill-remote-sim' INT TERM KILL; ssh $(SIM_SSH_FLAGS) $(SIM_USER)@$(SIM_SERVER) 'make -C $(REMOTE_ROOT_DIR)/hardware/simulation/$(SIMULATOR) $@ INIT_MEM=$(INIT_MEM) USE_DDR=$(USE_DDR) RUN_EXTMEM=$(RUN_EXTMEM) VCD=$(VCD) ASIC=$(ASIC) SYNTH=$(SYNTH) ASIC_MEM_FILES=$(ASIC_MEM_FILES) LIBS=$(LIBS) TEST_LOG=\"$(TEST_LOG)\"'"
->>>>>>> 48986cae
 ifneq ($(TEST_LOG),)
-	scp $(SIM_USER)@$(SIM_SERVER):$(REMOTE_SUT_DIR)/hardware/simulation/$(SIMULATOR)/test.log $(SIM_DIR)
+	scp $(SIM_USER)@$(SIM_SERVER):$(REMOTE_ROOT_DIR)/hardware/simulation/$(SIMULATOR)/test.log $(SIM_DIR)
 endif
 ifeq ($(VCD),1)
-	scp $(SIM_USER)@$(SIM_SERVER):$(REMOTE_SUT_DIR)/hardware/simulation/$(SIMULATOR)/*.vcd $(SIM_DIR)
+	scp $(SIM_USER)@$(SIM_SERVER):$(REMOTE_ROOT_DIR)/hardware/simulation/$(SIMULATOR)/*.vcd $(SIM_DIR)
 endif
 endif
 ifeq ($(VCD),1)
@@ -95,14 +83,6 @@
 ifeq ($(SIMULATOR),verilator)
 #create top system module
 system_top.v: system_top_tmp.v
-else
-#create testbench
-<<<<<<< HEAD
-system_tb.v: $(TB_DIR)/system_core_tb.v
-	python3 $(HW_DIR)/simulation/createTestbench.py $(SUT_DIR)
-=======
-system_tb.v: system_tb_tmp.v
-endif
 	$(foreach p, $(PERIPHERALS), $(eval HFILES=$(shell echo `ls $($p_DIR)/hardware/include/*.vh | grep -v pio | grep -v inst | grep -v swreg`)) \
 	$(eval HFILES+=$(shell echo `basename $($p_DIR)/hardware/include/*swreg.vh | sed 's/swreg/swreg_def/g'`)) \
 	$(if $(HFILES), $(foreach f, $(HFILES), sed -i '/PHEADER/a `include \"$f\"' $@;),)) # insert header files
@@ -110,15 +90,22 @@
 	$(foreach p, $(PERIPHERALS), if test -f $($p_DIR)/hardware/include/pio.vh; then sed s/input// $($p_DIR)/hardware/include/pio.vh | sed s/output// | sed 's/\[.*\]//' | sed 's/\([A-Za-z].*\),/\.\1(\1),/' > ./ports.vh; sed -i '/PORTS/r ports.vh' $@; fi;) #insert and connect pins in uut instance
 	$(foreach p, $(PERIPHERALS), if test -f $($p_DIR)/hardware/include/inst_tb.vh; then sed -i '/endmodule/e cat $($p_DIR)/hardware/include/inst_tb.vh' $@; fi;) # insert peripheral instances
 
-system_tb_tmp.v: $(TB_DIR)/system_core_tb.v
-	cp $< $@; cp $@ system_tb.v
-
 system_top_tmp.v: $(TB_DIR)/system_top_core.v
 	cp $< $@; cp $@ system_top.v
->>>>>>> 48986cae
+
+else
+
+#create testbench
+system_tb.v: $(TB_DIR)/system_core_tb.v
+	python3 $(HW_DIR)/simulation/createTestbench.py $(ROOT_DIR)
+
+endif
 
 #What is this for?
-#VSRC+=$(foreach p, $(PERIPH_INSTANCES), $(shell if test -f $($($p_CORENAME)_DIR)/hardware/testbench/module_tb.sv; then sed 's/\/\*<InstanceName>\*\//$p/g' $($($p_CORENAME)_DIR)/hardware/testbench/module_tb.sv; fi;)) #add test cores to list of sources
+#Commented this for multi instance, because PERIPH_INSTANCES does not exist anymore. Probably should do this in python.
+#VSRC+=$(foreach p, $(PERIPH_INSTANCES), $(shell if test -f $($($p_CORENAME)_DIR)/hardware/testbench/module_tb.sv; then sed 's/\/\*<InstanceName>\*\//$p/g' $($($p_CORENAME)_DIR)/hardware/testbench/module_tb.sv; fi;)) #add test cores to list of sources 
+
+VSRC+=$(foreach p, $(PERIPHERALS), $(shell if test -f $($p_DIR)/hardware/testbench/module_tb.sv; then echo $($p_DIR)/hardware/testbench/module_tb.sv; fi;)) #add test cores to list of sources
 
 kill-remote-sim:
 	@echo "INFO: Remote simulator $(SIMULATOR) will be killed"
@@ -152,30 +139,18 @@
 	@rm -f soc2cnsl cnsl2soc
 	@rm -f system.vcd
 ifneq ($(SIM_SERVER),)
-<<<<<<< HEAD
-	ssh $(SIM_USER)@$(SIM_SERVER) "if [ ! -d $(REMOTE_SUT_DIR) ]; then git clone --recursive $(GITURL) $(REMOTE_SUT_DIR); fi"
-	rsync -avz --delete --exclude .git $(SUT_DIR) $(SIM_USER)@$(SIM_SERVER):$(REMOTE_SUT_DIR)
-	ssh $(SIM_USER)@$(SIM_SERVER) 'make -C $(REMOTE_SUT_DIR) sim-clean SIMULATOR=$(SIMULATOR)'
-=======
 	ssh $(SIM_SSH_FLAGS) $(SIM_USER)@$(SIM_SERVER) "if [ ! -d $(REMOTE_ROOT_DIR) ]; then mkdir -p $(REMOTE_ROOT_DIR); fi"
 	rsync -avz --delete --force --exclude .git $(SIM_SYNC_FLAGS) $(ROOT_DIR) $(SIM_USER)@$(SIM_SERVER):$(REMOTE_ROOT_DIR)
 	ssh $(SIM_SSH_FLAGS) $(SIM_USER)@$(SIM_SERVER) 'make -C $(REMOTE_ROOT_DIR) sim-clean SIMULATOR=$(SIMULATOR)'
->>>>>>> 48986cae
 endif
 
 #clean test log only when sim testing begins
 clean-testlog:
 	@rm -f test.log
 ifneq ($(SIM_SERVER),)
-<<<<<<< HEAD
-	ssh $(SIM_USER)@$(SIM_SERVER) "if [ ! -d $(REMOTE_SUT_DIR) ]; then git clone --recursive $(GITURL) $(REMOTE_SUT_DIR); fi"
-	rsync -avz --delete --exclude .git $(SUT_DIR) $(SIM_USER)@$(SIM_SERVER):$(REMOTE_SUT_DIR)
-	ssh $(SIM_USER)@$(SIM_SERVER) 'rm -f $(REMOTE_SUT_DIR)/hardware/simulation/$(SIMULATOR)/test.log'
-=======
 	ssh $(SIM_SSH_FLAGS) $(SIM_USER)@$(SIM_SERVER) "if [ ! -d $(REMOTE_ROOT_DIR) ]; then mkdir -p $(REMOTE_ROOT_DIR); fi"
 	rsync -avz --delete --force --exclude .git $(SIM_SYNC_FLAGS) $(ROOT_DIR) $(SIM_USER)@$(SIM_SERVER):$(REMOTE_ROOT_DIR)
 	ssh $(SIM_SSH_FLAGS) $(SIM_USER)@$(SIM_SERVER) 'rm -f $(REMOTE_ROOT_DIR)/hardware/simulation/$(SIMULATOR)/test.log'
->>>>>>> 48986cae
 endif
 
 clean-all: clean-testlog clean
