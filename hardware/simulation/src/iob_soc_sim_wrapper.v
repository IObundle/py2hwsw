--- conflicted
+++ resolved
@@ -17,29 +17,6 @@
 `endif
 
 module iob_soc_sim_wrapper (
-<<<<<<< HEAD
-   output trap_o,
-   //IOb-SoC uart
-   input uart_avalid,
-   input [`IOB_UART_SWREG_ADDR_W-1:0] uart_addr,
-   input [`IOB_SOC_DATA_W-1:0] uart_wdata,
-   input [3:0] uart_wstrb,
-   output [`IOB_SOC_DATA_W-1:0] uart_rdata,
-   output uart_ready,
-   output uart_rvalid,
-`ifdef IOB_SOC_USE_ETHERNET
-   //IOb-SoC Ethernet
-   input ethernet_avalid,
-   input [`IOB_ETH_SWREG_ADDR_W-1:0] ethernet_addr,
-   input [`IOB_SOC_DATA_W-1:0] ethernet_wdata,
-   input [3:0] ethernet_wstrb,
-   output [`IOB_SOC_DATA_W-1:0] ethernet_rdata,
-   output ethernet_ready,
-   output ethernet_rvalid,
-`endif
-   input [1-1:0] clk_i,  //V2TEX_IO System clock input.
-   input [1-1:0] rst_i  //V2TEX_IO System reset, asynchronous and active high.
-=======
 `include "clk_rst_s_port.vs"
    output                             trap_o,
 
@@ -51,7 +28,17 @@
    output [`IOB_SOC_DATA_W-1:0]       uart_rdata_o,
    output                             uart_ready_o,
    output                             uart_rvalid_o
->>>>>>> e4927832
+
+`ifdef IOB_SOC_USE_ETHERNET
+   // Ethernet for testbench
+   input                              ethernet_valid_i,
+   input [`IOB_ETH_SWREG_ADDR_W-1:0]  ethernet_addr_i,
+   input [`IOB_SOC_DATA_W-1:0]        ethernet_wdata_i,
+   input [3:0]                        ethernet_wstrb_i,
+   output [`IOB_SOC_DATA_W-1:0]       ethernet_rdata_o,
+   output                             ethernet_ready_o,
+   output                             ethernet_rvalid_o,
+`endif
 );
 
    localparam AXI_ID_W = 4;
@@ -59,13 +46,6 @@
    localparam AXI_ADDR_W = `DDR_ADDR_W;
    localparam AXI_DATA_W = `DDR_DATA_W;
 
-<<<<<<< HEAD
-   wire clk = clk_i;
-   wire cke = 1'b1;
-   wire arst = rst_i;
-
-=======
->>>>>>> e4927832
    `include "iob_soc_wrapper_pwires.vs"
 
    /////////////////////////////////////////////
@@ -92,15 +72,9 @@
       .AXI_DATA_W(AXI_DATA_W)
    ) iob_soc0 (
       `include "iob_soc_pportmaps.vs"
-<<<<<<< HEAD
-      .clk_i (clk),
-      .cke_i (cke),
-      .arst_i(arst),
-=======
       .clk_i (clk_i),
       .cke_i (1'b1),
       .arst_i(arst_i),
->>>>>>> e4927832
       .trap_o(trap_o)
    );
 
@@ -137,7 +111,7 @@
    // The interface of iob_soc UART0 is assumed to be the first portmapped interface (UART_*)
    iob_uart uart_tb (
       .clk_i (clk_i),
-      .cke_i (cke),
+      .cke_i (1'b1),
       .arst_i(arst_i),
 
       .iob_valid_i(uart_valid_i),
@@ -166,7 +140,6 @@
    end
 
    // Ethernet Interface signals
-<<<<<<< HEAD
    assign ETH0_MRxClk     = eth_clk;
    assign ETH0_MTxClk     = eth_clk;
 
@@ -237,38 +210,10 @@
       .axi_rlast_i       (1'b0),
       .axi_rvalid_i      (1'b0),
       .axi_rready_o      (),
-      .clk_i(clk),
-      .arst_i(arst),
-      .cke_i(cke)
+      .clk_i(clk_i),
+      .arst_i(arst_i),
+      .cke_i(1'b1)
       );
-=======
-   assign ETHERNET0_MRxClk     = eth_clk;
-   assign ETHERNET0_MTxClk     = eth_clk;
-
-   //add core test module in testbench
-   iob_eth_tb_gen eth_tb (
-      .clk_i    (clk_i),
-      .arst_i   (arst_i),
-
-      // This module acts like a loopback
-      .mrxclk_i (ETHERNET0_MTxClk),
-      .mrxd_i   (ETHERNET0_MTxD),
-      .mrxdv_i  (ETHERNET0_MTxEn),
-      .mrxerr_i (ETHERNET0_MTxErr),
-
-      // The wires are thus reversed
-      .mtxclk_o (ETHERNET0_MRxClk),
-      .mtxd_o   (ETHERNET0_MRxD),
-      .mtxen_o  (ETHERNET0_MRxDv),
-      .mtxerr_i (ETHERNET0_MRxErr),
-
-      .mcoll_o(1'b0),
-      .mcrs_o(1'b0),
-
-      .mdc_o(),
-      .mdio_io(),
-   );
->>>>>>> e4927832
 `endif
 
 endmodule