`timescale 1ns / 1ps

`include "bsp.vh"
`include "iob_soc_conf.vh"

//Peripherals _swreg_def.vh file includes.
`include "iob_soc_periphs_swreg_def.vs"

`ifndef IOB_UART_SWREG_ADDR_W
`define IOB_UART_SWREG_ADDR_W 16
`endif
`ifndef IOB_SOC_DATA_W
`define IOB_SOC_DATA_W 32
`endif
`ifndef IOB_ETH_SWREG_ADDR_W
`define IOB_ETH_SWREG_ADDR_W 12
`endif

module iob_soc_sim_wrapper (
    `include "clk_rst_s_port.vs"
    output trap_o,

`ifdef IOB_SOC_USE_ETHERNET
    // Ethernet for testbench
    input                              ethernet_valid_i,
    input  [`IOB_ETH_SWREG_ADDR_W-1:0] ethernet_addr_i,
    input  [      `IOB_SOC_DATA_W-1:0] ethernet_wdata_i,
    input  [                      3:0] ethernet_wstrb_i,
    output [      `IOB_SOC_DATA_W-1:0] ethernet_rdata_o,
    output                             ethernet_ready_o,
    output                             ethernet_rvalid_o,
`endif

    // UART for testbench
    input                               uart_valid_i,
    input  [`IOB_UART_SWREG_ADDR_W-1:0] uart_addr_i,
    input  [       `IOB_SOC_DATA_W-1:0] uart_wdata_i,
    input  [                       3:0] uart_wstrb_i,
    output [       `IOB_SOC_DATA_W-1:0] uart_rdata_o,
    output                              uart_ready_o,
    output                              uart_rvalid_o
);

  localparam AXI_ID_W = 4;
  localparam AXI_LEN_W = 8;
  localparam AXI_ADDR_W = `DDR_ADDR_W;
  localparam AXI_DATA_W = `DDR_DATA_W;

  `include "iob_soc_wrapper_pwires.vs"

  //
  // INSTANTIATE COMPONENTS
  //

<<<<<<< HEAD
  //
  // IOb-SoC (may also include Unit Under Test)
  //
  iob_soc #(
=======
   //
   // IOb-SoC (may also include Unit Under Test)
   //
   iob_soc_mwrap #(
>>>>>>> 5869bbe9
      .AXI_ID_W  (AXI_ID_W),
      .AXI_LEN_W (AXI_LEN_W),
      .AXI_ADDR_W(AXI_ADDR_W),
      .AXI_DATA_W(AXI_DATA_W)
  ) iob_soc0 (
      `include "iob_soc_pportmaps.vs"
      .clk_i (clk_i),
      .cke_i (1'b1),
      .arst_i(arst_i),
      .trap_o(trap_o)
  );


  // interconnect clk and arst
  wire clk_interconnect;
  wire arst_interconnect;
  assign clk_interconnect  = clk_i;
  assign arst_interconnect = arst_i;

  `include "iob_soc_interconnect.vs"

`ifdef IOB_SOC_USE_EXTMEM
  //instantiate the axi memory
  //IOb-SoC and SUT access the same memory.
  axi_ram #(
`ifdef IOB_SOC_INIT_MEM
      .FILE      ("init_ddr_contents.hex"),  //This file contains firmware for both systems
      .FILE_SIZE (2 ** (AXI_ADDR_W - 2)),
`endif
      .ID_WIDTH  (AXI_ID_W),
      .DATA_WIDTH(AXI_DATA_W),
      .ADDR_WIDTH(AXI_ADDR_W)
  ) ddr_model_mem (
      `include "iob_memory_axi_s_portmap.vs"

      .clk_i(clk_i),
      .rst_i(arst_i)
  );
`endif

  //Manually added testbench uart core. RS232 pins attached to the same pins
  //of the iob_soc UART0 instance to communicate with it
  // The interface of iob_soc UART0 is assumed to be the first portmapped interface (UART_*)
  iob_uart uart_tb (
      .clk_i (clk_i),
      .cke_i (1'b1),
      .arst_i(arst_i),

      .iob_valid_i (uart_valid_i),
      .iob_addr_i  (uart_addr_i),
      .iob_wdata_i (uart_wdata_i),
      .iob_wstrb_i (uart_wstrb_i),
      .iob_rdata_o (uart_rdata_o),
      .iob_rvalid_o(uart_rvalid_o),
      .iob_ready_o (uart_ready_o),

      .txd_o(uart_rxd_i),
      .rxd_i(uart_txd_o),
      .rts_o(uart_cts_i),
      .cts_i(uart_rts_o)
  );

  //Ethernet
`ifdef IOB_SOC_USE_ETHERNET
  //ethernet clock: 4x slower than system clock
  reg [1:0] eth_cnt = 2'b0;
  reg       eth_clk;

  always @(posedge clk_i) begin
    eth_cnt <= eth_cnt + 1'b1;
    eth_clk <= eth_cnt[1];
  end

  // Ethernet Interface signals
  assign ETH0_MRxClk = eth_clk;
  assign ETH0_MTxClk = eth_clk;

  //Manually added testbench ethernet core. MII pins attached to the same pins
  //of the iob_soc ETH0 instance to communicate with it
  // The interface of iob_soc ETH0 is assumed to be the first portmapped interface (ETH_*)
  iob_eth #(
      .AXI_ID_W  (AXI_ID_W),
      .AXI_ADDR_W(AXI_ADDR_W),
      .AXI_DATA_W(AXI_DATA_W),
      .AXI_LEN_W (AXI_LEN_W)
  ) eth_tb (
      .inta_o       (),
      .MTxClk       (eth_clk),
      .MTxD         (ETH0_MRxD),
      .MTxEn        (ETH0_MRxDv),
      .MTxErr       (ETH0_MRxErr),
      .MRxClk       (eth_clk),
      .MRxDv        (ETH0_MTxEn),
      .MRxD         (ETH0_MTxD),
      .MRxErr       (ETH0_MTxErr),
      .MColl        (1'b0),
      .MCrS         (1'b0),
      .MDC          (),
      .MDIO         (),
      .iob_valid_i  (ethernet_valid_i),
      .iob_addr_i   (ethernet_addr_i),
      .iob_wdata_i  (ethernet_wdata_i),
      .iob_wstrb_i  (ethernet_wstrb_i),
      .iob_rvalid_o (ethernet_rvalid_o),
      .iob_rdata_o  (ethernet_rdata_o),
      .iob_ready_o  (ethernet_ready_o),
      .axi_awid_o   (),
      .axi_awaddr_o (),
      .axi_awlen_o  (),
      .axi_awsize_o (),
      .axi_awburst_o(),
      .axi_awlock_o (),
      .axi_awcache_o(),
      .axi_awprot_o (),
      .axi_awqos_o  (),
      .axi_awvalid_o(),
      .axi_awready_i(1'b0),
      .axi_wdata_o  (),
      .axi_wstrb_o  (),
      .axi_wlast_o  (),
      .axi_wvalid_o (),
      .axi_wready_i (1'b0),
      .axi_bid_i    ({AXI_ID_W{1'b0}}),
      .axi_bresp_i  (2'b0),
      .axi_bvalid_i (1'b0),
      .axi_bready_o (),
      .axi_arid_o   (),
      .axi_araddr_o (),
      .axi_arlen_o  (),
      .axi_arsize_o (),
      .axi_arburst_o(),
      .axi_arlock_o (),
      .axi_arcache_o(),
      .axi_arprot_o (),
      .axi_arqos_o  (),
      .axi_arvalid_o(),
      .axi_arready_i(1'b0),
      .axi_rid_i    ({AXI_ID_W{1'b0}}),
      .axi_rdata_i  ({AXI_DATA_W{1'b0}}),
      .axi_rresp_i  (2'b0),
      .axi_rlast_i  (1'b0),
      .axi_rvalid_i (1'b0),
      .axi_rready_o (),
      .clk_i        (clk_i),
      .arst_i       (arst_i),
      .cke_i        (1'b1)
  );
`endif

endmodule<|MERGE_RESOLUTION|>--- conflicted
+++ resolved
@@ -52,17 +52,10 @@
   // INSTANTIATE COMPONENTS
   //
 
-<<<<<<< HEAD
   //
   // IOb-SoC (may also include Unit Under Test)
   //
-  iob_soc #(
-=======
-   //
-   // IOb-SoC (may also include Unit Under Test)
-   //
-   iob_soc_mwrap #(
->>>>>>> 5869bbe9
+  iob_soc_mwrap #(
       .AXI_ID_W  (AXI_ID_W),
       .AXI_LEN_W (AXI_LEN_W),
       .AXI_ADDR_W(AXI_ADDR_W),
