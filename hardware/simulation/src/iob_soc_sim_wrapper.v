`timescale 1ns / 1ps

`include "bsp.vh"
`include "iob_soc_conf.vh"
`include "iob_uart_swreg_def.vh"

//Peripherals _swreg_def.vh file includes.
`include "iob_soc_periphs_swreg_def.vs"

`ifndef IOB_UART_SWREG_ADDR_W
`define IOB_UART_SWREG_ADDR_W 16
`endif
`ifndef IOB_SOC_DATA_W
`define IOB_SOC_DATA_W 32
`endif
`ifndef IOB_ETH_SWREG_ADDR_W
`define IOB_ETH_SWREG_ADDR_W 12
`endif

module iob_soc_sim_wrapper (
<<<<<<< HEAD
    `include "clk_en_rst_s_port.vs"
=======
    `include "clk_rst_s_port.vs"
>>>>>>> 54a8aff3
    output trap_o,

`ifdef IOB_SOC_USE_ETHERNET
    // Ethernet for testbench
    input                              ethernet_valid_i,
    input  [`IOB_ETH_SWREG_ADDR_W-1:0] ethernet_addr_i,
    input  [      `IOB_SOC_DATA_W-1:0] ethernet_wdata_i,
    input  [                      3:0] ethernet_wstrb_i,
    output [      `IOB_SOC_DATA_W-1:0] ethernet_rdata_o,
    output                             ethernet_ready_o,
    output                             ethernet_rvalid_o,
`endif

    // UART for testbench
    input                               uart_valid_i,
    input  [`IOB_UART_SWREG_ADDR_W-1:0] uart_addr_i,
    input  [       `IOB_SOC_DATA_W-1:0] uart_wdata_i,
    input  [                       3:0] uart_wstrb_i,
    output [       `IOB_SOC_DATA_W-1:0] uart_rdata_o,
    output                              uart_ready_o,
    output                              uart_rvalid_o
);

<<<<<<< HEAD
  localparam AXI_ID_W = 1;
=======
  localparam AXI_ID_W = 4;
>>>>>>> 54a8aff3
  localparam AXI_LEN_W = 8;
  localparam AXI_ADDR_W = `DDR_ADDR_W;
  localparam AXI_DATA_W = `DDR_DATA_W;

  `include "iob_soc_wrapper_pwires.vs"

<<<<<<< HEAD
  /////////////////////////////////////////////
  // TEST PROCEDURE
  //
  initial begin
`ifdef VCD
    $dumpfile("uut.vcd");
    $dumpvars();
`endif
  end

=======
>>>>>>> 54a8aff3
  //
  // INSTANTIATE COMPONENTS
  //

  //
  // IOb-SoC (may also include Unit Under Test)
  //
  iob_soc_mwrap #(
      .AXI_ID_W  (AXI_ID_W),
      .AXI_LEN_W (AXI_LEN_W),
      .AXI_ADDR_W(AXI_ADDR_W),
      .AXI_DATA_W(AXI_DATA_W)
  ) iob_soc0 (
      `include "iob_soc_pportmaps.vs"
      .clk_i (clk_i),
      .cke_i (1'b1),
      .arst_i(arst_i),
      .trap_o(trap_o)
  );


  // interconnect clk and arst
  wire clk_interconnect;
  wire arst_interconnect;
  assign clk_interconnect  = clk_i;
  assign arst_interconnect = arst_i;

  `include "iob_soc_interconnect.vs"

`ifdef IOB_SOC_USE_EXTMEM
  //instantiate the axi memory
  //IOb-SoC and SUT access the same memory.
  axi_ram #(
`ifdef IOB_SOC_INIT_MEM
      .FILE      ("init_ddr_contents.hex"),  //This file contains firmware for both systems
      .FILE_SIZE (2 ** (AXI_ADDR_W - 2)),
`endif
      .ID_WIDTH  (AXI_ID_W),
      .DATA_WIDTH(AXI_DATA_W),
      .ADDR_WIDTH(AXI_ADDR_W)
  ) ddr_model_mem (
      `include "iob_memory_axi_s_portmap.vs"

      .clk_i(clk_i),
      .rst_i(arst_i)
  );
`endif

  //Manually added testbench uart core. RS232 pins attached to the same pins
  //of the iob_soc UART0 instance to communicate with it
  // The interface of iob_soc UART0 is assumed to be the first portmapped interface (UART_*)
  iob_uart uart_tb (
      .clk_i (clk_i),
      .cke_i (1'b1),
      .arst_i(arst_i),

      .iob_valid_i (uart_valid_i),
      .iob_addr_i  (uart_addr_i),
      .iob_wdata_i (uart_wdata_i),
      .iob_wstrb_i (uart_wstrb_i),
      .iob_rdata_o (uart_rdata_o),
      .iob_rvalid_o(uart_rvalid_o),
      .iob_ready_o (uart_ready_o),

<<<<<<< HEAD
      .txd_o(uart_rxd),
      .rxd_i(uart_txd),
      .rts_o(uart_cts),
      .cts_i(uart_rts)
=======
      .txd_o(uart_rxd_i),
      .rxd_i(uart_txd_o),
      .rts_o(uart_cts_i),
      .cts_i(uart_rts_o)
>>>>>>> 54a8aff3
  );

  //Ethernet
`ifdef IOB_SOC_USE_ETHERNET
  //ethernet clock: 4x slower than system clock
  reg [1:0] eth_cnt = 2'b0;
  reg       eth_clk;

  always @(posedge clk_i) begin
    eth_cnt <= eth_cnt + 1'b1;
    eth_clk <= eth_cnt[1];
  end

  // Ethernet Interface signals
  assign ETH0_MRxClk = eth_clk;
  assign ETH0_MTxClk = eth_clk;

  //Manually added testbench ethernet core. MII pins attached to the same pins
  //of the iob_soc ETH0 instance to communicate with it
  // The interface of iob_soc ETH0 is assumed to be the first portmapped interface (ETH_*)
  iob_eth #(
      .AXI_ID_W  (AXI_ID_W),
      .AXI_ADDR_W(AXI_ADDR_W),
      .AXI_DATA_W(AXI_DATA_W),
      .AXI_LEN_W (AXI_LEN_W)
  ) eth_tb (
      .inta_o       (),
      .MTxClk       (eth_clk),
      .MTxD         (ETH0_MRxD),
      .MTxEn        (ETH0_MRxDv),
      .MTxErr       (ETH0_MRxErr),
      .MRxClk       (eth_clk),
      .MRxDv        (ETH0_MTxEn),
      .MRxD         (ETH0_MTxD),
      .MRxErr       (ETH0_MTxErr),
      .MColl        (1'b0),
      .MCrS         (1'b0),
      .MDC          (),
      .MDIO         (),
      .iob_valid_i  (ethernet_valid_i),
      .iob_addr_i   (ethernet_addr_i),
      .iob_wdata_i  (ethernet_wdata_i),
      .iob_wstrb_i  (ethernet_wstrb_i),
      .iob_rvalid_o (ethernet_rvalid_o),
      .iob_rdata_o  (ethernet_rdata_o),
      .iob_ready_o  (ethernet_ready_o),
      .axi_awid_o   (),
      .axi_awaddr_o (),
      .axi_awlen_o  (),
      .axi_awsize_o (),
      .axi_awburst_o(),
      .axi_awlock_o (),
      .axi_awcache_o(),
      .axi_awprot_o (),
      .axi_awqos_o  (),
      .axi_awvalid_o(),
      .axi_awready_i(1'b0),
      .axi_wdata_o  (),
      .axi_wstrb_o  (),
      .axi_wlast_o  (),
      .axi_wvalid_o (),
      .axi_wready_i (1'b0),
      .axi_bid_i    ({AXI_ID_W{1'b0}}),
      .axi_bresp_i  (2'b0),
      .axi_bvalid_i (1'b0),
      .axi_bready_o (),
      .axi_arid_o   (),
      .axi_araddr_o (),
      .axi_arlen_o  (),
      .axi_arsize_o (),
      .axi_arburst_o(),
      .axi_arlock_o (),
      .axi_arcache_o(),
      .axi_arprot_o (),
      .axi_arqos_o  (),
      .axi_arvalid_o(),
      .axi_arready_i(1'b0),
      .axi_rid_i    ({AXI_ID_W{1'b0}}),
      .axi_rdata_i  ({AXI_DATA_W{1'b0}}),
      .axi_rresp_i  (2'b0),
      .axi_rlast_i  (1'b0),
      .axi_rvalid_i (1'b0),
      .axi_rready_o (),
      .clk_i        (clk_i),
      .arst_i       (arst_i),
      .cke_i        (1'b1)
  );
`endif

endmodule<|MERGE_RESOLUTION|>--- conflicted
+++ resolved
@@ -18,11 +18,7 @@
 `endif
 
 module iob_soc_sim_wrapper (
-<<<<<<< HEAD
     `include "clk_en_rst_s_port.vs"
-=======
-    `include "clk_rst_s_port.vs"
->>>>>>> 54a8aff3
     output trap_o,
 
 `ifdef IOB_SOC_USE_ETHERNET
@@ -46,30 +42,13 @@
     output                              uart_rvalid_o
 );
 
-<<<<<<< HEAD
   localparam AXI_ID_W = 1;
-=======
-  localparam AXI_ID_W = 4;
->>>>>>> 54a8aff3
   localparam AXI_LEN_W = 8;
   localparam AXI_ADDR_W = `DDR_ADDR_W;
   localparam AXI_DATA_W = `DDR_DATA_W;
 
   `include "iob_soc_wrapper_pwires.vs"
 
-<<<<<<< HEAD
-  /////////////////////////////////////////////
-  // TEST PROCEDURE
-  //
-  initial begin
-`ifdef VCD
-    $dumpfile("uut.vcd");
-    $dumpvars();
-`endif
-  end
-
-=======
->>>>>>> 54a8aff3
   //
   // INSTANTIATE COMPONENTS
   //
@@ -134,17 +113,10 @@
       .iob_rvalid_o(uart_rvalid_o),
       .iob_ready_o (uart_ready_o),
 
-<<<<<<< HEAD
       .txd_o(uart_rxd),
       .rxd_i(uart_txd),
       .rts_o(uart_cts),
       .cts_i(uart_rts)
-=======
-      .txd_o(uart_rxd_i),
-      .rxd_i(uart_txd_o),
-      .rts_o(uart_cts_i),
-      .cts_i(uart_rts_o)
->>>>>>> 54a8aff3
   );
 
   //Ethernet
