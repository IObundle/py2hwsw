#include <stdio.h>
#include <stdlib.h>
#include <verilated.h>

#include "Viob_soc_sim_wrapper.h"
#include "bsp.h"
#include "iob_soc_conf.h"
#include "iob_uart_swreg.h"

#include "iob_tasks.h"
#ifdef IOB_SOC_USE_ETHERNET
#include "iob_eth_driver_tb.h"
#endif

#if (VM_TRACE == 1) // If verilator was invoked with --trace
#if (VM_TRACE_FST == 1) // If verilator was invoked with --trace-fst
#include <verilated_fst_c.h>
#else
#include <verilated_vcd_c.h>
#endif
#endif

extern vluint64_t main_time;
extern timer_settings_t task_timer_settings;

void cpu_inituart(iob_native_t *uart_if);

Viob_soc_sim_wrapper *dut = new Viob_soc_sim_wrapper;

void call_eval() { dut->eval(); }

#if (VM_TRACE == 1)
#if (VM_TRACE_FST == 1)
VerilatedFstC *tfp = new VerilatedFstC; // Create tracing object
#else
VerilatedVcdC *tfp = new VerilatedVcdC; // Create tracing object
#endif

void call_dump(vluint64_t time) { tfp->dump(time); }
#endif

double sc_time_stamp() { // Called by $time in Verilog
  return main_time;
}

//
// Main program
//
int main(int argc, char **argv, char **env) {
  unsigned int i;

  Verilated::commandArgs(argc, argv);
  task_timer_settings.clk = &dut->clk_i;
  task_timer_settings.eval = call_eval;
#if (VM_TRACE == 1)
  task_timer_settings.dump = call_dump;
#endif

  iob_native_t uart_if = {
      &dut->uart_valid_i,  &dut->uart_addr_i,  UCHAR,
      &dut->uart_wdata_i,  &dut->uart_wstrb_i, &dut->uart_rdata_o,
      &dut->uart_rvalid_o, &dut->uart_ready_o};

#ifdef IOB_SOC_USE_ETHERNET
  iob_native_t eth_if = {
      &dut->ethernet_valid_i,  &dut->ethernet_addr_i,  USINT,
      &dut->ethernet_wdata_i,  &dut->ethernet_wstrb_i, &dut->ethernet_rdata_o,
      &dut->ethernet_rvalid_o, &dut->ethernet_ready_o};
#endif

#if (VM_TRACE == 1)
  Verilated::traceEverOn(true); // Enable tracing
  dut->trace(tfp, 1);
  tfp->open("uut.vcd");
#endif

  dut->clk_i = 0;
<<<<<<< HEAD
  dut->cke_i = 1;
  dut->arst_i = 0;
=======
>>>>>>> 54a8aff3

  // Reset sequence
  dut->arst_i = 0;
  for (i = 0; i < 100; i++)
    Timer(CLK_PERIOD);
  dut->arst_i = 1;
  for (i = 0; i < 100; i++)
    Timer(CLK_PERIOD);
  dut->arst_i = 0;

  *(uart_if.iob_valid) = 0;
  *(uart_if.iob_wstrb) = 0;
  cpu_inituart(&uart_if);

  FILE *soc2cnsl_fd;
  FILE *cnsl2soc_fd;
  char cpu_char = 0;
  char rxread_reg = 0, txread_reg = 0;
  int able2write = 0, able2read = 0;

  while ((cnsl2soc_fd = fopen("./cnsl2soc", "rb")) == NULL)
    ;
  fclose(cnsl2soc_fd);
  soc2cnsl_fd = fopen("./soc2cnsl", "wb");

#ifdef IOB_SOC_USE_ETHERNET
  eth_setup(&eth_if);
#endif

  while (1) {
    if (dut->trap_o > 0) {
      printf("\nTESTBENCH: force cpu trap exit\n");
      cpu_char = 4;
      fwrite(&cpu_char, sizeof(char), 1, soc2cnsl_fd);
      fclose(soc2cnsl_fd);
      break;
    }
    while (!rxread_reg && !txread_reg) {
      rxread_reg = (char)iob_read(IOB_UART_RXREADY_ADDR, &uart_if);
      txread_reg = (char)iob_read(IOB_UART_TXREADY_ADDR, &uart_if);
    }
    if (rxread_reg) {
      cpu_char = (char)iob_read(IOB_UART_RXDATA_ADDR, &uart_if);
      fwrite(&cpu_char, sizeof(char), 1, soc2cnsl_fd);
      fflush(soc2cnsl_fd);
      rxread_reg = 0;
    }
    if (txread_reg) {
      if ((cnsl2soc_fd = fopen("./cnsl2soc", "rb")) == NULL) {
        fclose(soc2cnsl_fd);
        break;
      }
      able2write = fread(&cpu_char, sizeof(char), 1, cnsl2soc_fd);
      if (able2write > 0) {
        iob_write(IOB_UART_TXDATA_ADDR, cpu_char, IOB_UART_TXDATA_W / 8,
                  &uart_if);
        fclose(cnsl2soc_fd);
        cnsl2soc_fd = fopen("./cnsl2soc", "w");
      }
      fclose(cnsl2soc_fd);
      txread_reg = 0;
    }

#ifdef IOB_SOC_USE_ETHERNET
    eth_relay_frames(&eth_if);
#endif
  }

  dut->final();

#if (VM_TRACE == 1)
  tfp->dump(main_time); // Dump last values
  tfp->close();         // Close tracing file
  VL_PRINTF("Generated vcd file\n");
  delete tfp;
#endif

  delete dut;
  dut = NULL;

  exit(0);
}

void cpu_inituart(iob_native_t *uart_if) {
  // pulse reset uart
  iob_write(IOB_UART_SOFTRESET_ADDR, 1, IOB_UART_SOFTRESET_W / 8, uart_if);
  iob_write(IOB_UART_SOFTRESET_ADDR, 0, IOB_UART_SOFTRESET_W / 8, uart_if);
  // config uart div factor
  iob_write(IOB_UART_DIV_ADDR, int(FREQ / BAUD), IOB_UART_DIV_W / 8, uart_if);
  // enable uart for receiving
  iob_write(IOB_UART_RXEN_ADDR, 1, IOB_UART_RXEN_W / 8, uart_if);
  iob_write(IOB_UART_TXEN_ADDR, 1, IOB_UART_TXEN_W / 8, uart_if);
}<|MERGE_RESOLUTION|>--- conflicted
+++ resolved
@@ -75,11 +75,6 @@
 #endif
 
   dut->clk_i = 0;
-<<<<<<< HEAD
-  dut->cke_i = 1;
-  dut->arst_i = 0;
-=======
->>>>>>> 54a8aff3
 
   // Reset sequence
   dut->arst_i = 0;
