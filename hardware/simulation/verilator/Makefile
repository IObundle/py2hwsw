--- conflicted
+++ resolved
@@ -52,11 +52,8 @@
 #VERILATOR_FLAGS += --gdbbt # Add this trace to get a backtrace in gdb
 VERILATOR_FLAGS += +1800-2005ext+v # Use SystemVerilog 2005 with file extension .v
 VERILATOR_FLAGS += --error-limit 1000 # Exit if number of errors passes 1000
-<<<<<<< HEAD
+VERILATOR_FLAGS += -MAKEFLAGS "CXXFLAGS=\"$(addprefix $(defmacro),$(shell cat defines.txt))\"" # Pass defines to the verilator cpp testbench compilation
 VERILATOR_FLAGS += --unroll-count 4096 # Increase loop unrolling amount
-=======
-VERILATOR_FLAGS += -MAKEFLAGS "CXXFLAGS=\"$(DEFINE)\"" # Pass defines to the verilator cpp testbench compilation
->>>>>>> 5a9790d1
 
 # Verilator source files
 VERILATOR_INPUT = -Ivhdr $(addprefix $(defmacro),$(shell cat defines.txt)) $(wildcard vsrc/*) --top-module system_top system_tb.cpp
