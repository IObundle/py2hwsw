--- conflicted
+++ resolved
@@ -91,24 +91,6 @@
 #endif
 
   dut->clk = 0;
-<<<<<<< HEAD
-  dut->rst = 0;
-  dut->eval();
-#ifdef VCD
-  tfp->dump(main_time);
-#endif
-
-  // Reset sequence
-  for(int i = 0; i<5; i++){
-    dut->clk = !(dut->clk);
-    if(i==2 || i==4) dut->rst = !(dut->rst);
-    dut->eval();
-#ifdef VCD
-    tfp->dump(main_time);
-#endif
-    main_time += CLK_PERIOD/2;
-  }
-=======
   dut->reset = 0;
 
   // Reset sequence
@@ -117,7 +99,6 @@
   Timer(100);
   dut->reset = 0;
 
->>>>>>> 9868a015
   dut->uart_valid = 0;
   dut->uart_wstrb = 0;
   inituart();
