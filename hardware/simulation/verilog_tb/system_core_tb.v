`timescale 1ns / 1ps

`include "system.vh"


//PHEADER

//Useful ASCII codes
`define STX 2 //start of text
`define ETX 3 //end of text
`define EOT 4 //end of transission
`define ENQ 5 //enquiry
`define ACK 6 //acklowledge
`define FTX 7 //transmit file
`define FRX 8 //receive file

module system_tb;

  parameter realtime clk_per = 1s/`FREQ;

  //clock
  reg clk = 1;
  always #(clk_per/2) clk = ~clk;

  //reset
  reg reset = 1;

  //received by getchar
  reg  rxread_reg;
  reg  txread_reg;
  reg [7:0]  cpu_char;
  integer soc2cnsl_fd = 0, cnsl2soc_fd = 0;


<<<<<<< HEAD
   //tester uart
   reg       uart_valid;
   reg [`iob_uart_swreg_ADDR_W-1:0] uart_addr;
   reg [`DATA_W-1:0]      uart_wdata;
   reg [3:0]              uart_wstrb;
   wire [`DATA_W-1:0]     uart_rdata;
   wire                   uart_ready;
=======
  //tester uart
  reg       uart_valid;
  reg [`UART_ADDR_W-1:0] uart_addr;
  reg [`DATA_W-1:0]      uart_wdata;
  reg [3:0]              uart_wstrb;
  wire [`DATA_W-1:0]     uart_rdata;
  wire                   uart_ready;
>>>>>>> 614523a7

  //iterator
  integer                i = 0, n = 0;
  integer                error, n_byte = 0;

  //got enquiry (connect request)
  reg                    gotENQ;

  //PWIRES


  /////////////////////////////////////////////
  // TEST PROCEDURE
  //
  initial begin

`ifdef VCD
    $dumpfile("system.vcd");
    $dumpvars();
`endif

    //init cpu bus signals
    uart_valid = 0;
    uart_wstrb = 0;

    // deassert rst
    repeat (100) @(posedge clk) #1;
    reset = 0;

    //wait an arbitray (10) number of cycles
    repeat (10) @(posedge clk) #1;

    // configure uart
    cpu_inituart();


    gotENQ = 0;
    cpu_char = 0;
    rxread_reg = 0;
    txread_reg = 0;


    soc2cnsl_fd = $fopen("soc2cnsl", "r+");
    if (!soc2cnsl_fd) begin
      $display("Could not open \"soc2cnsl\"");
      $finish;
    end

    $write("TESTBENCH: connecting\n");

    while(1) begin
      while(!rxread_reg && !txread_reg) begin
        //$write("Loop %d: RX = %x; TX = %x\n", i, rxread_reg[0], txread_reg[0]);
        cpu_uartread(`UART_RXREADY_ADDR, rxread_reg);
        cpu_uartread(`UART_TXREADY_ADDR, txread_reg);
      end
      if(rxread_reg) begin
        n = $fgets(cpu_char, soc2cnsl_fd);
        if(n == 0) begin
          cpu_uartread(`UART_RXDATA_ADDR, cpu_char);
          //$display("%x", cpu_char);
          $fwriteh(soc2cnsl_fd, "%c", cpu_char);
          rxread_reg = 0;
        end
        n = $fseek(soc2cnsl_fd, 0, 0);
      end
      if(txread_reg) begin
        //$write("Enter TX\n");
        cnsl2soc_fd = $fopen("cnsl2soc", "r");
        if (!cnsl2soc_fd) begin
          //$write("Could not open file cnsl2soc!\n");
          $fclose(soc2cnsl_fd);
          $write("TESTBENCH: exiting\n\n");
          $finish;
        end
        n = $fscanf(cnsl2soc_fd, "%c", cpu_char);
        if (n > 0) begin
          //$write("%x", cpu_char);
          //$display("ENTER!");
          cpu_uartwrite(`UART_TXDATA_ADDR, cpu_char);
          $fclose(cnsl2soc_fd);
          cnsl2soc_fd = $fopen("./cnsl2soc", "w");
        end
        $fclose(cnsl2soc_fd);
        txread_reg = 0;
      end
    end
  end


   //
   // INSTANTIATE COMPONENTS
   //

   //DDR AXI interface signals
`ifdef USE_DDR
   //Write address
   wire [0:0] ddr_awid;
   wire [`DDR_ADDR_W-1:0] ddr_awaddr;
   wire [7:0]              ddr_awlen;
   wire [2:0]              ddr_awsize;
   wire [1:0]              ddr_awburst;
   wire                    ddr_awlock;
   wire [3:0]              ddr_awcache;
   wire [2:0]              ddr_awprot;
   wire [3:0]              ddr_awqos;
   wire                    ddr_awvalid;
   wire                    ddr_awready;
   //Write data
   wire [31:0]             ddr_wdata;
   wire [3:0]              ddr_wstrb;
   wire                    ddr_wlast;
   wire                    ddr_wvalid;
   wire                    ddr_wready;
   //Write response
   wire [7:0]              ddr_bid;
   wire [1:0]              ddr_bresp;
   wire                    ddr_bvalid;
   wire                    ddr_bready;
   //Read address
   wire [0:0]              ddr_arid;
   wire [`DDR_ADDR_W-1:0] ddr_araddr;
   wire [7:0]              ddr_arlen;
   wire [2:0]              ddr_arsize;
   wire [1:0]              ddr_arburst;
   wire                    ddr_arlock;
   wire [3:0]              ddr_arcache;
   wire [2:0]              ddr_arprot;
   wire [3:0]              ddr_arqos;
   wire                    ddr_arvalid;
   wire                    ddr_arready;
   //Read data
   wire [7:0]              ddr_rid;
   wire [31:0]             ddr_rdata;
   wire [1:0]              ddr_rresp;
   wire                    ddr_rlast;
   wire                    ddr_rvalid;
   wire                    ddr_rready;
`endif

   //cpu trap signal
   wire                    trap;

   //
   // UNIT UNDER TEST
   //
   system uut (
               //PORTS
`ifdef USE_DDR
               //address write
	       .m_axi_awid    (ddr_awid),
	       .m_axi_awaddr  (ddr_awaddr),
	       .m_axi_awlen   (ddr_awlen),
	       .m_axi_awsize  (ddr_awsize),
	       .m_axi_awburst (ddr_awburst),
	       .m_axi_awlock  (ddr_awlock),
	       .m_axi_awcache (ddr_awcache),
	       .m_axi_awprot  (ddr_awprot),
	       .m_axi_awqos   (ddr_awqos),
	       .m_axi_awvalid (ddr_awvalid),
	       .m_axi_awready (ddr_awready),

	       //write
	       .m_axi_wdata   (ddr_wdata),
	       .m_axi_wstrb   (ddr_wstrb),
	       .m_axi_wlast   (ddr_wlast),
	       .m_axi_wvalid  (ddr_wvalid),
	       .m_axi_wready  (ddr_wready),

	       //write response
	       .m_axi_bid     (ddr_bid[0]),
	       .m_axi_bresp   (ddr_bresp),
	       .m_axi_bvalid  (ddr_bvalid),
	       .m_axi_bready  (ddr_bready),

	       //address read
	       .m_axi_arid    (ddr_arid),
	       .m_axi_araddr  (ddr_araddr),
	       .m_axi_arlen   (ddr_arlen),
	       .m_axi_arsize  (ddr_arsize),
	       .m_axi_arburst (ddr_arburst),
	       .m_axi_arlock  (ddr_arlock),
	       .m_axi_arcache (ddr_arcache),
	       .m_axi_arprot  (ddr_arprot),
	       .m_axi_arqos   (ddr_arqos),
	       .m_axi_arvalid (ddr_arvalid),
	       .m_axi_arready (ddr_arready),

	       //read
	       .m_axi_rid     (ddr_rid[0]),
	       .m_axi_rdata   (ddr_rdata),
	       .m_axi_rresp   (ddr_rresp),
	       .m_axi_rlast   (ddr_rlast),
	       .m_axi_rvalid  (ddr_rvalid),
	       .m_axi_rready  (ddr_rready),
`endif
	       .clk           (clk),
	       .reset         (reset),
	       .trap          (trap)
	       );


   //instantiate the axi memory
`ifdef USE_DDR
   axi_ram
     #(
 `ifdef DDR_INIT
       .FILE("firmware.hex"),
 `endif
       .DATA_WIDTH (`DATA_W),
       .ADDR_WIDTH (`DDR_ADDR_W)
       )
   ddr_model_mem(
		 //address write
		 .clk            (clk),
		 .rst            (reset),
		 .s_axi_awid     ({8{ddr_awid}}),
		 .s_axi_awaddr   (ddr_awaddr[`DDR_ADDR_W-1:0]),
		 .s_axi_awlen    (ddr_awlen),
		 .s_axi_awsize   (ddr_awsize),
		 .s_axi_awburst  (ddr_awburst),
		 .s_axi_awlock   (ddr_awlock),
		 .s_axi_awprot   (ddr_awprot),
		 .s_axi_awcache  (ddr_awcache),
		 .s_axi_awvalid  (ddr_awvalid),
		 .s_axi_awready  (ddr_awready),

		 //write
		 .s_axi_wvalid   (ddr_wvalid),
		 .s_axi_wready   (ddr_wready),
		 .s_axi_wdata    (ddr_wdata),
		 .s_axi_wstrb    (ddr_wstrb),
		 .s_axi_wlast         (ddr_wlast),

		 //write response
		 .s_axi_bready   (ddr_bready),
		 .s_axi_bid      (ddr_bid),
		 .s_axi_bresp    (ddr_bresp),
		 .s_axi_bvalid   (ddr_bvalid),

		 //address read
		 .s_axi_arid     ({8{ddr_arid}}),
		 .s_axi_araddr   (ddr_araddr[`DDR_ADDR_W-1:0]),
		 .s_axi_arlen    (ddr_arlen),
		 .s_axi_arsize   (ddr_arsize),
		 .s_axi_arburst  (ddr_arburst),
		 .s_axi_arlock   (ddr_arlock),
		 .s_axi_arcache  (ddr_arcache),
		 .s_axi_arprot   (ddr_arprot),
		 .s_axi_arvalid  (ddr_arvalid),
		 .s_axi_arready  (ddr_arready),

		 //read
		 .s_axi_rready   (ddr_rready),
		 .s_axi_rid      (ddr_rid),
		 .s_axi_rdata    (ddr_rdata),
		 .s_axi_rresp    (ddr_rresp),
		 .s_axi_rlast    (ddr_rlast),
		 .s_axi_rvalid   (ddr_rvalid)
		 );
`endif


`include "cpu_tasks.v"

   //finish simulation on trap
   always @(posedge trap) begin
      #10 $display("Found CPU trap condition");
      $finish;
   end

   //sram monitor - use for debugging programs
   /*
   wire [`SRAM_ADDR_W-1:0] sram_daddr = uut.int_mem0.int_sram.d_addr;
   wire sram_dwstrb = |uut.int_mem0.int_sram.d_wstrb & uut.int_mem0.int_sram.d_valid;
   wire sram_drdstrb = !uut.int_mem0.int_sram.d_wstrb & uut.int_mem0.int_sram.d_valid;
   wire [`DATA_W-1:0] sram_dwdata = uut.int_mem0.int_sram.d_wdata;
   wire sram_iwstrb = |uut.int_mem0.int_sram.i_wstrb & uut.int_mem0.int_sram.i_valid;
   wire sram_irdstrb = !uut.int_mem0.int_sram.i_wstrb & uut.int_mem0.int_sram.i_valid;
   wire [`SRAM_ADDR_W-1:0] sram_iaddr = uut.int_mem0.int_sram.i_addr;
   wire [`DATA_W-1:0] sram_irdata = uut.int_mem0.int_sram.i_rdata;

   always @(posedge sram_dwstrb)
      if(sram_daddr == 13'h090d)  begin
         #10 $display("Found CPU memory condition at %f : %x : %x", $time, sram_daddr, sram_dwdata );
         //$finish;
      end
    */

endmodule<|MERGE_RESOLUTION|>--- conflicted
+++ resolved
@@ -4,15 +4,6 @@
 
 
 //PHEADER
-
-//Useful ASCII codes
-`define STX 2 //start of text
-`define ETX 3 //end of text
-`define EOT 4 //end of transission
-`define ENQ 5 //enquiry
-`define ACK 6 //acklowledge
-`define FTX 7 //transmit file
-`define FRX 8 //receive file
 
 module system_tb;
 
@@ -32,23 +23,13 @@
   integer soc2cnsl_fd = 0, cnsl2soc_fd = 0;
 
 
-<<<<<<< HEAD
-   //tester uart
-   reg       uart_valid;
-   reg [`iob_uart_swreg_ADDR_W-1:0] uart_addr;
-   reg [`DATA_W-1:0]      uart_wdata;
-   reg [3:0]              uart_wstrb;
-   wire [`DATA_W-1:0]     uart_rdata;
-   wire                   uart_ready;
-=======
   //tester uart
   reg       uart_valid;
-  reg [`UART_ADDR_W-1:0] uart_addr;
+  reg [`iob_uart_swreg_ADDR_W-1:0] uart_addr;
   reg [`DATA_W-1:0]      uart_wdata;
   reg [3:0]              uart_wstrb;
   wire [`DATA_W-1:0]     uart_rdata;
   wire                   uart_ready;
->>>>>>> 614523a7
 
   //iterator
   integer                i = 0, n = 0;
@@ -262,42 +243,42 @@
        .ADDR_WIDTH (`DDR_ADDR_W)
        )
    ddr_model_mem(
-		 //address write
-		 .clk            (clk),
-		 .rst            (reset),
+                 //address write
+                 .clk            (clk),
+                 .rst            (reset),
 		 .s_axi_awid     ({8{ddr_awid}}),
 		 .s_axi_awaddr   (ddr_awaddr[`DDR_ADDR_W-1:0]),
-		 .s_axi_awlen    (ddr_awlen),
-		 .s_axi_awsize   (ddr_awsize),
-		 .s_axi_awburst  (ddr_awburst),
-		 .s_axi_awlock   (ddr_awlock),
+                 .s_axi_awlen    (ddr_awlen),
+                 .s_axi_awsize   (ddr_awsize),
+                 .s_axi_awburst  (ddr_awburst),
+                 .s_axi_awlock   (ddr_awlock),
 		 .s_axi_awprot   (ddr_awprot),
 		 .s_axi_awcache  (ddr_awcache),
-		 .s_axi_awvalid  (ddr_awvalid),
+     		 .s_axi_awvalid  (ddr_awvalid),
 		 .s_axi_awready  (ddr_awready),
-
+      
 		 //write
 		 .s_axi_wvalid   (ddr_wvalid),
 		 .s_axi_wready   (ddr_wready),
 		 .s_axi_wdata    (ddr_wdata),
 		 .s_axi_wstrb    (ddr_wstrb),
-		 .s_axi_wlast         (ddr_wlast),
-
+                 .s_axi_wlast    (ddr_wlast),
+      
 		 //write response
 		 .s_axi_bready   (ddr_bready),
-		 .s_axi_bid      (ddr_bid),
-		 .s_axi_bresp    (ddr_bresp),
+                 .s_axi_bid      (ddr_bid),
+                 .s_axi_bresp    (ddr_bresp),
 		 .s_axi_bvalid   (ddr_bvalid),
-
+      
 		 //address read
 		 .s_axi_arid     ({8{ddr_arid}}),
 		 .s_axi_araddr   (ddr_araddr[`DDR_ADDR_W-1:0]),
 		 .s_axi_arlen    (ddr_arlen),
 		 .s_axi_arsize   (ddr_arsize),
-		 .s_axi_arburst  (ddr_arburst),
-		 .s_axi_arlock   (ddr_arlock),
-		 .s_axi_arcache  (ddr_arcache),
-		 .s_axi_arprot   (ddr_arprot),
+                 .s_axi_arburst  (ddr_arburst),
+                 .s_axi_arlock   (ddr_arlock),
+                 .s_axi_arcache  (ddr_arcache),
+                 .s_axi_arprot   (ddr_arprot),
 		 .s_axi_arvalid  (ddr_arvalid),
 		 .s_axi_arready  (ddr_arready),
 
@@ -306,9 +287,9 @@
 		 .s_axi_rid      (ddr_rid),
 		 .s_axi_rdata    (ddr_rdata),
 		 .s_axi_rresp    (ddr_rresp),
-		 .s_axi_rlast    (ddr_rlast),
+                 .s_axi_rlast    (ddr_rlast),
 		 .s_axi_rvalid   (ddr_rvalid)
-		 );
+                 );
 `endif
 
 
@@ -326,11 +307,14 @@
    wire sram_dwstrb = |uut.int_mem0.int_sram.d_wstrb & uut.int_mem0.int_sram.d_valid;
    wire sram_drdstrb = !uut.int_mem0.int_sram.d_wstrb & uut.int_mem0.int_sram.d_valid;
    wire [`DATA_W-1:0] sram_dwdata = uut.int_mem0.int_sram.d_wdata;
+
+
    wire sram_iwstrb = |uut.int_mem0.int_sram.i_wstrb & uut.int_mem0.int_sram.i_valid;
    wire sram_irdstrb = !uut.int_mem0.int_sram.i_wstrb & uut.int_mem0.int_sram.i_valid;
    wire [`SRAM_ADDR_W-1:0] sram_iaddr = uut.int_mem0.int_sram.i_addr;
    wire [`DATA_W-1:0] sram_irdata = uut.int_mem0.int_sram.i_rdata;
 
+   
    always @(posedge sram_dwstrb)
       if(sram_daddr == 13'h090d)  begin
          #10 $display("Found CPU memory condition at %f : %x : %x", $time, sram_daddr, sram_dwdata );
