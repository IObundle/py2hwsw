`timescale 1ns / 1ps

`include "iob_lib.vh"
`include "system.vh"

//PHEADER

module system_top 
  (
   output                             trap,
   //tester uart
   input                              uart_valid,
   input [`iob_uart_swreg_ADDR_W-1:0] uart_addr,
   input [`DATA_W-1:0]                uart_wdata,
   input [3:0]                        uart_wstrb,
   output [`DATA_W-1:0]               uart_rdata,
   output                             uart_ready,
`include "iob_gen_if.vh"
   );
 
   localparam AXI_ID_W = 4;
   localparam AXI_ADDR_W=`DDR_ADDR_W;
   localparam AXI_DATA_W=`DATA_W;
 
   //PWIRES

   
   /////////////////////////////////////////////
   // TEST PROCEDURE
   //
   initial begin

`ifdef VCD
      $dumpfile("system.vcd");
      $dumpvars();
`endif

   end
   
   //
   // INSTANTIATE COMPONENTS
   //

   //AXI wires for connecting system to memory

`ifdef USE_DDR
 `include "m_axi_wire.vh"
`endif

   //
   // UNIT UNDER TEST
   //
   system
     #(
       .AXI_ID_W(AXI_ID_W),
       .AXI_ADDR_W(AXI_ADDR_W),
       .AXI_DATA_W(AXI_DATA_W)
       )
   uut
     (
      //PORTS
`ifdef USE_DDR
 `include "m_axi_portmap.vh"
`endif               
      .clk (clk),
      .rst (rst),
      .trap (trap)
      );


   //instantiate the axi memory
`ifdef USE_DDR
   axi_ram 
     #(
 `ifdef DDR_INIT
       .FILE("firmware.hex"),
       .FILE_SIZE(`FW_SIZE),
 `endif
       .ID_WIDTH(AXI_ID_W),
       .DATA_WIDTH (`DATA_W),
       .ADDR_WIDTH (`DDR_ADDR_W)
       )
   ddr_model_mem
     (
 `include "s_axi_portmap.vh"
      .clk(clk),
      .rst(rst)
      );   
`endif

   
   //finish simulation on trap
   /* always @(posedge trap) begin
    #10 $display("Found CPU trap condition");
    $finish;
   end*/

   //sram monitor - use for debugging programs
   /*
    wire [`SRAM_ADDR_W-1:0] sram_daddr = uut.int_mem0.int_sram.d_addr;
    wire sram_dwstrb = |uut.int_mem0.int_sram.d_wstrb & uut.int_mem0.int_sram.d_valid;
    wire sram_drdstrb = !uut.int_mem0.int_sram.d_wstrb & uut.int_mem0.int_sram.d_valid;
    wire [`DATA_W-1:0] sram_dwdata = uut.int_mem0.int_sram.d_wdata;


    wire sram_iwstrb = |uut.int_mem0.int_sram.i_wstrb & uut.int_mem0.int_sram.i_valid;
    wire sram_irdstrb = !uut.int_mem0.int_sram.i_wstrb & uut.int_mem0.int_sram.i_valid;
    wire [`SRAM_ADDR_W-1:0] sram_iaddr = uut.int_mem0.int_sram.i_addr;
    wire [`DATA_W-1:0] sram_irdata = uut.int_mem0.int_sram.i_rdata;

    
    always @(posedge sram_dwstrb)
    if(sram_daddr == 13'h090d)  begin
    #10 $display("Found CPU memory condition at %f : %x : %x", $time, sram_daddr, sram_dwdata );
    //$finish;
      end
    */

<<<<<<< HEAD
	//Manually added testbench uart core. RS232 pins attached to the same pins
	//of the uut UART0 instance to communicate with it
   iob_uart uart_tb
     (
      .clk       (clk),
      .rst       (reset),
      
      .valid     (uart_valid),
      .address   (uart_addr),
      .wdata     (uart_wdata),
      .wstrb     (uart_wstrb),
      .rdata     (uart_rdata),
      .ready     (uart_ready),
      
      .txd       (UART0_rxd),
      .rxd       (UART0_txd),
      .rts       (UART0_cts),
      .cts       (UART0_rts)
      );
   
   
=======
>>>>>>> 591a9898
endmodule<|MERGE_RESOLUTION|>--- conflicted
+++ resolved
@@ -116,13 +116,12 @@
       end
     */
 
-<<<<<<< HEAD
 	//Manually added testbench uart core. RS232 pins attached to the same pins
 	//of the uut UART0 instance to communicate with it
    iob_uart uart_tb
      (
       .clk       (clk),
-      .rst       (reset),
+      .rst       (rst),
       
       .valid     (uart_valid),
       .address   (uart_addr),
@@ -136,8 +135,5 @@
       .rts       (UART0_cts),
       .cts       (UART0_rts)
       );
-   
-   
-=======
->>>>>>> 591a9898
+
 endmodule