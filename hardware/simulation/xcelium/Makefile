--- conflicted
+++ resolved
@@ -10,10 +10,6 @@
 SIM_SSH_FLAGS=$(CADENCE_SSH_FLAGS)
 SIM_SCP_FLAGS=$(CADENCE_SCP_FLAGS)
 SIM_SYNC_FLAGS=$(CADENCE_SYNC_FLAGS)
-<<<<<<< HEAD
-=======
-SIM_PROC=xmsim
->>>>>>> b8582c86
 
 include ../simulation.mk
 
@@ -30,21 +26,11 @@
 SFLAGS = -LICQUEUE -errormax 15 -status -CMDFILE ../testbench -covoverwrite -covtest $(TEST)
 endif
 
-<<<<<<< HEAD
-comp:
-	xmvlog $(CFLAGS) $(VSRC); xmelab $(EFLAGS) worklib.system_top:module
-
-#simulate
-exec:
-	$(INIT_SCRIPT); xmsim $(SFLAGS) worklib.system_top:module
-	grep -v xcelium xmsim.log | grep -v xmsim | grep -v "\$finish" $(TEST_LOG)
-=======
 .PHONY: run build clean
 
 #compile
 comp: $(VSRC) $(VHDR)
 	xmvlog $(CFLAGS) $(VSRC)
->>>>>>> b8582c86
 
 #elaborate
 elab: comp
