--- conflicted
+++ resolved
@@ -12,18 +12,13 @@
 
 
 
-<<<<<<< HEAD
-Simulation complete via $finish(1) at time 407681 NS + 0
-./system_tb.v:97               $finish;
-=======
 Simulation complete via $finish(1) at time 408141 NS + 0
 ./system_tb.v:96               $finish;
->>>>>>> df6e7d2a
 TESTBENCH: connecting..IOb-Bootloader: connected!
 IOb-UART: requesting to receive file
 TESTBENCH: got file send request
 TESBENCH: sending file 
-File size:      19036 bytes
+File size:      19100 bytes
           0%
          10%
          20%
@@ -40,7 +35,7 @@
 IOb-UART: requesting to send file
 TESTBENCH: got file receive request
 TESBENCH: receiving file 
-TESTBENCH: file size:      19036 bytes
+TESTBENCH: file size:      19100 bytes
           0%
          10%
          20%
@@ -66,13 +61,8 @@
 
 
 
-<<<<<<< HEAD
-Simulation complete via $finish(1) at time 89000461 NS + 0
-./system_tb.v:97               $finish;
-=======
 Simulation complete via $finish(1) at time 89297181 NS + 0
 ./system_tb.v:96               $finish;
->>>>>>> df6e7d2a
 TESTBENCH: connecting..IOb-Bootloader: connected!
 IOb-Bootloader: DDR in use
 IOb-Bootloader: Restart CPU to run user program...
@@ -88,13 +78,8 @@
 
 
 
-<<<<<<< HEAD
-Simulation complete via $finish(1) at time 474821 NS + 0
-./system_tb.v:97               $finish;
-=======
 Simulation complete via $finish(1) at time 475281 NS + 0
 ./system_tb.v:96               $finish;
->>>>>>> df6e7d2a
 TESTBENCH: connecting..IOb-Bootloader: connected!
 IOb-Bootloader: DDR in use
 IOb-Bootloader: program to run from DDR
@@ -111,20 +96,15 @@
 
 
 
-<<<<<<< HEAD
-Simulation complete via $finish(1) at time 604401 NS + 0
-./system_tb.v:97               $finish;
-=======
 Simulation complete via $finish(1) at time 602481 NS + 0
 ./system_tb.v:96               $finish;
->>>>>>> df6e7d2a
 TESTBENCH: connecting..IOb-Bootloader: connected!
 IOb-Bootloader: DDR in use
 IOb-Bootloader: program to run from DDR
 IOb-UART: requesting to receive file
 TESTBENCH: got file send request
 TESBENCH: sending file 
-File size:      19196 bytes
+File size:      19260 bytes
           0%
          10%
          20%
@@ -141,7 +121,7 @@
 IOb-UART: requesting to send file
 TESTBENCH: got file receive request
 TESBENCH: receiving file 
-TESTBENCH: file size:      19196 bytes
+TESTBENCH: file size:      19260 bytes
           0%
          10%
          20%
@@ -167,10 +147,5 @@
 
 
 
-<<<<<<< HEAD
-Simulation complete via $finish(1) at time 86098901 NS + 0
-./system_tb.v:97               $finish;
-=======
 Simulation complete via $finish(1) at time 86380581 NS + 0
-./system_tb.v:96               $finish;
->>>>>>> df6e7d2a
+./system_tb.v:96               $finish;