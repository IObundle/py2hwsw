--- conflicted
+++ resolved
@@ -32,19 +32,9 @@
    );
 
 
-<<<<<<< HEAD
-   //cpu interface
+   //cpu interface: rdata and ready
    assign cpu_rdata = {{(DATA_W-1){1'b0}},boot};
-   always @(posedge clk, posedge rst)
-     if(rst)
-         cpu_ready <= 1'b0;
-     else
-       cpu_ready <= cpu_valid;
-=======
-   //cpu interface: rdata and ready
-   assign cpu_rdata = {{(`DATA_W-1){1'b0}},boot};
    iob_reg #(1,0) rdyreg (clk, rst, 1'b0, 1'b1, cpu_valid, cpu_ready);
->>>>>>> 591a9898
        
    //boot register: (1) load bootloader to sram and run it: (0) run program
    wire                       boot_wr = cpu_valid & |cpu_wstrb; 
@@ -78,68 +68,38 @@
    // READ BOOT ROM 
    //
    reg                        rom_r_valid;
-<<<<<<< HEAD
    reg [BOOTROM_ADDR_W-3: 0] rom_r_addr;
    wire [DATA_W-1: 0]        rom_r_rdata;
-   
-   //read rom
-   wire                       reboot_rst = rst | cpu_rst_req;
-   
-   always @(posedge clk, posedge reboot_rst)
-     if(reboot_rst) begin
-        rom_r_valid <= 1'b1;
-        rom_r_addr <= {BOOTROM_ADDR_W-2{1'b0}};
-     end else
-       if (rom_r_addr != (2**(BOOTROM_ADDR_W-2)-1))
-         rom_r_addr <= rom_r_addr + 1'b1;
-       else
-=======
-   reg [`BOOTROM_ADDR_W-3: 0] rom_r_addr;
-   wire [`DATA_W-1: 0]        rom_r_rdata;
 
    always @(posedge clk, posedge rst)
      if(rst) begin
         rom_r_valid <= 1'b1;
-        rom_r_addr <= {`BOOTROM_ADDR_W-2{1'b0}};
-     end else if (boot && rom_r_addr != (2**(`BOOTROM_ADDR_W-2)-1))
+        rom_r_addr <= {BOOTROM_ADDR_W-2{1'b0}};
+     end else if (boot && rom_r_addr != (2**(BOOTROM_ADDR_W-2)-1))
        rom_r_addr <= rom_r_addr + 1'b1;
      else begin
->>>>>>> 591a9898
         rom_r_valid <= 1'b0;
-        rom_r_addr <= {`BOOTROM_ADDR_W-2{1'b0}};
+        rom_r_addr <= {BOOTROM_ADDR_W-2{1'b0}};
      end
    
    //
    // WRITE SRAM
    //
-<<<<<<< HEAD
-   reg [SRAM_ADDR_W-3:0] ram_w_addr;
-   always @(posedge clk, posedge reboot_rst)
-     if(reboot_rst) begin
-        sram_valid <= 1'b1;
-        ram_w_addr <= -{1'b1,{BOOTROM_ADDR_W-2{1'b0}}};
-        sram_wstrb <= {DATA_W/8{1'b1}};
-     end else begin
-        sram_valid <= rom_r_valid;
-        ram_w_addr <= rom_r_addr - { 1'b1,{BOOTROM_ADDR_W-2{1'b0}} };
-        sram_wstrb <= {DATA_W/8{rom_r_valid}};
-=======
    reg sram_w_valid;
-   reg [`SRAM_ADDR_W-3:0] sram_w_addr;
+   reg [SRAM_ADDR_W-3:0] sram_w_addr;
    always @(posedge clk, posedge rst)
      if(rst) begin
         sram_w_valid <= 1'b0;
-        sram_w_addr <= -{1'b1,{`BOOTROM_ADDR_W-2{1'b0}}};
-        sram_wstrb <= {`DATA_W/8{1'b1}};
+        sram_w_addr <= -{1'b1,{BOOTROM_ADDR_W-2{1'b0}}};
+        sram_wstrb <= {DATA_W/8{1'b1}};
      end else if (boot) begin
         sram_w_valid <= rom_r_valid;
-        sram_w_addr <= rom_r_addr - { 1'b1,{`BOOTROM_ADDR_W-2{1'b0}} };
-        sram_wstrb <= {`DATA_W/8{rom_r_valid}};
+        sram_w_addr <= rom_r_addr - { 1'b1,{BOOTROM_ADDR_W-2{1'b0}} };
+        sram_wstrb <= {DATA_W/8{rom_r_valid}};
      end else begin
         sram_w_valid <= 1'b0;
-        sram_w_addr <= -{1'b1,{`BOOTROM_ADDR_W-2{1'b0}}};
-        sram_wstrb <= {`DATA_W/8{1'b1}};        
->>>>>>> 591a9898
+        sram_w_addr <= -{1'b1,{BOOTROM_ADDR_W-2{1'b0}}};
+        sram_wstrb <= {DATA_W/8{1'b1}};        
      end
    
    assign loading = rom_r_valid | sram_w_valid;
