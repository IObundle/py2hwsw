--- conflicted
+++ resolved
@@ -1,24 +1,13 @@
 `timescale 1 ns / 1 ps
-<<<<<<< HEAD
-`include "iob_soc_tester_conf.vh"
-=======
->>>>>>> a3e05cf3
 `include "iob_lib.vh"
 
 module boot_ctr
   #(
     parameter HEXFILE = "boot.hex",
-<<<<<<< HEAD
-    parameter DATA_W = `IOB_SOC_TESTER_DATA_W,
-    parameter ADDR_W = `IOB_SOC_TESTER_ADDR_W,
-    parameter BOOTROM_ADDR_W = `IOB_SOC_TESTER_BOOTROM_ADDR_W,
-    parameter SRAM_ADDR_W = `IOB_SOC_TESTER_SRAM_ADDR_W
-=======
     parameter DATA_W = 0,
     parameter ADDR_W = 0,
     parameter BOOTROM_ADDR_W = 0,
     parameter SRAM_ADDR_W = 0
->>>>>>> a3e05cf3
  )
   (
    output cpu_rst,
