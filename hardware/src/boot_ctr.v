`timescale 1 ns / 1 ps
`include "system.vh"
`include "iob_intercon.vh"

module boot_ctr
  #(
<<<<<<< HEAD
      parameter DATA_W = 0,
      parameter ADDR_W = 0,
      parameter BOOTROM_ADDR_W = 0,
      parameter SRAM_ADDR_W = 0
    )
=======
    parameter HEXFILE = "boot.hex",
    parameter DATA_W = `DATA_W,
    parameter ADDR_W = `ADDR_W,
    parameter BOOTROM_ADDR_W = `BOOTROM_ADDR_W,
    parameter SRAM_ADDR_W = `SRAM_ADDR_W
 )
>>>>>>> 9720e33c
  (
   input                      clk,
   input                      rst,
   output                     cpu_rst,
   output                     boot,

   //cpu interface
   input                      cpu_valid,
   input [1:0]                cpu_wdata,
   input [DATA_W/8-1:0]      cpu_wstrb,
   output [DATA_W-1:0]       cpu_rdata,
   output reg                 cpu_ready,


   //sram master write interface
   output reg                 sram_valid,
   output [ADDR_W-1:0]       sram_addr,
   output [DATA_W-1:0]       sram_wdata,
   output reg [DATA_W/8-1:0] sram_wstrb
   );


   //cpu interface: rdata and ready
   assign cpu_rdata = {{(DATA_W-1){1'b0}},boot};
   iob_reg #(1,0) rdyreg (clk, rst, 1'b0, 1'b1, cpu_valid, cpu_ready);
       
   //boot register: (1) load bootloader to sram and run it: (0) run program
   wire                       boot_wr = cpu_valid & |cpu_wstrb; 
   reg                        boot_nxt;  
   iob_reg #(1,1) bootnxt (clk, rst, 1'b0, boot_wr, cpu_wdata[0], boot_nxt);
   iob_reg #(1,1) bootreg (clk, rst, 1'b0, 1'b1, boot_nxt, boot);


   //create CPU reset pulse
   wire                       cpu_rst_req;
   assign cpu_rst_req = cpu_valid & (|cpu_wstrb) & cpu_wdata[1];
   wire                       cpu_rst_pulse;
   
   iob_pulse_gen
     #(
       .START(0),
       .DURATION(100)
       ) 
   reset_pulse
     (
      .clk(clk),
      .rst(rst),
      .restart(cpu_rst_req),
      .pulse_out(cpu_rst_pulse)
      );

   wire                       loading;                   
   assign cpu_rst = loading | cpu_rst_pulse;
   
   //
   // READ BOOT ROM 
   //
   reg                        rom_r_valid;
   reg [BOOTROM_ADDR_W-3: 0] rom_r_addr;
   wire [DATA_W-1: 0]        rom_r_rdata;

   always @(posedge clk, posedge rst)
     if(rst) begin
        rom_r_valid <= 1'b1;
        rom_r_addr <= {BOOTROM_ADDR_W-2{1'b0}};
     end else if (boot && rom_r_addr != (2**(BOOTROM_ADDR_W-2)-1))
       rom_r_addr <= rom_r_addr + 1'b1;
     else begin
        rom_r_valid <= 1'b0;
        rom_r_addr <= {BOOTROM_ADDR_W-2{1'b0}};
     end
   
   //
   // WRITE SRAM
   //
   reg sram_w_valid;
   reg [SRAM_ADDR_W-3:0] sram_w_addr;
   always @(posedge clk, posedge rst)
     if(rst) begin
        sram_w_valid <= 1'b0;
        sram_w_addr <= -{1'b1,{BOOTROM_ADDR_W-2{1'b0}}};
        sram_wstrb <= {DATA_W/8{1'b1}};
     end else if (boot) begin
        sram_w_valid <= rom_r_valid;
        sram_w_addr <= rom_r_addr - { 1'b1,{BOOTROM_ADDR_W-2{1'b0}} };
        sram_wstrb <= {DATA_W/8{rom_r_valid}};
     end else begin
        sram_w_valid <= 1'b0;
        sram_w_addr <= -{1'b1,{BOOTROM_ADDR_W-2{1'b0}}};
        sram_wstrb <= {DATA_W/8{1'b1}};        
     end
   
   assign loading = rom_r_valid | sram_w_valid;

   assign sram_valid = sram_w_valid;
   assign sram_addr = sram_w_addr<<2;
   assign sram_wdata = rom_r_rdata;

   //
   //INSTANTIATE ROM
   //
   iob_rom_sp
     #(
       .DATA_W(DATA_W),
       .ADDR_W(BOOTROM_ADDR_W-2),
<<<<<<< HEAD
       .HEXFILE("boot.hex")
=======
       .HEXFILE(HEXFILE)
>>>>>>> 9720e33c
       )
   sp_rom0 
     (
      .clk(clk),
      .r_en(rom_r_valid),
      .addr(rom_r_addr),
      .r_data(rom_r_rdata)
      );

endmodule<|MERGE_RESOLUTION|>--- conflicted
+++ resolved
@@ -4,20 +4,12 @@
 
 module boot_ctr
   #(
-<<<<<<< HEAD
-      parameter DATA_W = 0,
-      parameter ADDR_W = 0,
-      parameter BOOTROM_ADDR_W = 0,
-      parameter SRAM_ADDR_W = 0
-    )
-=======
     parameter HEXFILE = "boot.hex",
     parameter DATA_W = `DATA_W,
     parameter ADDR_W = `ADDR_W,
     parameter BOOTROM_ADDR_W = `BOOTROM_ADDR_W,
     parameter SRAM_ADDR_W = `SRAM_ADDR_W
  )
->>>>>>> 9720e33c
   (
    input                      clk,
    input                      rst,
@@ -123,11 +115,7 @@
      #(
        .DATA_W(DATA_W),
        .ADDR_W(BOOTROM_ADDR_W-2),
-<<<<<<< HEAD
-       .HEXFILE("boot.hex")
-=======
        .HEXFILE(HEXFILE)
->>>>>>> 9720e33c
        )
    sp_rom0 
      (
