`timescale 1 ns / 1 ps

`include "system.vh"
`include "iob_intercon.vh"

module ext_mem
  #(
    parameter ADDR_W=`ADDR_W,
    parameter DATA_W=`DATA_W,
<<<<<<< HEAD
    parameter FIRM_ADDR_W=`FIRM_ADDR_W,
    parameter DCACHE_ADDR_W=`DCACHE_ADDR_W,
    parameter DDR_ADDR_W=`DDR_ADDR_W
=======
    parameter AXI_ID_W=0,
    parameter AXI_ADDR_W=`ADDR_W,
    parameter AXI_DATA_W=`DATA_W
>>>>>>> 591a9898
    )
   (
`ifdef RUN_EXTMEM
    // Instruction bus
<<<<<<< HEAD
    input [1+FIRM_ADDR_W-2+`WRITE_W-1:0]    i_req,
    output [`RESP_W-1:0]                     i_resp,
`endif

    // Data bus
    input [1+1+DCACHE_ADDR_W-2+`WRITE_W-1:0] d_req,
    output [`RESP_W-1:0]                     d_resp,

    // AXI interface 
    // Address write
    output [0:0]                             axi_awid, 
    output [DDR_ADDR_W-1:0]                 axi_awaddr,
    output [7:0]                             axi_awlen,
    output [2:0]                             axi_awsize,
    output [1:0]                             axi_awburst,
    output [0:0]                             axi_awlock,
    output [3:0]                             axi_awcache,
    output [2:0]                             axi_awprot,
    output [3:0]                             axi_awqos,
    output                                   axi_awvalid,
    input                                    axi_awready,
    //Write
    output [DATA_W-1:0]                     axi_wdata,
    output [DATA_W/8-1:0]                   axi_wstrb,
    output                                   axi_wlast,
    output                                   axi_wvalid, 
    input                                    axi_wready,
    input [0:0]                              axi_bid,
    input [1:0]                              axi_bresp,
    input                                    axi_bvalid,
    output                                   axi_bready,
    //Address Read
    output [0:0]                             axi_arid,
    output [DDR_ADDR_W-1:0]                 axi_araddr, 
    output [7:0]                             axi_arlen,
    output [2:0]                             axi_arsize,
    output [1:0]                             axi_arburst,
    output [0:0]                             axi_arlock,
    output [3:0]                             axi_arcache,
    output [2:0]                             axi_arprot,
    output [3:0]                             axi_arqos,
    output                                   axi_arvalid, 
    input                                    axi_arready,
    //Read
    input [0:0]                              axi_rid,
    input [DATA_W-1:0]                      axi_rdata,
    input [1:0]                              axi_rresp,
    input                                    axi_rlast, 
    input                                    axi_rvalid, 
    output                                   axi_rready
=======
    input [1+`FIRM_ADDR_W-2+`WRITE_W-1:0]     i_req,
    output [`RESP_W-1:0] 		      i_resp,
`endif

    // Data bus
    input [1+1+`DCACHE_ADDR_W-2+`WRITE_W-1:0] d_req,
    output [`RESP_W-1:0] 		      d_resp,

    // AXI interface 
`include "m_axi_m_port.vh"
`include "iob_gen_if.vh"
>>>>>>> 591a9898
    );

`ifdef RUN_EXTMEM
   //
   // INSTRUCTION CACHE
   //

   // Back-end bus
<<<<<<< HEAD
   wire [1+DCACHE_ADDR_W+`WRITE_W-1:0]       icache_be_req;
   wire [`RESP_W-1:0]                        icache_be_resp;
=======
   wire [1+`DCACHE_ADDR_W+`WRITE_W-1:0]       icache_be_req;
   wire [`RESP_W-1:0] 			      icache_be_resp;
>>>>>>> 591a9898


   // Instruction cache instance
   iob_cache # 
     (
      .FE_ADDR_W(FIRM_ADDR_W),
      .BE_ADDR_W(DCACHE_ADDR_W),
      .N_WAYS(2),        //Number of ways
      .LINE_OFF_W(7),    //Cache Line Offset (number of lines)
      .WORD_OFF_W(3),    //Word Offset (number of words per line)
      .WTBUF_DEPTH_W(5), //FIFO's depth -- 5 minimum for BRAM implementation
      .CTRL_CACHE (0),   //Cache-Control can't be accessed
      .CTRL_CNT(0)       //Remove counters
      )
<<<<<<< HEAD
   icache (
           .clk   (clk),
           .reset (rst),

           // Front-end interface
           .valid (i_req[1+FIRM_ADDR_W-2+`WRITE_W-1]),
           .addr  (i_req[`address(0, FIRM_ADDR_W-2)]),
           .wdata (i_req[`wdata(0)]),
           .wstrb (i_req[`wstrb(0)]),
           .rdata (i_resp[`rdata(0)]),
           .ready (i_resp[`ready(0)]),
           //Control IO
           .force_inv_in(1'b0),
           .force_inv_out(),
           .wtb_empty_in(1'b1),
           .wtb_empty_out(),
           // Back-end interface
           .mem_valid (icache_be_req[1+DCACHE_ADDR_W+`WRITE_W-1]),
           .mem_addr  (icache_be_req[`address(0, DCACHE_ADDR_W)]),
           .mem_wdata (icache_be_req[`wdata(0)]),
           .mem_wstrb (icache_be_req[`wstrb(0)]),
           .mem_rdata (icache_be_resp[`rdata(0)]),
           .mem_ready (icache_be_resp[`ready(0)])
           );
`endif //  `ifdef RUN_EXTMEM

   //l2 cache interface signals
   wire [1+DCACHE_ADDR_W+`WRITE_W-1:0]       l2cache_req;
   wire [`RESP_W-1:0]                         l2cache_resp;
=======
   icache 
     (
      .clk   (clk),
      .reset (rst),

      // Front-end interface
      .valid (i_req[1+`FIRM_ADDR_W-2+`WRITE_W-1]),
      .addr  (i_req[`address(0, `FIRM_ADDR_W-2)]),
      .wdata (i_req[`wdata(0)]),
      .wstrb (i_req[`wstrb(0)]),
      .rdata (i_resp[`rdata(0)]),
      .ready (i_resp[`ready(0)]),
      //Control IO
      .force_inv_in(1'b0),
      .force_inv_out(),
      .wtb_empty_in(1'b1),
      .wtb_empty_out(),
      // Back-end interface
      .mem_valid (icache_be_req[1+`DCACHE_ADDR_W+`WRITE_W-1]),
      .mem_addr  (icache_be_req[`address(0, `DCACHE_ADDR_W)]),
      .mem_wdata (icache_be_req[`wdata(0)]),
      .mem_wstrb (icache_be_req[`wstrb(0)]),
      .mem_rdata (icache_be_resp[`rdata(0)]),
      .mem_ready (icache_be_resp[`ready(0)])
      );
`endif //  `ifdef RUN_EXTMEM

   //l2 cache interface signals
   wire [1+`DCACHE_ADDR_W+`WRITE_W-1:0]       l2cache_req;
   wire [`RESP_W-1:0] 			      l2cache_resp;
>>>>>>> 591a9898
   
   //ext_mem control signals
   wire                                       l2_wtb_empty;
   wire                                       invalidate;
   reg                                        invalidate_reg;
   wire                                       l2_valid = l2cache_req[1+DCACHE_ADDR_W+`WRITE_W-1];
   //Necessary logic to avoid invalidating L2 while it's being accessed by a request
   always @(posedge clk, posedge rst)
     if (rst)
       invalidate_reg <= 1'b0;
     else 
       if (invalidate)
         invalidate_reg <= 1'b1;
       else 
         if(~l2_valid)
           invalidate_reg <= 1'b0;
         else
           invalidate_reg <= invalidate_reg;
   
   //
   // DATA CACHE
   //

   // Back-end bus
<<<<<<< HEAD
   wire [1+DCACHE_ADDR_W+`WRITE_W-1:0]       dcache_be_req;
   wire [`RESP_W-1:0]                        dcache_be_resp;
=======
   wire [1+`DCACHE_ADDR_W+`WRITE_W-1:0]       dcache_be_req;
   wire [`RESP_W-1:0] 			      dcache_be_resp;
>>>>>>> 591a9898
   
   // Data cache instance
   iob_cache # 
     (
      .FE_ADDR_W(DCACHE_ADDR_W),
      .N_WAYS(2),        //Number of ways
      .LINE_OFF_W(7),    //Cache Line Offset (number of lines)
      .WORD_OFF_W(3),    //Word Offset (number of words per line)
      .WTBUF_DEPTH_W(5), //FIFO's depth -- 5 minimum for BRAM implementation
      .CTRL_CACHE (1),   //Either 1 to enable cache-control or 0 to disable
      .CTRL_CNT(1)       //do not change (it's implementation depends on the previous)
      )
<<<<<<< HEAD
   dcache (
           .clk   (clk),
           .reset (rst),

           // Front-end interface
           .valid (d_req[2+DCACHE_ADDR_W-2+`WRITE_W-1]),
           .addr  (d_req[`address(0,1+DCACHE_ADDR_W-2)]),
           .wdata (d_req[`wdata(0)]),
           .wstrb (d_req[`wstrb(0)]),
           .rdata (d_resp[`rdata(0)]),
           .ready (d_resp[`ready(0)]),
           //Control IO
           .force_inv_in(1'b0),
           .force_inv_out(invalidate),
           .wtb_empty_in(l2_wtb_empty),
           .wtb_empty_out(),
           // Back-end interface
           .mem_valid (dcache_be_req[1+DCACHE_ADDR_W+`WRITE_W-1]),
           .mem_addr  (dcache_be_req[`address(0,DCACHE_ADDR_W)]),
           .mem_wdata (dcache_be_req[`wdata(0)]),
           .mem_wstrb (dcache_be_req[`wstrb(0)]),
           .mem_rdata (dcache_be_resp[`rdata(0)]),
           .mem_ready (dcache_be_resp[`ready(0)])
           );
=======
   dcache 
     (
      .clk   (clk),
      .reset (rst),

      // Front-end interface
      .valid (d_req[2+`DCACHE_ADDR_W-2+`WRITE_W-1]),
      .addr  (d_req[`address(0,1+`DCACHE_ADDR_W-2)]),
      .wdata (d_req[`wdata(0)]),
      .wstrb (d_req[`wstrb(0)]),
      .rdata (d_resp[`rdata(0)]),
      .ready (d_resp[`ready(0)]),
      //Control IO
      .force_inv_in(1'b0),
      .force_inv_out(invalidate),
      .wtb_empty_in(l2_wtb_empty),
      .wtb_empty_out(),
      // Back-end interface
      .mem_valid (dcache_be_req[1+`DCACHE_ADDR_W+`WRITE_W-1]),
      .mem_addr  (dcache_be_req[`address(0,`DCACHE_ADDR_W)]),
      .mem_wdata (dcache_be_req[`wdata(0)]),
      .mem_wstrb (dcache_be_req[`wstrb(0)]),
      .mem_rdata (dcache_be_resp[`rdata(0)]),
      .mem_ready (dcache_be_resp[`ready(0)])
      );
>>>>>>> 591a9898

   // Merge cache back-ends
   iob_merge
     #(
       .ADDR_W(DCACHE_ADDR_W),
`ifdef RUN_EXTMEM
       .N_MASTERS(2)
`else
       .N_MASTERS(1)
`endif
       )
   merge_i_d_buses_into_l2
     (
      .clk(clk),
      .rst(rst),
      // masters
`ifdef RUN_EXTMEM
      .m_req  ({icache_be_req, dcache_be_req}),
      .m_resp ({icache_be_resp, dcache_be_resp}),
`else
      .m_req  (dcache_be_req),
      .m_resp (dcache_be_resp),
`endif                 
      // slave
      .s_req  (l2cache_req),
      .s_resp (l2cache_resp)
      );

   
   // L2 cache instance
   iob_cache_axi # 
     (
<<<<<<< HEAD
      .FE_ADDR_W(DCACHE_ADDR_W),
      .BE_ADDR_W (DDR_ADDR_W),
=======
      .AXI_ID_W(AXI_ID_W),
      .FE_ADDR_W(`DCACHE_ADDR_W),
      .BE_ADDR_W(`DDR_ADDR_W),
      .BE_DATA_W(`DDR_DATA_W),
>>>>>>> 591a9898
      .N_WAYS(4),        //Number of Ways
      .LINE_OFF_W(7),    //Cache Line Offset (number of lines)
      .WORD_OFF_W(3),    //Word Offset (number of words per line)
      .WTBUF_DEPTH_W(5), //FIFO's depth -- 5 minimum for BRAM implementation
      .CTRL_CACHE (0),   //Cache-Control can't be accessed
      .CTRL_CNT(0)       //Remove counters
      )
<<<<<<< HEAD
   l2cache (
            .clk   (clk),
            .reset (rst),
      
            // Native interface
            .valid    (l2cache_req[1+DCACHE_ADDR_W+`WRITE_W-1]),
            .addr     (l2cache_req[`address(0, DCACHE_ADDR_W)-2]),
            .wdata    (l2cache_req[`wdata(0)]),
            .wstrb    (l2cache_req[`wstrb(0)]),
            .rdata    (l2cache_resp[`rdata(0)]),
            .ready    (l2cache_resp[`ready(0)]),
            //Control IO
            .force_inv_in(invalidate_reg & ~l2_valid),
            .force_inv_out(),
            .wtb_empty_in(1'b1),
            .wtb_empty_out(l2_wtb_empty),
            // AXI interface
            // Address write
            .axi_awid(axi_awid), 
            .axi_awaddr(axi_awaddr), 
            .axi_awlen(axi_awlen), 
            .axi_awsize(axi_awsize), 
            .axi_awburst(axi_awburst), 
            .axi_awlock(axi_awlock), 
            .axi_awcache(axi_awcache), 
            .axi_awprot(axi_awprot),
            .axi_awqos(axi_awqos), 
            .axi_awvalid(axi_awvalid), 
            .axi_awready(axi_awready), 
            //write
            .axi_wdata(axi_wdata), 
            .axi_wstrb(axi_wstrb), 
            .axi_wlast(axi_wlast), 
            .axi_wvalid(axi_wvalid), 
            .axi_wready(axi_wready), 
            //write response
            .axi_bresp(axi_bresp), 
            .axi_bvalid(axi_bvalid), 
            .axi_bready(axi_bready), 
            //address read
            .axi_arid(axi_arid), 
            .axi_araddr(axi_araddr), 
            .axi_arlen(axi_arlen), 
            .axi_arsize(axi_arsize), 
            .axi_arburst(axi_arburst), 
            .axi_arlock(axi_arlock), 
            .axi_arcache(axi_arcache), 
            .axi_arprot(axi_arprot), 
            .axi_arqos(axi_arqos), 
            .axi_arvalid(axi_arvalid), 
            .axi_arready(axi_arready), 
            //read 
            .axi_rdata(axi_rdata), 
            .axi_rresp(axi_rresp), 
            .axi_rlast(axi_rlast), 
            .axi_rvalid(axi_rvalid),  
            .axi_rready(axi_rready)
            );
=======
   l2cache 
     (
      // Native interface
      .valid    (l2cache_req[1+`DCACHE_ADDR_W+`WRITE_W-1]),
      .addr     (l2cache_req[`address(0, `DCACHE_ADDR_W)-2]),
      .wdata    (l2cache_req[`wdata(0)]),
      .wstrb    (l2cache_req[`wstrb(0)]),
      .rdata    (l2cache_resp[`rdata(0)]),
      .ready    (l2cache_resp[`ready(0)]),
      //Control IO
      .force_inv_in(invalidate_reg & ~l2_valid),
      .force_inv_out(),
      .wtb_empty_in(1'b1),
      .wtb_empty_out(l2_wtb_empty),
      // AXI interface
`include "m_axi_portmap.vh"
      .clk(clk),
      .reset(rst)
      );
>>>>>>> 591a9898

endmodule<|MERGE_RESOLUTION|>--- conflicted
+++ resolved
@@ -7,83 +7,28 @@
   #(
     parameter ADDR_W=`ADDR_W,
     parameter DATA_W=`DATA_W,
-<<<<<<< HEAD
     parameter FIRM_ADDR_W=`FIRM_ADDR_W,
     parameter DCACHE_ADDR_W=`DCACHE_ADDR_W,
-    parameter DDR_ADDR_W=`DDR_ADDR_W
-=======
+    parameter DDR_ADDR_W=`DDR_ADDR_W,
+    parameter DDR_DATA_W=`DDR_DATA_W,
     parameter AXI_ID_W=0,
     parameter AXI_ADDR_W=`ADDR_W,
     parameter AXI_DATA_W=`DATA_W
->>>>>>> 591a9898
     )
    (
 `ifdef RUN_EXTMEM
     // Instruction bus
-<<<<<<< HEAD
-    input [1+FIRM_ADDR_W-2+`WRITE_W-1:0]    i_req,
-    output [`RESP_W-1:0]                     i_resp,
+    input [1+FIRM_ADDR_W-2+`WRITE_W-1:0]     i_req,
+    output [`RESP_W-1:0] 		      i_resp,
 `endif
 
     // Data bus
     input [1+1+DCACHE_ADDR_W-2+`WRITE_W-1:0] d_req,
-    output [`RESP_W-1:0]                     d_resp,
-
-    // AXI interface 
-    // Address write
-    output [0:0]                             axi_awid, 
-    output [DDR_ADDR_W-1:0]                 axi_awaddr,
-    output [7:0]                             axi_awlen,
-    output [2:0]                             axi_awsize,
-    output [1:0]                             axi_awburst,
-    output [0:0]                             axi_awlock,
-    output [3:0]                             axi_awcache,
-    output [2:0]                             axi_awprot,
-    output [3:0]                             axi_awqos,
-    output                                   axi_awvalid,
-    input                                    axi_awready,
-    //Write
-    output [DATA_W-1:0]                     axi_wdata,
-    output [DATA_W/8-1:0]                   axi_wstrb,
-    output                                   axi_wlast,
-    output                                   axi_wvalid, 
-    input                                    axi_wready,
-    input [0:0]                              axi_bid,
-    input [1:0]                              axi_bresp,
-    input                                    axi_bvalid,
-    output                                   axi_bready,
-    //Address Read
-    output [0:0]                             axi_arid,
-    output [DDR_ADDR_W-1:0]                 axi_araddr, 
-    output [7:0]                             axi_arlen,
-    output [2:0]                             axi_arsize,
-    output [1:0]                             axi_arburst,
-    output [0:0]                             axi_arlock,
-    output [3:0]                             axi_arcache,
-    output [2:0]                             axi_arprot,
-    output [3:0]                             axi_arqos,
-    output                                   axi_arvalid, 
-    input                                    axi_arready,
-    //Read
-    input [0:0]                              axi_rid,
-    input [DATA_W-1:0]                      axi_rdata,
-    input [1:0]                              axi_rresp,
-    input                                    axi_rlast, 
-    input                                    axi_rvalid, 
-    output                                   axi_rready
-=======
-    input [1+`FIRM_ADDR_W-2+`WRITE_W-1:0]     i_req,
-    output [`RESP_W-1:0] 		      i_resp,
-`endif
-
-    // Data bus
-    input [1+1+`DCACHE_ADDR_W-2+`WRITE_W-1:0] d_req,
     output [`RESP_W-1:0] 		      d_resp,
 
     // AXI interface 
 `include "m_axi_m_port.vh"
 `include "iob_gen_if.vh"
->>>>>>> 591a9898
     );
 
 `ifdef RUN_EXTMEM
@@ -92,13 +37,8 @@
    //
 
    // Back-end bus
-<<<<<<< HEAD
    wire [1+DCACHE_ADDR_W+`WRITE_W-1:0]       icache_be_req;
-   wire [`RESP_W-1:0]                        icache_be_resp;
-=======
-   wire [1+`DCACHE_ADDR_W+`WRITE_W-1:0]       icache_be_req;
    wire [`RESP_W-1:0] 			      icache_be_resp;
->>>>>>> 591a9898
 
 
    // Instruction cache instance
@@ -113,45 +53,14 @@
       .CTRL_CACHE (0),   //Cache-Control can't be accessed
       .CTRL_CNT(0)       //Remove counters
       )
-<<<<<<< HEAD
-   icache (
-           .clk   (clk),
-           .reset (rst),
-
-           // Front-end interface
-           .valid (i_req[1+FIRM_ADDR_W-2+`WRITE_W-1]),
-           .addr  (i_req[`address(0, FIRM_ADDR_W-2)]),
-           .wdata (i_req[`wdata(0)]),
-           .wstrb (i_req[`wstrb(0)]),
-           .rdata (i_resp[`rdata(0)]),
-           .ready (i_resp[`ready(0)]),
-           //Control IO
-           .force_inv_in(1'b0),
-           .force_inv_out(),
-           .wtb_empty_in(1'b1),
-           .wtb_empty_out(),
-           // Back-end interface
-           .mem_valid (icache_be_req[1+DCACHE_ADDR_W+`WRITE_W-1]),
-           .mem_addr  (icache_be_req[`address(0, DCACHE_ADDR_W)]),
-           .mem_wdata (icache_be_req[`wdata(0)]),
-           .mem_wstrb (icache_be_req[`wstrb(0)]),
-           .mem_rdata (icache_be_resp[`rdata(0)]),
-           .mem_ready (icache_be_resp[`ready(0)])
-           );
-`endif //  `ifdef RUN_EXTMEM
-
-   //l2 cache interface signals
-   wire [1+DCACHE_ADDR_W+`WRITE_W-1:0]       l2cache_req;
-   wire [`RESP_W-1:0]                         l2cache_resp;
-=======
    icache 
      (
       .clk   (clk),
       .reset (rst),
 
       // Front-end interface
-      .valid (i_req[1+`FIRM_ADDR_W-2+`WRITE_W-1]),
-      .addr  (i_req[`address(0, `FIRM_ADDR_W-2)]),
+      .valid (i_req[1+FIRM_ADDR_W-2+`WRITE_W-1]),
+      .addr  (i_req[`address(0, FIRM_ADDR_W-2)]),
       .wdata (i_req[`wdata(0)]),
       .wstrb (i_req[`wstrb(0)]),
       .rdata (i_resp[`rdata(0)]),
@@ -162,8 +71,8 @@
       .wtb_empty_in(1'b1),
       .wtb_empty_out(),
       // Back-end interface
-      .mem_valid (icache_be_req[1+`DCACHE_ADDR_W+`WRITE_W-1]),
-      .mem_addr  (icache_be_req[`address(0, `DCACHE_ADDR_W)]),
+      .mem_valid (icache_be_req[1+DCACHE_ADDR_W+`WRITE_W-1]),
+      .mem_addr  (icache_be_req[`address(0, DCACHE_ADDR_W)]),
       .mem_wdata (icache_be_req[`wdata(0)]),
       .mem_wstrb (icache_be_req[`wstrb(0)]),
       .mem_rdata (icache_be_resp[`rdata(0)]),
@@ -172,9 +81,8 @@
 `endif //  `ifdef RUN_EXTMEM
 
    //l2 cache interface signals
-   wire [1+`DCACHE_ADDR_W+`WRITE_W-1:0]       l2cache_req;
+   wire [1+DCACHE_ADDR_W+`WRITE_W-1:0]       l2cache_req;
    wire [`RESP_W-1:0] 			      l2cache_resp;
->>>>>>> 591a9898
    
    //ext_mem control signals
    wire                                       l2_wtb_empty;
@@ -199,13 +107,8 @@
    //
 
    // Back-end bus
-<<<<<<< HEAD
    wire [1+DCACHE_ADDR_W+`WRITE_W-1:0]       dcache_be_req;
-   wire [`RESP_W-1:0]                        dcache_be_resp;
-=======
-   wire [1+`DCACHE_ADDR_W+`WRITE_W-1:0]       dcache_be_req;
    wire [`RESP_W-1:0] 			      dcache_be_resp;
->>>>>>> 591a9898
    
    // Data cache instance
    iob_cache # 
@@ -218,40 +121,14 @@
       .CTRL_CACHE (1),   //Either 1 to enable cache-control or 0 to disable
       .CTRL_CNT(1)       //do not change (it's implementation depends on the previous)
       )
-<<<<<<< HEAD
-   dcache (
-           .clk   (clk),
-           .reset (rst),
-
-           // Front-end interface
-           .valid (d_req[2+DCACHE_ADDR_W-2+`WRITE_W-1]),
-           .addr  (d_req[`address(0,1+DCACHE_ADDR_W-2)]),
-           .wdata (d_req[`wdata(0)]),
-           .wstrb (d_req[`wstrb(0)]),
-           .rdata (d_resp[`rdata(0)]),
-           .ready (d_resp[`ready(0)]),
-           //Control IO
-           .force_inv_in(1'b0),
-           .force_inv_out(invalidate),
-           .wtb_empty_in(l2_wtb_empty),
-           .wtb_empty_out(),
-           // Back-end interface
-           .mem_valid (dcache_be_req[1+DCACHE_ADDR_W+`WRITE_W-1]),
-           .mem_addr  (dcache_be_req[`address(0,DCACHE_ADDR_W)]),
-           .mem_wdata (dcache_be_req[`wdata(0)]),
-           .mem_wstrb (dcache_be_req[`wstrb(0)]),
-           .mem_rdata (dcache_be_resp[`rdata(0)]),
-           .mem_ready (dcache_be_resp[`ready(0)])
-           );
-=======
    dcache 
      (
       .clk   (clk),
       .reset (rst),
 
       // Front-end interface
-      .valid (d_req[2+`DCACHE_ADDR_W-2+`WRITE_W-1]),
-      .addr  (d_req[`address(0,1+`DCACHE_ADDR_W-2)]),
+      .valid (d_req[2+DCACHE_ADDR_W-2+`WRITE_W-1]),
+      .addr  (d_req[`address(0,1+DCACHE_ADDR_W-2)]),
       .wdata (d_req[`wdata(0)]),
       .wstrb (d_req[`wstrb(0)]),
       .rdata (d_resp[`rdata(0)]),
@@ -262,14 +139,13 @@
       .wtb_empty_in(l2_wtb_empty),
       .wtb_empty_out(),
       // Back-end interface
-      .mem_valid (dcache_be_req[1+`DCACHE_ADDR_W+`WRITE_W-1]),
-      .mem_addr  (dcache_be_req[`address(0,`DCACHE_ADDR_W)]),
+      .mem_valid (dcache_be_req[1+DCACHE_ADDR_W+`WRITE_W-1]),
+      .mem_addr  (dcache_be_req[`address(0,DCACHE_ADDR_W)]),
       .mem_wdata (dcache_be_req[`wdata(0)]),
       .mem_wstrb (dcache_be_req[`wstrb(0)]),
       .mem_rdata (dcache_be_resp[`rdata(0)]),
       .mem_ready (dcache_be_resp[`ready(0)])
       );
->>>>>>> 591a9898
 
    // Merge cache back-ends
    iob_merge
@@ -302,15 +178,10 @@
    // L2 cache instance
    iob_cache_axi # 
      (
-<<<<<<< HEAD
+      .AXI_ID_W(AXI_ID_W),
       .FE_ADDR_W(DCACHE_ADDR_W),
-      .BE_ADDR_W (DDR_ADDR_W),
-=======
-      .AXI_ID_W(AXI_ID_W),
-      .FE_ADDR_W(`DCACHE_ADDR_W),
-      .BE_ADDR_W(`DDR_ADDR_W),
-      .BE_DATA_W(`DDR_DATA_W),
->>>>>>> 591a9898
+      .BE_ADDR_W(DDR_ADDR_W),
+      .BE_DATA_W(DDR_DATA_W),
       .N_WAYS(4),        //Number of Ways
       .LINE_OFF_W(7),    //Cache Line Offset (number of lines)
       .WORD_OFF_W(3),    //Word Offset (number of words per line)
@@ -318,71 +189,11 @@
       .CTRL_CACHE (0),   //Cache-Control can't be accessed
       .CTRL_CNT(0)       //Remove counters
       )
-<<<<<<< HEAD
-   l2cache (
-            .clk   (clk),
-            .reset (rst),
-      
-            // Native interface
-            .valid    (l2cache_req[1+DCACHE_ADDR_W+`WRITE_W-1]),
-            .addr     (l2cache_req[`address(0, DCACHE_ADDR_W)-2]),
-            .wdata    (l2cache_req[`wdata(0)]),
-            .wstrb    (l2cache_req[`wstrb(0)]),
-            .rdata    (l2cache_resp[`rdata(0)]),
-            .ready    (l2cache_resp[`ready(0)]),
-            //Control IO
-            .force_inv_in(invalidate_reg & ~l2_valid),
-            .force_inv_out(),
-            .wtb_empty_in(1'b1),
-            .wtb_empty_out(l2_wtb_empty),
-            // AXI interface
-            // Address write
-            .axi_awid(axi_awid), 
-            .axi_awaddr(axi_awaddr), 
-            .axi_awlen(axi_awlen), 
-            .axi_awsize(axi_awsize), 
-            .axi_awburst(axi_awburst), 
-            .axi_awlock(axi_awlock), 
-            .axi_awcache(axi_awcache), 
-            .axi_awprot(axi_awprot),
-            .axi_awqos(axi_awqos), 
-            .axi_awvalid(axi_awvalid), 
-            .axi_awready(axi_awready), 
-            //write
-            .axi_wdata(axi_wdata), 
-            .axi_wstrb(axi_wstrb), 
-            .axi_wlast(axi_wlast), 
-            .axi_wvalid(axi_wvalid), 
-            .axi_wready(axi_wready), 
-            //write response
-            .axi_bresp(axi_bresp), 
-            .axi_bvalid(axi_bvalid), 
-            .axi_bready(axi_bready), 
-            //address read
-            .axi_arid(axi_arid), 
-            .axi_araddr(axi_araddr), 
-            .axi_arlen(axi_arlen), 
-            .axi_arsize(axi_arsize), 
-            .axi_arburst(axi_arburst), 
-            .axi_arlock(axi_arlock), 
-            .axi_arcache(axi_arcache), 
-            .axi_arprot(axi_arprot), 
-            .axi_arqos(axi_arqos), 
-            .axi_arvalid(axi_arvalid), 
-            .axi_arready(axi_arready), 
-            //read 
-            .axi_rdata(axi_rdata), 
-            .axi_rresp(axi_rresp), 
-            .axi_rlast(axi_rlast), 
-            .axi_rvalid(axi_rvalid),  
-            .axi_rready(axi_rready)
-            );
-=======
    l2cache 
      (
       // Native interface
-      .valid    (l2cache_req[1+`DCACHE_ADDR_W+`WRITE_W-1]),
-      .addr     (l2cache_req[`address(0, `DCACHE_ADDR_W)-2]),
+      .valid    (l2cache_req[1+DCACHE_ADDR_W+`WRITE_W-1]),
+      .addr     (l2cache_req[`address(0, DCACHE_ADDR_W)-2]),
       .wdata    (l2cache_req[`wdata(0)]),
       .wstrb    (l2cache_req[`wstrb(0)]),
       .rdata    (l2cache_resp[`rdata(0)]),
@@ -397,6 +208,5 @@
       .clk(clk),
       .reset(rst)
       );
->>>>>>> 591a9898
 
 endmodule