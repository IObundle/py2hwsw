--- conflicted
+++ resolved
@@ -5,15 +5,10 @@
 
 module ext_mem
   #(
-    parameter DATA_W=`DATA_W,
     parameter ADDR_W=`ADDR_W,
-<<<<<<< HEAD
-    parameter AXI_ADDR_W=`DCACHE_ADDR_W,
-=======
     parameter DATA_W=`DATA_W,
     parameter AXI_ID_W=0,
     parameter AXI_ADDR_W=`ADDR_W,
->>>>>>> 591a9898
     parameter AXI_DATA_W=`DATA_W
     )
    (
@@ -27,17 +22,9 @@
     input [1+1+`DCACHE_ADDR_W-2+`WRITE_W-1:0] d_req,
     output [`RESP_W-1:0] 		      d_resp,
 
-<<<<<<< HEAD
-    // AXI interface
-`include "iob_cache_axi_m_port.vh"
-    
-    input                                    clk,
-    input                                    rst
-=======
     // AXI interface 
 `include "m_axi_m_port.vh"
 `include "iob_gen_if.vh"
->>>>>>> 591a9898
     );
 
 `ifdef RUN_EXTMEM
@@ -49,34 +36,10 @@
    wire [1+`DCACHE_ADDR_W+`WRITE_W-1:0]       icache_be_req;
    wire [`RESP_W-1:0] 			      icache_be_resp;
 
-   //Instruction cache
-   iob_cache 
-     #(
-       .ADDR_W (`FIRM_ADDR_W),
-       .BE_ADDR_W (`DCACHE_ADDR_W),
-       .BE_DATA_W (`DATA_W),
-       .NWAYS_W (1),
-       .NLINES_W (7),
-       .WORD_OFFSET_W (4),
-       .WTBUF_DEPTH_W (5),
-       .CTRL_CACHE (0),
-       .CTRL_CNT (0)
-       )
-   icache 
-     (
-<<<<<<< HEAD
-      .clk (clk),
-      .rst (rst),
-
-      //Cache invalidate and write-through buffer IO chain
-      .invalidate_in(1'b0),
-      .invalidate_out(),
-      .wtb_empty_in(1'b1),
-      .wtb_empty_out(),
-      
-      // Front-end IOb interface
-      .req (i_req[1+`FIRM_ADDR_W-2+`WRITE_W-1]),
-=======
+
+   // Instruction cache instance
+   iob_cache # 
+     (
       .FE_ADDR_W(`FIRM_ADDR_W),
       .BE_ADDR_W(`DCACHE_ADDR_W),
       .N_WAYS(2),        //Number of ways
@@ -93,25 +56,10 @@
 
       // Front-end interface
       .valid (i_req[1+`FIRM_ADDR_W-2+`WRITE_W-1]),
->>>>>>> 591a9898
       .addr  (i_req[`address(0, `FIRM_ADDR_W-2)]),
       .wdata (i_req[`wdata(0)]),
       .wstrb (i_req[`wstrb(0)]),
       .rdata (i_resp[`rdata(0)]),
-<<<<<<< HEAD
-      .ack (i_resp[`ready(0)]),
-
-      // Back-end IOb interface
-      .be_req (icache_be_req[1+`DCACHE_ADDR_W+`WRITE_W-1]),
-      .be_addr  (icache_be_req[`address(0, `DCACHE_ADDR_W)]),
-      .be_wdata (icache_be_req[`wdata(0)]),
-      .be_wstrb (icache_be_req[`wstrb(0)]),
-      .be_rdata (icache_be_resp[`rdata(0)]),
-      .be_ack (icache_be_resp[`ready(0)])
-      );
-`endif //  `ifdef RUN_EXTMEM
-
-=======
       .ready (i_resp[`ready(0)]),
       //Control IO
       .force_inv_in(1'b0),
@@ -150,46 +98,11 @@
          else
            invalidate_reg <= invalidate_reg;
    
->>>>>>> 591a9898
    //
    // DATA CACHE
    //
 
    // Back-end bus
-<<<<<<< HEAD
-   wire [1+`DCACHE_ADDR_W+`WRITE_W-1:0]      dcache_be_req;
-   wire [`RESP_W-1:0]                        dcache_be_resp;
-   //L1/L2 interface signals
-   wire                                       l2_wtb_empty;
-   wire                                       l2_invalidate;
-
-   //Data cache
-   iob_cache 
-     #(
-       .ADDR_W (`DCACHE_ADDR_W),
-       .BE_ADDR_W (`DCACHE_ADDR_W),
-       .BE_DATA_W (`DATA_W),
-       .NWAYS_W (1),
-       .NLINES_W (7),
-       .WORD_OFFSET_W (4),
-       .WTBUF_DEPTH_W (5),
-       .CTRL_CACHE (1),
-       .CTRL_CNT(1)
-       )
-   dcache 
-     (
-      .clk (clk),
-      .rst (rst),
-      
-      //Cache invalidate and write-through buffer IO chain
-      .invalidate_in(1'b0), //L1 data cache is invalidated by sw only
-      .invalidate_out(l2_invalidate),
-      .wtb_empty_in(l2_wtb_empty),
-      .wtb_empty_out(),
-
-      //Front-end IOb interface
-      .req (d_req[2+`DCACHE_ADDR_W-2+`WRITE_W-1]),
-=======
    wire [1+`DCACHE_ADDR_W+`WRITE_W-1:0]       dcache_be_req;
    wire [`RESP_W-1:0] 			      dcache_be_resp;
    
@@ -211,22 +124,10 @@
 
       // Front-end interface
       .valid (d_req[2+`DCACHE_ADDR_W-2+`WRITE_W-1]),
->>>>>>> 591a9898
       .addr  (d_req[`address(0,1+`DCACHE_ADDR_W-2)]),
       .wdata (d_req[`wdata(0)]),
       .wstrb (d_req[`wstrb(0)]),
       .rdata (d_resp[`rdata(0)]),
-<<<<<<< HEAD
-      .ack (d_resp[`ready(0)]),
-
-      // Back-end IOb interface
-      .be_req (dcache_be_req[1+`DCACHE_ADDR_W+`WRITE_W-1]),
-      .be_addr (dcache_be_req[`address(0,`DCACHE_ADDR_W)]),
-      .be_wdata (dcache_be_req[`wdata(0)]),
-      .be_wstrb (dcache_be_req[`wstrb(0)]),
-      .be_rdata (dcache_be_resp[`rdata(0)]),
-      .be_ack (dcache_be_resp[`ready(0)])
-=======
       .ready (d_resp[`ready(0)]),
       //Control IO
       .force_inv_in(1'b0),
@@ -240,13 +141,9 @@
       .mem_wstrb (dcache_be_req[`wstrb(0)]),
       .mem_rdata (dcache_be_resp[`rdata(0)]),
       .mem_ready (dcache_be_resp[`ready(0)])
->>>>>>> 591a9898
-      );
-
-   // Merge L1 cache back-ends for L2
-   wire [1+`DCACHE_ADDR_W+`WRITE_W-1:0]       l2cache_req;
-   wire [`RESP_W-1:0]                         l2cache_resp;
-   
+      );
+
+   // Merge cache back-ends
    iob_merge
      #(
        .ADDR_W(`DCACHE_ADDR_W),
@@ -262,54 +159,21 @@
       .rst(rst),
       // masters
 `ifdef RUN_EXTMEM
-      .m_req({icache_be_req, dcache_be_req}),
-      .m_resp({icache_be_resp, dcache_be_resp}),
+      .m_req  ({icache_be_req, dcache_be_req}),
+      .m_resp ({icache_be_resp, dcache_be_resp}),
 `else
-      .m_req(dcache_be_req),
-      .m_resp(dcache_be_resp),
+      .m_req  (dcache_be_req),
+      .m_resp (dcache_be_resp),
 `endif                 
       // slave
-      .s_req(l2cache_req),
-      .s_resp(l2cache_resp)
-      );
-
-   
-   //L2 cache
-   iob_cache_axi
-     #(
-       .ADDR_W(`DCACHE_ADDR_W),
-       .BE_ADDR_W (`DDR_ADDR_W),
-       .BE_DATA_W (`DATA_W),
-       .NWAYS_W (2),
-       .NLINES_W (7),
-       .WORD_OFFSET_W (4),
-       .WTBUF_DEPTH_W (5), 
-       .CTRL_CACHE (0),
-       .CTRL_CNT (0)
-       )
-   l2cache 
-     (
-<<<<<<< HEAD
-      //Cache invalidate and write-through buffer IO chain
-      .invalidate_in(l2_invalidate),
-      .invalidate_out(),
-      .wtb_empty_in(1'b1),
-      .wtb_empty_out(l2_wtb_empty),
-      
-      // Front-end IOB interface
-      .req (l2cache_req[1+`DCACHE_ADDR_W+`WRITE_W-1]),
-      .addr (l2cache_req[`address(0, `DCACHE_ADDR_W)-2]),
-      .wdata (l2cache_req[`wdata(0)]),
-      .wstrb (l2cache_req[`wstrb(0)]),
-      .rdata (l2cache_resp[`rdata(0)]),
-      .ack (l2cache_resp[`ready(0)]),
-      
-      // Back-end AXI interface
-`include "iob_cache_axi_portmap.vh"
-
-      .clk (clk),
-      .rst (rst)
-=======
+      .s_req  (l2cache_req),
+      .s_resp (l2cache_resp)
+      );
+
+   
+   // L2 cache instance
+   iob_cache_axi # 
+     (
       .AXI_ID_W(AXI_ID_W),
       .FE_ADDR_W(`DCACHE_ADDR_W),
       .BE_ADDR_W(`DDR_ADDR_W),
@@ -339,7 +203,6 @@
 `include "m_axi_portmap.vh"
       .clk(clk),
       .reset(rst)
->>>>>>> 591a9898
       );
 
 endmodule