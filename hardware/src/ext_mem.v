--- conflicted
+++ resolved
@@ -5,7 +5,6 @@
 
 module ext_mem
   #(
-<<<<<<< HEAD
     parameter ADDR_W=`IOB_SOC_ADDR_W,
     parameter DATA_W=`IOB_SOC_DATA_W,
     parameter FIRM_ADDR_W=`IOB_SOC_SRAM_ADDR_W,
@@ -13,17 +12,9 @@
     parameter DDR_ADDR_W=`IOB_SOC_DDR_ADDR_W,
     parameter DDR_DATA_W=`IOB_SOC_DDR_DATA_W,
     parameter AXI_ID_W=1,
+    parameter AXI_LEN_W=`IOB_SOC_AXI_LEN_W,
     parameter AXI_ADDR_W=`IOB_SOC_AXI_ADDR_W,
-    parameter AXI_DATA_W=`IOB_SOC_AXI_DATA_W,
-    parameter AXI_LEN_W=`IOB_SOC_AXI_LEN_W
-=======
-    parameter ADDR_W=`ADDR_W,
-    parameter DATA_W=`DATA_W,
-    parameter AXI_ID_W=0,
-    parameter AXI_LEN_W=0,
-    parameter AXI_ADDR_W=`ADDR_W,
-    parameter AXI_DATA_W=`DATA_W
->>>>>>> 3dd68eeb
+    parameter AXI_DATA_W=`IOB_SOC_AXI_DATA_W
     )
    (
 `ifdef RUN_EXTMEM
@@ -190,25 +181,16 @@
    iob_cache_axi # 
      (
       .AXI_ID_W(AXI_ID_W),
-<<<<<<< HEAD
+      .AXI_LEN_W(AXI_LEN_W),
       .FE_ADDR_W(DCACHE_ADDR_W),
       .BE_ADDR_W(DDR_ADDR_W),
       .BE_DATA_W(DDR_DATA_W),
-      .NWAYS_W(4),        //Number of Ways
-      .NLINES_W(7),    //Cache Line Offset (number of lines)
-      .WORD_OFFSET_W(3),    //Word Offset (number of words per line)
-=======
-      .AXI_LEN_W(AXI_LEN_W),
-      .FE_ADDR_W(`DCACHE_ADDR_W),
-      .BE_ADDR_W(`DDR_ADDR_W),
-      .BE_DATA_W(`DDR_DATA_W),
       .N_WAYS(4),        //Number of Ways
-      .LINE_OFF_W(7),    //Cache Line Offset (number of lines)
-      .WORD_OFF_W(3),    //Word Offset (number of words per line)
->>>>>>> 3dd68eeb
+      .NLINES_W(7),      //Cache Line Offset (number of lines)
+      .WORD_OFFSET_W(3), //Word Offset (number of words per line)
       .WTBUF_DEPTH_W(5), //FIFO's depth -- 5 minimum for BRAM implementation
-      .USE_CTRL (0),   //Cache-Control can't be accessed
-      .USE_CTRL_CNT(0)       //Remove counters
+      .USE_CTRL (0),     //Cache-Control can't be accessed
+      .USE_CTRL_CNT(0)   //Remove counters
       )
    l2cache 
      (
