`timescale 1 ns / 1 ps
<<<<<<< HEAD
`include "iob_soc_tester_conf.vh"
`include "iob_lib.vh"

module ext_mem
  #(
    parameter ADDR_W=`IOB_SOC_TESTER_ADDR_W,
    parameter DATA_W=`IOB_SOC_TESTER_DATA_W,
    parameter FIRM_ADDR_W=`IOB_SOC_TESTER_SRAM_ADDR_W,
    parameter DCACHE_ADDR_W=`IOB_SOC_TESTER_DCACHE_ADDR_W,
    parameter DDR_ADDR_W=`IOB_SOC_TESTER_DDR_ADDR_W,
    parameter DDR_DATA_W=`IOB_SOC_TESTER_DDR_DATA_W,
    parameter AXI_ID_W=1,
    parameter AXI_LEN_W=`IOB_SOC_TESTER_AXI_LEN_W,
    parameter AXI_ADDR_W=`IOB_SOC_TESTER_AXI_ADDR_W,
    parameter AXI_DATA_W=`IOB_SOC_TESTER_AXI_DATA_W
=======

`include "iob_lib.vh"

module ext_mem #(
    parameter ADDR_W=0,
    parameter DATA_W=0,
    parameter FIRM_ADDR_W=0,
    parameter DCACHE_ADDR_W=0,
    parameter DDR_ADDR_W=0,
    parameter DDR_DATA_W=0,
    parameter AXI_ID_W=0,
    parameter AXI_LEN_W=0,
    parameter AXI_ADDR_W=0,
    parameter AXI_DATA_W=0
>>>>>>> a3e05cf3
  ) (
    // Instruction bus
    input [1+FIRM_ADDR_W-2+`WRITE_W-1:0] i_req,
    output [`RESP_W-1:0] 		         i_resp,

    // Data bus
    input [1+1+DCACHE_ADDR_W-2+`WRITE_W-1:0] d_req,
    output [`RESP_W-1:0] 		             d_resp,

    // AXI interface 
    `include "iob_axi_m_port.vh"
    `include "iob_clkenrst_port.vh"
  );

  //
  // INSTRUCTION CACHE
  //

   // IOb ready and rvalid signals
   wire i_ack;
   reg  i_wr_e; // Instruction write enable register
   reg  i_ready;
   iob_reg_e #(1,0) i_wr_e_reg (clk_i, arst_i, cke_i, i_req[1+FIRM_ADDR_W-2+`WRITE_W-1], {| i_req[`wstrb(0)]}, i_wr_e);
   //iob_reg_e #(1,1) i_ready_reg (clk_i, arst_i, cke_i, i_ack | i_req[1+FIRM_ADDR_W-2+`WRITE_W-1], i_ack, i_ready);
   assign i_resp[`rvalid(0)] = i_wr_e? 1'b0 : i_ack;
   assign i_resp[`ready(0)] = i_ack;

  // Back-end bus
  wire [1+DCACHE_ADDR_W+`WRITE_W-1:0] icache_be_req;
  wire [`RESP_W-1:0] 			       icache_be_resp;


  // Instruction cache instance
  iob_cache_iob #(
      .FE_ADDR_W(FIRM_ADDR_W),
      .BE_ADDR_W(DCACHE_ADDR_W),
      .NWAYS_W(2),       //Number of ways
      .NLINES_W(7),      //Cache Line Offset (number of lines)
      .WORD_OFFSET_W(3), //Word Offset (number of words per line)
      .WTBUF_DEPTH_W(5), //FIFO's depth -- 5 minimum for BRAM implementation
      .USE_CTRL (0),     //Cache-Control can't be accessed
      .USE_CTRL_CNT(0)   //Remove counters
      )
  icache (
      .clk_i   (clk_i),
      .rst_i (arst_i),

      // Front-end interface
      .req (i_req[1+FIRM_ADDR_W-2+`WRITE_W-1]),
      .addr  (i_req[`address(0, FIRM_ADDR_W-2)]),
      .wdata (i_req[`wdata(0)]),
      .wstrb (i_req[`wstrb(0)]),
      .rdata (i_resp[`rdata(0)]),
      .ack   (i_ack),
      //Control IO
      .invalidate_in(1'b0),
      .invalidate_out(),
      .wtb_empty_in(1'b1),
      .wtb_empty_out(),
      // Back-end interface
      .be_req (icache_be_req[1+DCACHE_ADDR_W+`WRITE_W-1]),
      .be_addr  (icache_be_req[`address(0, DCACHE_ADDR_W)]),
      .be_wdata (icache_be_req[`wdata(0)]),
      .be_wstrb (icache_be_req[`wstrb(0)]),
      .be_rdata (icache_be_resp[`rdata(0)]),
      .be_ack (icache_be_resp[`ready(0)])
      );

   //l2 cache interface signals
   wire [1+DCACHE_ADDR_W+`WRITE_W-1:0] l2cache_req;
   wire [`RESP_W-1:0] 			       l2cache_resp;
   
   //ext_mem control signals
   wire l2_wtb_empty;
   wire invalidate;
   reg  invalidate_reg;
   wire l2_avalid = l2cache_req[1+DCACHE_ADDR_W+`WRITE_W-1];
   //Necessary logic to avoid invalidating L2 while it's being accessed by a request
   always @(posedge clk_i, posedge arst_i)
     if (arst_i)
       invalidate_reg <= 1'b0;
     else 
       if (invalidate)
         invalidate_reg <= 1'b1;
       else 
         if(~l2_avalid)
           invalidate_reg <= 1'b0;
         else
           invalidate_reg <= invalidate_reg;
   
   //
   // DATA CACHE
   //

    // IOb ready and rvalid signals
   wire d_ack;
   reg  d_wr_e; // Instruction write enable register
   reg  d_ready;
   iob_reg_e #(1,0) d_wr_e_reg (clk_i, arst_i, cke_i, d_req[1+FIRM_ADDR_W-2+`WRITE_W-1], {| d_req[`wstrb(0)]}, d_wr_e);
   //iob_reg_e #(1,0) d_ready_reg (clk_i, arst_i, cke_i, d_ack | d_req[1+FIRM_ADDR_W-2+`WRITE_W-1], ~d_req[1+FIRM_ADDR_W-2+`WRITE_W-1], d_ready);
   assign d_resp[`rvalid(0)] =  i_wr_e? 1'b0 : d_ack;
   assign d_resp[`ready(0)] = d_ack;

   // Back-end bus
   wire [1+DCACHE_ADDR_W+`WRITE_W-1:0]       dcache_be_req;
   wire [`RESP_W-1:0] 			      dcache_be_resp;
   
   // Data cache instance
   iob_cache_iob #(
      .FE_ADDR_W(DCACHE_ADDR_W),
      .NWAYS_W(2),        //Number of ways
      .NLINES_W(7),    //Cache Line Offset (number of lines)
      .WORD_OFFSET_W(3),    //Word Offset (number of words per line)
      .WTBUF_DEPTH_W(5), //FIFO's depth -- 5 minimum for BRAM implementation
      .USE_CTRL (1),   //Either 1 to enable cache-control or 0 to disable
      .USE_CTRL_CNT(1)       //do not change (it's implementation depends on the previous)
      )
   dcache (
      .clk_i (clk_i),
      .rst_i (arst_i),

      // Front-end interface
      .req (d_req[2+DCACHE_ADDR_W-2+`WRITE_W-1]),
      .addr  (d_req[`address(0,1+DCACHE_ADDR_W-2)]),
      .wdata (d_req[`wdata(0)]),
      .wstrb (d_req[`wstrb(0)]),
      .rdata (d_resp[`rdata(0)]),
      .ack   (d_ack),
      //Control IO
      .invalidate_in(1'b0),
      .invalidate_out(invalidate),
      .wtb_empty_in(l2_wtb_empty),
      .wtb_empty_out(),
      // Back-end interface
      .be_req (dcache_be_req[1+DCACHE_ADDR_W+`WRITE_W-1]),
      .be_addr  (dcache_be_req[`address(0,DCACHE_ADDR_W)]),
      .be_wdata (dcache_be_req[`wdata(0)]),
      .be_wstrb (dcache_be_req[`wstrb(0)]),
      .be_rdata (dcache_be_resp[`rdata(0)]),
      .be_ack (dcache_be_resp[`ready(0)])
      );

   // Merge cache back-ends
   iob_merge #(
      .ADDR_W(DCACHE_ADDR_W),
      .N_MASTERS(2)
      )
   merge_i_d_buses_into_l2 (
        .clk_i  (clk_i),
        .arst_i (arst_i),
        // masters
        .m_req_i  ({icache_be_req, dcache_be_req}),
        .m_resp_o ({icache_be_resp, dcache_be_resp}),
        // slave
        .s_req_o  (l2cache_req),
        .s_resp_i (l2cache_resp)
        );

   
   // L2 cache instance
   iob_cache_axi #(
      .AXI_ID_W(AXI_ID_W),
      .AXI_LEN_W(AXI_LEN_W),
      .FE_ADDR_W(DCACHE_ADDR_W),
      .BE_ADDR_W(DDR_ADDR_W),
      .BE_DATA_W(DDR_DATA_W),
      .NWAYS_W(2),        //Number of Ways
      .NLINES_W(7),      //Cache Line Offset (number of lines)
      .WORD_OFFSET_W(3), //Word Offset (number of words per line)
      .WTBUF_DEPTH_W(5), //FIFO's depth -- 5 minimum for BRAM implementation
      .USE_CTRL (0),     //Cache-Control can't be accessed
      .USE_CTRL_CNT(0)   //Remove counters
      )
   l2cache 
     (
      // Native interface
      .req    (l2cache_req[1+DCACHE_ADDR_W+`WRITE_W-1]),
      .addr     (l2cache_req[`address(0, DCACHE_ADDR_W)-2]),
      .wdata    (l2cache_req[`wdata(0)]),
      .wstrb    (l2cache_req[`wstrb(0)]),
      .rdata    (l2cache_resp[`rdata(0)]),
      .ack    (l2cache_resp[`ready(0)]),
      //Control IO
      .invalidate_in(invalidate_reg & ~l2_avalid),
      .invalidate_out(),
      .wtb_empty_in(1'b1),
      .wtb_empty_out(l2_wtb_empty),
      // AXI interface
      `include "iob_axi_m_m_portmap.vh"
      .clk_i(clk_i),
      .rst_i(arst_i)
      );

endmodule<|MERGE_RESOLUTION|>--- conflicted
+++ resolved
@@ -1,21 +1,4 @@
 `timescale 1 ns / 1 ps
-<<<<<<< HEAD
-`include "iob_soc_tester_conf.vh"
-`include "iob_lib.vh"
-
-module ext_mem
-  #(
-    parameter ADDR_W=`IOB_SOC_TESTER_ADDR_W,
-    parameter DATA_W=`IOB_SOC_TESTER_DATA_W,
-    parameter FIRM_ADDR_W=`IOB_SOC_TESTER_SRAM_ADDR_W,
-    parameter DCACHE_ADDR_W=`IOB_SOC_TESTER_DCACHE_ADDR_W,
-    parameter DDR_ADDR_W=`IOB_SOC_TESTER_DDR_ADDR_W,
-    parameter DDR_DATA_W=`IOB_SOC_TESTER_DDR_DATA_W,
-    parameter AXI_ID_W=1,
-    parameter AXI_LEN_W=`IOB_SOC_TESTER_AXI_LEN_W,
-    parameter AXI_ADDR_W=`IOB_SOC_TESTER_AXI_ADDR_W,
-    parameter AXI_DATA_W=`IOB_SOC_TESTER_AXI_DATA_W
-=======
 
 `include "iob_lib.vh"
 
@@ -30,7 +13,6 @@
     parameter AXI_LEN_W=0,
     parameter AXI_ADDR_W=0,
     parameter AXI_DATA_W=0
->>>>>>> a3e05cf3
   ) (
     // Instruction bus
     input [1+FIRM_ADDR_W-2+`WRITE_W-1:0] i_req,
