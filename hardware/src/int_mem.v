`timescale 1 ns / 1 ps
`include "system.vh"
`include "iob_intercon.vh"
  
module int_mem
  #(
    parameter ADDR_W=32,
    parameter DATA_W=32,
    parameter FILE = "firmware",
    parameter BOOT_FILE = "boot"
    )
   (
    input                clk,
    input                rst,

    output               boot,
    output               cpu_reset,
    
    //instruction bus
    input [`REQ_W-1:0]   i_req,
    output [`RESP_W-1:0] i_resp,

    //data bus
    input [`REQ_W-1:0]   d_req,
    output [`RESP_W-1:0] d_resp
    );

   //sram data bus  interface
   wire [`REQ_W-1:0]     ram_d_req;
   wire [`RESP_W-1:0]    ram_d_resp;

   //modified ram address during boot
   wire [`SRAM_ADDR_W-3:0] ram_d_addr;


   ////////////////////////////////////////////////////////
   // BOOT HARDWARE
   //

   //boot controller bus to write program in sram
   wire [`REQ_W-1:0]     boot_ctr_req;
   wire [`RESP_W-1:0]    boot_ctr_resp;

   //
   // SPLIT DATA BUS BETWEEN SRAM AND BOOT CONTROLLER
   //
   iob_split 
     #(
       .N_SLAVES(2),
       .P_SLAVES(`B_BIT)
       )
   data_bootctr_split
       (
        .clk    ( clk                         ),
        .rst    ( rst                         ),
        // master interface
        .m_req  ( d_req                       ),
        .m_resp ( d_resp                      ),
        
        // slaves interface
        .s_req  ( {boot_ctr_req, ram_d_req}   ),
        .s_resp ( {boot_ctr_resp, ram_d_resp} )
        );


   //
   // BOOT CONTROLLER
   //

   //sram instruction write bus
   wire [`REQ_W-1:0]     ram_w_req;
   wire [`RESP_W-1:0]    ram_w_resp;

   boot_ctr 
        #(.FILE({BOOT_FILE,".hex"}))
	boot_ctr0 
       (
        .clk(clk),
        .rst(rst),
        .cpu_rst(cpu_reset),
        .boot(boot),
        
        //cpu slave interface
        //no address bus since single address
        .cpu_valid(boot_ctr_req[`valid(0)]),
        .cpu_wdata(boot_ctr_req[`wdata(0)-(`DATA_W-2)]),
        .cpu_wstrb(boot_ctr_req[`wstrb(0)]),
        .cpu_rdata(boot_ctr_resp[`rdata(0)]),
        .cpu_ready(boot_ctr_resp[`ready(0)]),

        //sram write master interface
        .sram_valid(ram_w_req[`valid(0)]),
        .sram_addr(ram_w_req[`address(0, `ADDR_W)]),
        .sram_wdata(ram_w_req[`wdata(0)]),
        .sram_wstrb(ram_w_req[`wstrb(0)])
        );
   
   //
   //MODIFY INSTRUCTION READ ADDRESS DURING BOOT
   //

   //instruction read bus
   wire [`REQ_W-1:0]  ram_r_req;
   wire [`RESP_W-1:0] ram_r_resp;

   wire [`SRAM_ADDR_W-1:0] boot_offset = -(`SRAM_ADDR_W'b1 << `BOOTROM_ADDR_W);
   
//`define BOOT_OFFSET ((1'b1<<`SRAM_ADDR_W)-(1'b1<<`BOOTROM_ADDR_W))
//`define BOOT_OFFSET ((2**`SRAM_ADDR_W)-(2**`BOOTROM_ADDR_W))

   //
   //modify addresses to run  boot program
   //

   //instruction bus: connect directly but address
   assign ram_r_req[`valid(0)] = i_req[`valid(0)];
   assign ram_r_req[`address(0, `ADDR_W)] = boot? i_req[`address(0, `ADDR_W)] + boot_offset : i_req[`address(0, `ADDR_W)];
   assign ram_r_req[`write(0)] = i_req[`write(0)];
   assign i_resp[`resp(0)] = ram_r_resp[`resp(0)];

   //data bus: just replace address
   assign ram_d_addr = boot? 
                       ram_d_req[`address(0, `SRAM_ADDR_W)-2] + boot_offset[`SRAM_ADDR_W-1:2]: 
                       ram_d_req[`address(0, `SRAM_ADDR_W)-2];

   
   //
   //MERGE BOOT WRITE BUS AND CPU READ BUS
   //

   //sram instruction bus
   wire [`REQ_W-1:0]     ram_i_req;
   wire [`RESP_W-1:0]    ram_i_resp;
   
   iob_merge 
     #(
           .N_MASTERS(2)
           )
   ibus_merge
     (
      .clk    ( clk                      ),
      .rst    ( rst                      ),

      //master
      .m_req  ( {ram_w_req, ram_r_req}   ),
      .m_resp ( {ram_w_resp, ram_r_resp} ),

      //slave  
      .s_req  ( ram_i_req                ),
      .s_resp ( ram_i_resp               )
      );
   
   //
   // INSTANTIATE RAM
   //
   sram
`ifdef SRAM_INIT
<<<<<<< HEAD
        #(.FILE(FILE))
=======
        #(.HEXFILE("firmware"))
>>>>>>> 48986cae
`endif
   int_sram 
     (
      .clk           (clk),
      .rst           (rst),
      
      //instruction bus
      .i_valid       (ram_i_req[`valid(0)]),
      .i_addr        (ram_i_req[`address(0, `SRAM_ADDR_W)-2]), 
      .i_wdata       (ram_i_req[`wdata(0)]),
      .i_wstrb       (ram_i_req[`wstrb(0)]),
      .i_rdata       (ram_i_resp[`rdata(0)]),
      .i_ready       (ram_i_resp[`ready(0)]),
	     
      //data bus
      .d_valid       (ram_d_req[`valid(0)]),
      .d_addr        (ram_d_addr),
      .d_wdata       (ram_d_req[`wdata(0)]),
      .d_wstrb       (ram_d_req[`wstrb(0)]),
      .d_rdata       (ram_d_resp[`rdata(0)]),
      .d_ready       (ram_d_resp[`ready(0)])
      );

endmodule<|MERGE_RESOLUTION|>--- conflicted
+++ resolved
@@ -155,11 +155,7 @@
    //
    sram
 `ifdef SRAM_INIT
-<<<<<<< HEAD
         #(.FILE(FILE))
-=======
-        #(.HEXFILE("firmware"))
->>>>>>> 48986cae
 `endif
    int_sram 
      (
