--- conflicted
+++ resolved
@@ -14,12 +14,6 @@
     parameter B_BIT = `IOB_SOC_TESTER_B
     )
    (
-<<<<<<< HEAD
-    input                clk_i,
-    input                arst_i,
-    input                cke_i,
-=======
->>>>>>> a862c446
     input                en_i,
 
     output               boot,
@@ -89,11 +83,7 @@
 	boot_ctr0 
        (
         .clk_i(clk_i),
-<<<<<<< HEAD
-        .rst_i(arst_i),
-=======
         .arst_i(arst_i),
->>>>>>> a862c446
         .cke_i(cke_i),
         .en_i(en_i),
         .cpu_rst(cpu_reset),
@@ -181,12 +171,8 @@
         ) 
     int_sram (
       .clk_i    (clk_i),
-<<<<<<< HEAD
-      .rst_i    (arst_i),
-=======
       .cke_i    (cke_i),
       .arst_i    (arst_i),
->>>>>>> a862c446
       
       //instruction bus
       .i_avalid (ram_i_req[`avalid(0)]),
