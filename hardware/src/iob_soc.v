--- conflicted
+++ resolved
@@ -8,57 +8,57 @@
 `include "iob_soc_periphs_swreg_def.vs"
 
 module iob_soc #(
-   `include "iob_soc_params.vs"
+    `include "iob_soc_params.vs"
 ) (
-   //rom
-   output                           rom_r_valid_o,
-   output   [BOOTROM_ADDR_W-3:0]    rom_r_addr_o,
-   input       [DATA_W-1:0]         rom_r_rdata_i,
+    //rom
+    output                      rom_r_valid_o,
+    output [BOOTROM_ADDR_W-3:0] rom_r_addr_o,
+    input  [        DATA_W-1:0] rom_r_rdata_i,
 `ifdef USE_SPRAM
-   output                       valid_spram_o,
-   output     [SRAM_ADDR_W-3:0] addr_spram_o,
-   output     [DATA_W/8-1:0]    wstrb_spram_o,
-   output     [DATA_W-1:0]      wdata_spram_o,
-   input      [DATA_W-1:0]      rdata_spram_i,
-`endif 
-   //
-   //sram
-   output                           i_valid_o,
-   output      [SRAM_ADDR_W-3:0]    i_addr_o,
-   output      [     DATA_W-1:0]    i_wdata_o,
-   output      [   DATA_W/8-1:0]    i_wstrb_o,
-   input       [     DATA_W-1:0]    i_rdata_i,
-
-   output                           d_valid_o,
-   output      [SRAM_ADDR_W-3:0]    d_addr_o,
-   output      [     DATA_W-1:0]    d_wdata_o,
-   output      [   DATA_W/8-1:0]    d_wstrb_o,
-   input       [     DATA_W-1:0]    d_rdata_i,
-   //
-   `include "iob_soc_io.vs"
+    output                      valid_spram_o,
+    output [   SRAM_ADDR_W-3:0] addr_spram_o,
+    output [      DATA_W/8-1:0] wstrb_spram_o,
+    output [        DATA_W-1:0] wdata_spram_o,
+    input  [        DATA_W-1:0] rdata_spram_i,
+`endif
+    //
+    //sram
+    output                      i_valid_o,
+    output [   SRAM_ADDR_W-3:0] i_addr_o,
+    output [        DATA_W-1:0] i_wdata_o,
+    output [      DATA_W/8-1:0] i_wstrb_o,
+    input  [        DATA_W-1:0] i_rdata_i,
+
+    output                   d_valid_o,
+    output [SRAM_ADDR_W-3:0] d_addr_o,
+    output [     DATA_W-1:0] d_wdata_o,
+    output [   DATA_W/8-1:0] d_wstrb_o,
+    input  [     DATA_W-1:0] d_rdata_i,
+    //
+    `include "iob_soc_io.vs"
 );
 
-   `include "iob_soc_pwires.vs"
-
-   //
-   // SYSTEM RESET
-   //
-
-   wire boot;
-   wire cpu_reset;
-
-   //
-   //  CPU
-   //
-
-   // instruction bus
-   `include "iob_soc_cpu_i_iob_wire.vs"
-
-   // data cat bus
-   `include "iob_soc_cpu_d_iob_wire.vs"
-
-   //instantiate the cpu
-   iob_picorv32 #(
+  `include "iob_soc_pwires.vs"
+
+  //
+  // SYSTEM RESET
+  //
+
+  wire boot;
+  wire cpu_reset;
+
+  //
+  //  CPU
+  //
+
+  // instruction bus
+  `include "iob_soc_cpu_i_iob_wire.vs"
+
+  // data cat bus
+  `include "iob_soc_cpu_d_iob_wire.vs"
+
+  //instantiate the cpu
+  iob_picorv32 #(
       .ADDR_W        (ADDR_W),
       .DATA_W        (DATA_W),
       .USE_COMPRESSED(`IOB_SOC_USE_COMPRESSED),
@@ -68,9 +68,9 @@
 `else
       .USE_EXTMEM    (0)
 `endif
-   ) cpu (
+  ) cpu (
       .clk_i (clk_i),
-      .arst_i (cpu_reset),
+      .arst_i(cpu_reset),
       .cke_i (cke_i),
       .boot_i(boot),
       .trap_o(cpu_trap_o),
@@ -80,65 +80,65 @@
 
       //data bus
       `include "iob_soc_cpu_d_inst_iob_m_portmap.vs"
-   );
-
-
-   //
-   // SPLIT CPU BUSES TO ACCESS INTERNAL OR EXTERNAL MEMORY
-   //
-
-   //internal memory instruction bus
-   `include "iob_soc_int_mem_i_iob_wire.vs"
-`ifdef IOB_SOC_USE_EXTMEM
-   //external memory instruction bus
-   `include "iob_soc_ext_mem_i_iob_wire.vs"
-
-   wire iob_ibus_split2_rst;
-   assign iob_ibus_split2_rst = cpu_reset;
-
-   // INSTRUCTION BUS
-   `include "iob_ibus_split2_inst.vs"
+  );
+
+
+  //
+  // SPLIT CPU BUSES TO ACCESS INTERNAL OR EXTERNAL MEMORY
+  //
+
+  //internal memory instruction bus
+  `include "iob_soc_int_mem_i_iob_wire.vs"
+`ifdef IOB_SOC_USE_EXTMEM
+  //external memory instruction bus
+  `include "iob_soc_ext_mem_i_iob_wire.vs"
+
+  wire iob_ibus_split2_rst;
+  assign iob_ibus_split2_rst = cpu_reset;
+
+  // INSTRUCTION BUS
+  `include "iob_ibus_split2_inst.vs"
 
 `else
-   assign int_mem_i_iob_valid = cpu_i_iob_valid;
-   assign int_mem_i_iob_addr = cpu_i_iob_addr;
-   assign int_mem_i_iob_wdata = cpu_i_iob_wdata;
-   assign int_mem_i_iob_wstrb = cpu_i_iob_wstrb;
-   assign cpu_i_iob_rdata = int_mem_i_iob_rdata;
-   assign cpu_i_iob_rvalid = int_mem_i_iob_rvalid;
-   assign cpu_i_iob_ready = int_mem_i_iob_ready;
-`endif
-
-
-   // DATA BUS
-
-   //internal data bus
-   `include "iob_soc_int_d_dbus_iob_wire.vs"
-`ifdef IOB_SOC_USE_EXTMEM
-   //external memory data bus
-   `include "iob_soc_ext_mem_d_iob_wire.vs"
-   
-   wire iob_dbus_split2_rst;
-   assign iob_dbus_split2_rst = cpu_reset;
-
-   `include "iob_dbus_split2_inst.vs"
+  assign int_mem_i_iob_valid = cpu_i_iob_valid;
+  assign int_mem_i_iob_addr = cpu_i_iob_addr;
+  assign int_mem_i_iob_wdata = cpu_i_iob_wdata;
+  assign int_mem_i_iob_wstrb = cpu_i_iob_wstrb;
+  assign cpu_i_iob_rdata = int_mem_i_iob_rdata;
+  assign cpu_i_iob_rvalid = int_mem_i_iob_rvalid;
+  assign cpu_i_iob_ready = int_mem_i_iob_ready;
+`endif
+
+
+  // DATA BUS
+
+  //internal data bus
+  `include "iob_soc_int_d_dbus_iob_wire.vs"
+`ifdef IOB_SOC_USE_EXTMEM
+  //external memory data bus
+  `include "iob_soc_ext_mem_d_iob_wire.vs"
+
+  wire iob_dbus_split2_rst;
+  assign iob_dbus_split2_rst = cpu_reset;
+
+  `include "iob_dbus_split2_inst.vs"
 
 `else
-   assign int_d_iob_valid  = cpu_d_iob_valid;
-   assign int_d_iob_addr  = cpu_d_iob_addr;
-   assign int_d_iob_wdata  = cpu_d_iob_wdata;
-   assign int_d_iob_wstrb  = cpu_d_iob_wstrb;
-   assign cpu_d_iob_rdata = int_d_iob_rdata;
-   assign cpu_d_iob_rvalid = int_d_iob_rvalid;
-   assign cpu_d_iob_ready = int_d_iob_ready;
-`endif
-
-   //
-   // INTERNAL SRAM MEMORY
-   //
-   `include "iob_soc_int_mem_d_iob_wire.vs"
-
-   iob_soc_int_mem #(
+  assign int_d_iob_valid  = cpu_d_iob_valid;
+  assign int_d_iob_addr   = cpu_d_iob_addr;
+  assign int_d_iob_wdata  = cpu_d_iob_wdata;
+  assign int_d_iob_wstrb  = cpu_d_iob_wstrb;
+  assign cpu_d_iob_rdata  = int_d_iob_rdata;
+  assign cpu_d_iob_rvalid = int_d_iob_rvalid;
+  assign cpu_d_iob_ready  = int_d_iob_ready;
+`endif
+
+  //
+  // INTERNAL SRAM MEMORY
+  //
+  `include "iob_soc_int_mem_d_iob_wire.vs"
+
+iob_soc_int_mem #(
       .ADDR_W        (ADDR_W),
       .DATA_W        (DATA_W),
       .HEXFILE       ("iob_soc_firmware"),
@@ -146,7 +146,7 @@
       .SRAM_ADDR_W   (SRAM_ADDR_W),
       .BOOTROM_ADDR_W(BOOTROM_ADDR_W),
       .B_BIT         (`IOB_SOC_B)
-   ) int_mem0 (
+  ) int_mem0 (
       .clk_i      (clk_i),
       .arst_i     (arst_i),
       .cke_i      (cke_i),
@@ -157,50 +157,18 @@
       `include "iob_soc_int_mem_i_iob_s_portmap.vs"
 
       //data bus
-<<<<<<< HEAD
-      .d_req_i (slaves_req[0+:`REQ_W]),
-      .d_resp_o(slaves_resp[0+:`RESP_W]),
-   `ifdef USE_SPRAM
-      .valid_spram_o(valid_spram_o),
-      .addr_spram_o(addr_spram_o),
-      .wstrb_spram_o(wstrb_spram_o),
-      .wdata_spram_o(wdata_spram_o),
-      .rdata_spram_i(rdata_spram_i),
-   `endif 
-
-
-      //rom
-      .rom_r_valid_o(rom_r_valid_o),
-      .rom_r_addr_o(rom_r_addr_o),
-      .rom_r_rdata_i(rom_r_rdata_i),
-      //
-
-      //ram
-      .i_valid_o(i_valid_o),
-      .i_addr_o(i_addr_o),
-      .i_wdata_o(i_wdata_o),
-      .i_wstrb_o(i_wstrb_o),
-      .i_rdata_i(i_rdata_i),
-      .d_valid_o(d_valid_o),
-      .d_addr_o(d_addr_o),
-      .d_wdata_o(d_wdata_o),
-      .d_wstrb_o(d_wstrb_o),
-      .d_rdata_i(d_rdata_i)
-   //
-=======
       `include "iob_soc_int_mem_d_iob_s_portmap.vs"
->>>>>>> 6140903f
-   );
-
-`ifdef IOB_SOC_USE_EXTMEM
-   //
-   // EXTERNAL DDR MEMORY
-   //
-
-   wire [AXI_ADDR_W-1:0] internal_axi_awaddr_o;
-   wire [AXI_ADDR_W-1:0] internal_axi_araddr_o;
-
-   iob_soc_ext_mem #(
+  );
+
+`ifdef IOB_SOC_USE_EXTMEM
+  //
+  // EXTERNAL DDR MEMORY
+  //
+
+  wire [AXI_ADDR_W-1:0] internal_axi_awaddr_o;
+  wire [AXI_ADDR_W-1:0] internal_axi_araddr_o;
+
+  iob_soc_ext_mem #(
       .ADDR_W     (ADDR_W),
       .DATA_W     (DATA_W),
       .FIRM_ADDR_W(MEM_ADDR_W),
@@ -211,24 +179,24 @@
       .AXI_LEN_W  (AXI_LEN_W),
       .AXI_ADDR_W (AXI_ADDR_W),
       .AXI_DATA_W (AXI_DATA_W)
-   ) ext_mem0 (
+  ) ext_mem0 (
       // instruction bus
-      .i_iob_valid_i(ext_mem_i_iob_valid),
-      .i_iob_addr_i(ext_mem_i_iob_addr[MEM_ADDR_W-1:2]),
-      .i_iob_wdata_i(ext_mem_i_iob_wdata),
-      .i_iob_wstrb_i(ext_mem_i_iob_wstrb),
+      .i_iob_valid_i (ext_mem_i_iob_valid),
+      .i_iob_addr_i  (ext_mem_i_iob_addr[MEM_ADDR_W-1:2]),
+      .i_iob_wdata_i (ext_mem_i_iob_wdata),
+      .i_iob_wstrb_i (ext_mem_i_iob_wstrb),
       .i_iob_rvalid_o(ext_mem_i_iob_rvalid),
-      .i_iob_rdata_o(ext_mem_i_iob_rdata),
-      .i_iob_ready_o(ext_mem_i_iob_ready),
-      
+      .i_iob_rdata_o (ext_mem_i_iob_rdata),
+      .i_iob_ready_o (ext_mem_i_iob_ready),
+
       //data bus
-      .d_iob_valid_i(ext_mem_d_iob_valid),
-      .d_iob_addr_i(ext_mem_d_iob_addr[MEM_ADDR_W:2]),
-      .d_iob_wdata_i(ext_mem_d_iob_wdata),
-      .d_iob_wstrb_i(ext_mem_d_iob_wstrb),
+      .d_iob_valid_i (ext_mem_d_iob_valid),
+      .d_iob_addr_i  (ext_mem_d_iob_addr[MEM_ADDR_W:2]),
+      .d_iob_wdata_i (ext_mem_d_iob_wdata),
+      .d_iob_wstrb_i (ext_mem_d_iob_wstrb),
       .d_iob_rvalid_o(ext_mem_d_iob_rvalid),
-      .d_iob_rdata_o(ext_mem_d_iob_rdata),
-      .d_iob_ready_o(ext_mem_d_iob_ready),
+      .d_iob_rdata_o (ext_mem_d_iob_rdata),
+      .d_iob_ready_o (ext_mem_d_iob_ready),
 
       //AXI INTERFACE
       //address write
@@ -277,12 +245,12 @@
       .clk_i (clk_i),
       .cke_i (cke_i),
       .arst_i(cpu_reset)
-   );
-
-   assign axi_awaddr_o[AXI_ADDR_W-1:0] = internal_axi_awaddr_o + MEM_ADDR_OFFSET;
-   assign axi_araddr_o[AXI_ADDR_W-1:0] = internal_axi_araddr_o + MEM_ADDR_OFFSET;
-`endif
-
-   `include "iob_soc_periphs_inst.vs"
+  );
+
+  assign axi_awaddr_o[AXI_ADDR_W-1:0] = internal_axi_awaddr_o + MEM_ADDR_OFFSET;
+  assign axi_araddr_o[AXI_ADDR_W-1:0] = internal_axi_araddr_o + MEM_ADDR_OFFSET;
+`endif
+
+  `include "iob_soc_periphs_inst.vs"
 
 endmodule