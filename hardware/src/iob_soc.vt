--- conflicted
+++ resolved
@@ -9,17 +9,10 @@
 //IOB_PRAGMA_PHEADERS
 
 module iob_soc #(
-<<<<<<< HEAD
-   `include "iob_soc_params.vh"
+   `include "iob_soc_params.vs"
     ) (
-   `include "iob_soc_io.vh"
+   `include "iob_soc_io.vs"
     );
-=======
-   `include "iob_soc_params.vs"
-) (
-   `include "iob_soc_io.vs"
-);
->>>>>>> d4451b15
 
    localparam E_BIT = `IOB_SOC_E;
    localparam P_BIT = `IOB_SOC_P;
@@ -29,39 +22,38 @@
    // SYSTEM RESET
    //
 
-   wire boot;
-   wire cpu_reset;
+   wire   boot;
+   wire   cpu_reset;
 
    wire cke_i;
    assign cke_i = 1'b1;
-
+   
    //
    //  CPU
    //
 
    // instruction bus
-   wire [ `REQ_W-1:0] cpu_i_req;
+   wire [`REQ_W-1:0] cpu_i_req;
    wire [`RESP_W-1:0] cpu_i_resp;
 
    // data cat bus
-   wire [ `REQ_W-1:0] cpu_d_req;
+   wire [`REQ_W-1:0]  cpu_d_req;
    wire [`RESP_W-1:0] cpu_d_resp;
-
+   
    //instantiate the cpu
    iob_picorv32 #(
-      .ADDR_W        (ADDR_W),
-      .DATA_W        (DATA_W),
-      .V_BIT         (`V_BIT),
-      .E_BIT         (`E_BIT),
-      .P_BIT         (`P_BIT),
-      .USE_COMPRESSED(`IOB_SOC_USE_COMPRESSED),
-      .USE_MUL_DIV   (`IOB_SOC_USE_MUL_DIV),
+       .ADDR_W(ADDR_W),
+       .DATA_W(DATA_W),
+       .V_BIT(`V_BIT),
+       .E_BIT(`E_BIT),
+       .P_BIT(`P_BIT),
+       .USE_COMPRESSED(`IOB_SOC_USE_COMPRESSED),
+       .USE_MUL_DIV(`IOB_SOC_USE_MUL_DIV),
 `ifdef IOB_SOC_USE_EXTMEM
-      .USE_EXTMEM    (1)
+       .USE_EXTMEM(1)
 `else
-      .USE_EXTMEM    (0)
+       .USE_EXTMEM(0)
 `endif
-<<<<<<< HEAD
        )
    cpu (
         .clk_i (clk_i),
@@ -78,23 +70,6 @@
         .dbus_req (cpu_d_req),
         .dbus_resp (cpu_d_resp)
         );
-=======
-   ) cpu (
-      .clk_i(clk_i),
-      .rst_i(cpu_reset),
-      .cke_i(cke_i),
-      .boot (boot),
-      .trap (trap_o),
-
-      //instruction bus
-      .ibus_req (cpu_i_req),
-      .ibus_resp(cpu_i_resp),
-
-      //data bus
-      .dbus_req (cpu_d_req),
-      .dbus_resp(cpu_d_resp)
-   );
->>>>>>> d4451b15
 
 
    //   
@@ -102,16 +77,15 @@
    //
 
    //internal memory instruction bus
-   wire [ `REQ_W-1:0] int_mem_i_req;
+   wire [`REQ_W-1:0]  int_mem_i_req;
    wire [`RESP_W-1:0] int_mem_i_resp;
    //external memory instruction bus
 `ifdef IOB_SOC_USE_EXTMEM
-   wire [ `REQ_W-1:0] ext_mem_i_req;
+   wire [`REQ_W-1:0]  ext_mem_i_req;
    wire [`RESP_W-1:0] ext_mem_i_resp;
 
    // INSTRUCTION BUS
    iob_split #(
-<<<<<<< HEAD
        .ADDR_W(ADDR_W),
        .DATA_W(DATA_W),
        .N_SLAVES(2),
@@ -124,59 +98,47 @@
       .m_req_i (cpu_i_req),
       .m_resp_o (cpu_i_resp),
       
-=======
-      .ADDR_W  (ADDR_W),
-      .DATA_W  (DATA_W),
-      .N_SLAVES(2),
-      .P_SLAVES(`E_BIT)
-   ) ibus_split (
-      .clk_i   (clk_i),
-      .arst_i  (cpu_reset),
-      // master interface
-      .m_req_i (cpu_i_req),
-      .m_resp_o(cpu_i_resp),
-
->>>>>>> d4451b15
       // slaves interface
-      .s_req_o ({ext_mem_i_req, int_mem_i_req}),
-      .s_resp_i({ext_mem_i_resp, int_mem_i_resp})
-   );
+      .s_req_o ( {ext_mem_i_req, int_mem_i_req} ),
+      .s_resp_i ( {ext_mem_i_resp, int_mem_i_resp} )
+      );
 `else
-   assign int_mem_i_req = cpu_i_req;
-   assign cpu_i_resp    = int_mem_i_resp;
+      assign int_mem_i_req = cpu_i_req;
+      assign cpu_i_resp = int_mem_i_resp;
 `endif
 
 
    // DATA BUS
 
    //internal data bus
-   wire [ `REQ_W-1:0] int_d_req;
-   wire [`RESP_W-1:0] int_d_resp;
+   wire [`REQ_W-1:0]         int_d_req;
+   wire [`RESP_W-1:0]        int_d_resp;
 `ifdef IOB_SOC_USE_EXTMEM
    //external memory data bus
-   wire [ `REQ_W-1:0] ext_mem_d_req;
-   wire [`RESP_W-1:0] ext_mem_d_resp;
+   wire [`REQ_W-1:0]         ext_mem_d_req;
+   wire [`RESP_W-1:0]        ext_mem_d_resp;
 
    iob_split #(
-      .ADDR_W  (ADDR_W),
-      .DATA_W  (DATA_W),
-      .N_SLAVES(2),       //E,{P,I}
-      .P_SLAVES(`E_BIT)
-   ) dbus_split (
-      .clk_i (clk_i),
-      .arst_i(cpu_reset),
+       .ADDR_W(ADDR_W),
+       .DATA_W(DATA_W),
+       .N_SLAVES(2), //E,{P,I}
+       .P_SLAVES(`E_BIT)
+       )
+   dbus_split (
+      .clk_i    ( clk_i   ),
+      .arst_i   ( cpu_reset ),
 
       // master interface
-      .m_req_i (cpu_d_req),
-      .m_resp_o(cpu_d_resp),
+      .m_req_i  ( cpu_d_req  ),
+      .m_resp_o ( cpu_d_resp ),
 
       // slaves interface
-      .s_req_o ({ext_mem_d_req, int_d_req}),
-      .s_resp_i({ext_mem_d_resp, int_d_resp})
-   );
+      .s_req_o  ( {ext_mem_d_req, int_d_req}   ),
+      .s_resp_i ( {ext_mem_d_resp, int_d_resp} )
+      );
 `else
-   assign int_d_req  = cpu_d_req;
-   assign cpu_d_resp = int_d_resp;
+      assign int_d_req = cpu_d_req;
+      assign cpu_d_resp = int_d_resp;
 `endif
 
    //
@@ -184,14 +146,13 @@
    //
 
    //internal memory data bus
-   wire [ `REQ_W-1:0] int_mem_d_req;
-   wire [`RESP_W-1:0] int_mem_d_resp;
+   wire [`REQ_W-1:0]         int_mem_d_req;
+   wire [`RESP_W-1:0]        int_mem_d_resp;
    //peripheral bus
-   wire [ `REQ_W-1:0] pbus_req;
-   wire [`RESP_W-1:0] pbus_resp;
+   wire [`REQ_W-1:0]         pbus_req;
+   wire [`RESP_W-1:0]        pbus_resp;
 
    iob_split #(
-<<<<<<< HEAD
        .ADDR_W(ADDR_W),
        .DATA_W(DATA_W),
        .N_SLAVES(2), //P,I
@@ -200,24 +161,15 @@
    int_dbus_split (
       .clk_i (clk_i),
       .arst_i (cpu_reset),
-=======
-      .ADDR_W  (ADDR_W),
-      .DATA_W  (DATA_W),
-      .N_SLAVES(2),       //P,I
-      .P_SLAVES(`P_BIT)
-   ) int_dbus_split (
-      .clk_i (clk_i),
-      .arst_i(cpu_reset),
->>>>>>> d4451b15
 
       // master interface
-      .m_req_i (int_d_req),
-      .m_resp_o(int_d_resp),
+      .m_req_i  ( int_d_req  ),
+      .m_resp_o ( int_d_resp ),
 
       // slaves interface
-      .s_req_o ({pbus_req, int_mem_d_req}),
-      .s_resp_i({pbus_resp, int_mem_d_resp})
-   );
+      .s_req_o  ( {pbus_req, int_mem_d_req}   ),
+      .s_resp_i ( {pbus_resp, int_mem_d_resp} )
+      );
 
 
    //
@@ -225,11 +177,10 @@
    //
 
    //slaves bus
-   wire [ `IOB_SOC_N_SLAVES*`REQ_W-1:0] slaves_req;
+   wire [`IOB_SOC_N_SLAVES*`REQ_W-1:0] slaves_req;
    wire [`IOB_SOC_N_SLAVES*`RESP_W-1:0] slaves_resp;
 
    iob_split #(
-<<<<<<< HEAD
        .ADDR_W(ADDR_W),
        .DATA_W(DATA_W),
        .N_SLAVES(`IOB_SOC_N_SLAVES),
@@ -246,23 +197,6 @@
       .s_req_o (slaves_req),
       .s_resp_i (slaves_resp)
       );
-=======
-      .ADDR_W  (ADDR_W),
-      .DATA_W  (DATA_W),
-      .N_SLAVES(`IOB_SOC_N_SLAVES),
-      .P_SLAVES(`P_BIT - 1)
-   ) pbus_split (
-      .clk_i   (clk_i),
-      .arst_i  (cpu_reset),
-      // master interface
-      .m_req_i (pbus_req),
-      .m_resp_o(pbus_resp),
-
-      // slaves interface
-      .s_req_o (slaves_req),
-      .s_resp_i(slaves_resp)
-   );
->>>>>>> d4451b15
 
 
    //
@@ -270,42 +204,31 @@
    //
 
    int_mem #(
-      .ADDR_W        (ADDR_W),
-      .DATA_W        (DATA_W),
-      .HEXFILE       ("iob_soc_firmware"),
-      .BOOT_HEXFILE  ("iob_soc_boot"),
-      .SRAM_ADDR_W   (SRAM_ADDR_W),
+      .ADDR_W(ADDR_W),
+      .DATA_W(DATA_W),
+      .HEXFILE("iob_soc_firmware"),
+      .BOOT_HEXFILE("iob_soc_boot"),
+      .SRAM_ADDR_W(SRAM_ADDR_W),
       .BOOTROM_ADDR_W(BOOTROM_ADDR_W),
-      .B_BIT         (`B_BIT)
-   ) int_mem0 (
-      .clk_i    (clk_i),
-      .arst_i   (arst_i),
-      .cke_i    (cke_i),
-      .boot     (boot),
-      .cpu_reset(cpu_reset),
+      .B_BIT(`B_BIT)
+      ) 
+   int_mem0 (
+      .clk_i (clk_i),
+      .arst_i (arst_i),
+      .cke_i (cke_i),
+      .boot (boot),
+      .cpu_reset (cpu_reset),
 
       // instruction bus
       .i_req (int_mem_i_req),
-      .i_resp(int_mem_i_resp),
+      .i_resp (int_mem_i_resp),
 
       //data bus
       .d_req (int_mem_d_req),
-      .d_resp(int_mem_d_resp)
-   );
+      .d_resp (int_mem_d_resp)
+      );
 
 `ifdef IOB_SOC_USE_EXTMEM
-
-   wire [  1+SRAM_ADDR_W-2+DATA_W+DATA_W/8-1:0] ext_mem0_i_req;
-   wire [1+`MEM_ADDR_W+1-2+DATA_W+DATA_W/8-1:0] ext_mem0_d_req;
-
-   assign ext_mem0_i_req = {
-      ext_mem_i_req[`AVALID(0)], ext_mem_i_req[`ADDRESS(0, SRAM_ADDR_W)-2], ext_mem_i_req[`WRITE(0)]
-   };
-   assign ext_mem0_d_req = {
-      ext_mem_d_req[`AVALID(0)],
-      ext_mem_d_req[`ADDRESS(0, `MEM_ADDR_W+1)-2],
-      ext_mem_d_req[`WRITE(0)]
-   };
    //
    // EXTERNAL DDR MEMORY
    //
@@ -322,7 +245,6 @@
    end endgenerate
 
    ext_mem #(
-<<<<<<< HEAD
       .ADDR_W(ADDR_W),
       .DATA_W(DATA_W),
       .FIRM_ADDR_W(SRAM_ADDR_W),
@@ -391,35 +313,8 @@
       .cke_i (cke_i),
       .arst_i (cpu_reset)
       );
-=======
-      .ADDR_W     (ADDR_W),
-      .DATA_W     (DATA_W),
-      .FIRM_ADDR_W(SRAM_ADDR_W),
-      .MEM_ADDR_W (MEM_ADDR_W),
-      .DDR_ADDR_W (`DDR_ADDR_W),
-      .DDR_DATA_W (`DDR_DATA_W),
-      .AXI_ID_W   (AXI_ID_W),
-      .AXI_LEN_W  (AXI_LEN_W),
-      .AXI_ADDR_W (AXI_ADDR_W),
-      .AXI_DATA_W (AXI_DATA_W)
-   ) ext_mem0 (
-      // instruction bus
-      .i_req (ext_mem0_i_req),
-      .i_resp(ext_mem_i_resp),
-
-      // data bus
-      .d_req (ext_mem0_d_req),
-      .d_resp(ext_mem_d_resp),
-
-      //AXI INTERFACE
-      `include "iob_axi_m_m_portmap.vs"
-      .clk_i (clk_i),
-      .cke_i (cke_i),
-      .arst_i(cpu_reset)
-   );
->>>>>>> d4451b15
 `endif
 
-   //IOB_PRAGMA_PERIPHS
+  //IOB_PRAGMA_PERIPHS
 
 endmodule