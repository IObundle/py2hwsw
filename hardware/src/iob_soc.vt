`timescale 1 ns / 1 ps
`include "iob_soc.vh"
`include "iob_lib.vh"

//do not remove line below
//PHEADER

module system
  #(
`include "iob_soc_params.vh"
    )
  (
`include "iob_soc_io.vh"
   );
   
	// Assign general io signals to local wires
   wire clk_i = general_clk_i;
   wire arst_i = general_rst_i;
	wire trap_o;
   assign general_trap_o = trap_o;

   //
   // SYSTEM RESET
   //

   wire   boot;
   wire   cpu_reset;

   wire en_i;
   assign en_i = 1'b1;
   wire cke_i;
   assign cke_i = 1'b1;
   
   //
   //  CPU
   //

   // instruction bus
   wire [`REQ_W-1:0] cpu_i_req;
   wire [`RESP_W-1:0] cpu_i_resp;

   // data cat bus
   wire [`REQ_W-1:0]  cpu_d_req;
   wire [`RESP_W-1:0] cpu_d_resp;
   
   //instantiate the cpu
   iob_picorv32 #(
       .ADDR_W(ADDR_W),
       .DATA_W(DATA_W),
       .V_BIT(`V_BIT),
       .E_BIT(`E_BIT),
       .P_BIT(`P_BIT),
       .USE_COMPRESSED(`IOB_SOC_USE_COMPRESSED),
       .USE_MUL_DIV(`IOB_SOC_USE_MUL_DIV)
       )
   cpu (
        .clk_i (clk_i),
        .rst_i (cpu_reset),
        .cke_i (cke_i),
        .boot (boot),
        .trap (trap_o),
        
        //instruction bus
        .ibus_req (cpu_i_req),
        .ibus_resp (cpu_i_resp),
        
        //data bus
        .dbus_req (cpu_d_req),
        .dbus_resp (cpu_d_resp)
        );


   //   
   // SPLIT CPU BUSES TO ACCESS INTERNAL OR EXTERNAL MEMORY
   //

   //internal memory instruction bus
   wire [`REQ_W-1:0]  int_mem_i_req;
   wire [`RESP_W-1:0] int_mem_i_resp;
   //external memory instruction bus
`ifdef RUN_EXTMEM
   wire [`REQ_W-1:0]  ext_mem_i_req;
   wire [`RESP_W-1:0] ext_mem_i_resp;
`endif

   // INSTRUCTION BUS
   iob_split #(
`ifdef RUN_EXTMEM
       .N_SLAVES(2),
`else
       .N_SLAVES(1),
`endif
       .P_SLAVES(`E_BIT)
       )
   ibus_split (
      .clk_i  (clk_i),
      .arst_i (cpu_reset),
      // master interface
      .m_req_i  (cpu_i_req),
      .m_resp_o (cpu_i_resp),
      
      // slaves interface
`ifdef RUN_EXTMEM
      .s_req_o ( {ext_mem_i_req, int_mem_i_req} ),
      .s_resp_i ( {ext_mem_i_resp, int_mem_i_resp} )
`else
      .s_req_o (int_mem_i_req),
      .s_resp_i ( int_mem_i_resp)
`endif
      );


   // DATA BUS

`ifdef RUN_EXTMEM
   //external memory data bus
   wire [`REQ_W-1:0]         ext_mem_d_req;
   wire [`RESP_W-1:0]        ext_mem_d_resp;
   //internal data bus
   wire [`REQ_W-1:0]         int_d_req;
   wire [`RESP_W-1:0]        int_d_resp;

   iob_split #(
       .N_SLAVES(2), //E,{P,I}
       .P_SLAVES(`E_BIT)
       )
   dbus_split (
      .clk_i    ( clk_i   ),
      .arst_i   ( cpu_reset ),

      // master interface
      .m_req_i  ( cpu_d_req  ),
      .m_resp_o ( cpu_d_resp ),

      // slaves interface
      .s_req_o  ( {ext_mem_d_req, int_d_req}   ),
      .s_resp_i ( {ext_mem_d_resp, int_d_resp} )
      );
`endif

   //
   // SPLIT INTERNAL MEMORY AND PERIPHERALS BUS
   //

   //internal memory data bus
   wire [`REQ_W-1:0]         int_mem_d_req;
   wire [`RESP_W-1:0]        int_mem_d_resp;
   //peripheral bus
   wire [`REQ_W-1:0]         pbus_req;
   wire [`RESP_W-1:0]        pbus_resp;

   iob_split #(
       .N_SLAVES(2), //P,I
       .P_SLAVES(`P_BIT)
       )
   int_dbus_split (
      .clk_i  (clk_i),
      .arst_i (cpu_reset),

`ifdef RUN_EXTMEM
      // master interface
      .m_req_i  ( int_d_req  ),
      .m_resp_o ( int_d_resp ),
`else
      // master interface
      .m_req_i  ( cpu_d_req  ),
      .m_resp_o ( cpu_d_resp ),
`endif

      // slaves interface
      .s_req_o  ( {pbus_req, int_mem_d_req}   ),
      .s_resp_i ( {pbus_resp, int_mem_d_resp} )
      );


   //
   // SPLIT PERIPHERAL BUS
   //

   //slaves bus
   wire [`IOB_SOC_N_SLAVES*`REQ_W-1:0] slaves_req;
   wire [`IOB_SOC_N_SLAVES*`RESP_W-1:0] slaves_resp;

   iob_split #(
       .N_SLAVES(`IOB_SOC_N_SLAVES),
       .P_SLAVES(`P_BIT-1)
       )
   pbus_split (
      .clk_i  (clk_i),
      .arst_i (cpu_reset),
      // master interface
      .m_req_i  (pbus_req),
      .m_resp_o (pbus_resp),
      
      // slaves interface
      .s_req_o  (slaves_req),
      .s_resp_i (slaves_resp)
      );


   //
   // INTERNAL SRAM MEMORY
   //

   int_mem #(
      .HEXFILE("iob_soc_firmware"),
      .BOOT_HEXFILE("iob_soc_boot"),
      .ADDR_W(ADDR_W),
      .DATA_W(DATA_W),
      .BOOTROM_ADDR_W(BOOTROM_ADDR_W),
      .SRAM_ADDR_W(SRAM_ADDR_W),
      .B_BIT(`B_BIT)
      ) 
   int_mem0 (
<<<<<<< HEAD
      .clk_i (clk_i),
      .rst_i (rst_i),
      .cke_i (cke_i),
=======
      .clk_i(clk_i),
      .arst_i(arst_i),
      .cke_i(cke_i),
>>>>>>> e032e215
      .en_i (en_i),
      .boot (boot),
      .cpu_reset (cpu_reset),

      // instruction bus
      .i_req (int_mem_i_req),
      .i_resp (int_mem_i_resp),

      //data bus
      .d_req (int_mem_d_req),
      .d_resp (int_mem_d_resp)
      );

`ifdef RUN_EXTMEM
   //
   // EXTERNAL DDR MEMORY
   //
   ext_mem #(
       .AXI_ID_W(AXI_ID_W),
       .AXI_LEN_W(AXI_LEN_W),
       .AXI_ADDR_W(AXI_ADDR_W),
       .AXI_DATA_W(AXI_DATA_W)
       )
   ext_mem0 (
      // instruction bus
      .i_req ( {ext_mem_i_req[`avalid(0)], ext_mem_i_req[`address(0, SRAM_ADDR_W)-2], ext_mem_i_req[`write(0)]} ),
      .i_resp (ext_mem_i_resp),

      // data bus
      .d_req ( {ext_mem_d_req[`avalid(0)], ext_mem_d_req[`address(0, DCACHE_ADDR_W+1)-2], ext_mem_d_req[`write(0)]} ),
      .d_resp (ext_mem_d_resp),

      //AXI INTERFACE 
      `include "iob_axi_m_m_portmap.vh"
      .clk_i  (clk_i),
      .arst_i (cpu_reset)
      );
`endif

   //peripheral instances are inserted here

endmodule<|MERGE_RESOLUTION|>--- conflicted
+++ resolved
@@ -212,15 +212,9 @@
       .B_BIT(`B_BIT)
       ) 
    int_mem0 (
-<<<<<<< HEAD
       .clk_i (clk_i),
-      .rst_i (rst_i),
+      .arst_i (arst_i),
       .cke_i (cke_i),
-=======
-      .clk_i(clk_i),
-      .arst_i(arst_i),
-      .cke_i(cke_i),
->>>>>>> e032e215
       .en_i (en_i),
       .boot (boot),
       .cpu_reset (cpu_reset),
