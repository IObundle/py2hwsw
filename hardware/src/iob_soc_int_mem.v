--- conflicted
+++ resolved
@@ -20,53 +20,13 @@
    `include "iob_soc_int_mem_i_iob_s_port.vs"
 
    //data bus
-<<<<<<< HEAD
-   input  [ `REQ_W-1:0] d_req_i,
-   output [`RESP_W-1:0] d_resp_o,
-`ifdef USE_SPRAM
-   output                       valid_spram_o,
-   output     [SRAM_ADDR_W-3:0] addr_spram_o,
-   output     [DATA_W/8-1:0]    wstrb_spram_o,
-   output     [DATA_W-1:0]      wdata_spram_o,
-   input      [DATA_W-1:0]      rdata_spram_i,
-`endif 
-   //rom
-   output                           rom_r_valid_o,
-   output      [BOOTROM_ADDR_W-3:0] rom_r_addr_o,
-   input       [DATA_W-1:0]         rom_r_rdata_i,
-   //
-
-   //sram
-   output                           i_valid_o,
-   output      [SRAM_ADDR_W-3:0]    i_addr_o,
-   output      [     DATA_W-1:0]    i_wdata_o,
-   output      [   DATA_W/8-1:0]    i_wstrb_o,
-   input       [     DATA_W-1:0]    i_rdata_i,
-
-   output                           d_valid_o,
-   output      [SRAM_ADDR_W-3:0]    d_addr_o,
-   output      [     DATA_W-1:0]    d_wdata_o,
-   output      [   DATA_W/8-1:0]    d_wstrb_o,
-   input       [     DATA_W-1:0]    d_rdata_i,
-   //
-=======
    `include "iob_soc_int_mem_d_iob_s_port.vs"
->>>>>>> 6140903f
 
    `include "clk_en_rst_s_port.vs"
 );
 
-<<<<<<< HEAD
-   wire [ `REQ_W-1:0] ram_i_req;
-   wire [`RESP_W-1:0] ram_i_resp;
-
-    //sram data bus  interface
-   wire [     `REQ_W-1:0] ram_d_req;
-   wire [    `RESP_W-1:0] ram_d_resp;
-=======
    //sram data bus  interface
    `include "iob_soc_int_mem_ram_d_iob_wire.vs"
->>>>>>> 6140903f
 
 
    //modified ram address during boot
@@ -155,22 +115,14 @@
       .cpu_ready_o (boot_ctr_iob_ready),
 
       //sram write master interface
-<<<<<<< HEAD
-      .sram_valid_o(ram_w_req[`VALID(0)]),
-      .sram_addr_o  (ram_w_req[`ADDRESS(0, ADDR_W)]),
-      .sram_wdata_o (ram_w_req[`WDATA(0)]),
-      .sram_wstrb_o (ram_w_req[`WSTRB(0)]),
+      .sram_valid_o(ram_w_iob_valid),
+      .sram_addr_o  (ram_w_iob_addr),
+      .sram_wdata_o (ram_w_iob_wdata),
+      .sram_wstrb_o (ram_w_iob_wstrb)
       //rom
       .rom_r_valid_o(rom_r_valid_o),
       .rom_r_addr_o(rom_r_addr_o),
       .rom_r_rdata_i(rom_r_rdata_i)
-      //
-=======
-      .sram_valid_o(ram_w_iob_valid),
-      .sram_addr_o  (ram_w_iob_addr),
-      .sram_wdata_o (ram_w_iob_wdata),
-      .sram_wstrb_o (ram_w_iob_wstrb)
->>>>>>> 6140903f
    );
 
    //
@@ -209,11 +161,7 @@
    //
 
    //sram instruction bus
-<<<<<<< HEAD
-   
-=======
    `include "iob_soc_int_mem_ram_i_iob_wire.vs"
->>>>>>> 6140903f
 
    wire iob_ibus_merge2_rst;
    assign iob_ibus_merge2_rst = 1'b0;
@@ -242,24 +190,6 @@
       .rdata_spram_i(rdata_spram_i),
    `endif 
       //instruction bus
-<<<<<<< HEAD
-      .i_valid_i(i_valid_o),
-      .i_addr_i  (i_addr_o),
-      .i_wdata_i (i_wdata_o),
-      .i_wstrb_i (i_wstrb_o),
-      .i_rdata_o (),
-      .i_rvalid_o(ram_i_resp[`RVALID(0)]),
-      .i_ready_o (ram_i_resp[`READY(0)]),
-
-      //data bus
-      .d_valid_i(d_valid_o),
-      .d_addr_i  (d_addr_o),
-      .d_wdata_i (d_wdata_o),
-      .d_wstrb_i (d_wstrb_o),
-      .d_rdata_o (),
-      .d_rvalid_o(ram_d_resp[`RVALID(0)]),
-      .d_ready_o (ram_d_resp[`READY(0)])
-=======
       .i_valid_i(ram_i_iob_valid),
       .i_addr_i  (ram_i_iob_addr[SRAM_ADDR_W-1:2]),
       .i_wdata_i (ram_i_iob_wdata),
@@ -276,7 +206,6 @@
       .d_rdata_o (ram_d_iob_rdata),
       .d_rvalid_o(ram_d_iob_rvalid),
       .d_ready_o (ram_d_iob_ready)
->>>>>>> 6140903f
    );
 
 endmodule