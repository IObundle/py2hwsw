`timescale 1ns / 1ps

<<<<<<< HEAD
`include "build_configuration.vh"
`include "iob_soc_tester_conf.vh"
=======
`include "iob_soc_conf.vh"
>>>>>>> 2cc3b255

module sram #(
              parameter DATA_W=`IOB_SOC_TESTER_DATA_W,
              parameter SRAM_ADDR_W = `IOB_SOC_TESTER_SRAM_ADDR_W,
              parameter HEXFILE = "none"
	      )
   (
    // intruction bus
    input                   i_avalid,
    input [SRAM_ADDR_W-3:0] i_addr,
    input [DATA_W-1:0]      i_wdata, //used for booting
    input [DATA_W/8-1:0]    i_wstrb, //used for booting
    output [DATA_W-1:0]     i_rdata,
    output reg              i_rvalid,
    output reg              i_ready,

    // data bus
    input                   d_avalid,
    input [SRAM_ADDR_W-3:0] d_addr,
    input [DATA_W-1:0]      d_wdata,
    input [DATA_W/8-1:0]    d_wstrb,
    output [DATA_W-1:0]     d_rdata,
    output reg              d_rvalid,
    output reg              d_ready,

    `include "iob_clkenrst_port.vh"
    );

`ifdef USE_SPRAM

   wire                   d_avalid_int = i_avalid? 1'b0: d_avalid;
   wire                   avalid = i_avalid? i_avalid: d_avalid;
   wire [SRAM_ADDR_W-3:0] addr   = i_avalid? i_addr: d_addr;
   wire [DATA_W-1:0]      wdata  = i_avalid? i_wdata: d_wdata;
   wire [DATA_W/8-1:0]    wstrb  = i_avalid? i_wstrb: d_wstrb;
   wire [DATA_W-1:0]      rdata;
   assign d_rdata = rdata;
   assign i_rdata = rdata;

   iob_ram_sp_be
     #(
       .HEXFILE(HEXFILE),
       .ADDR_W(SRAM_ADDR_W-2),
       .DATA_W(DATA_W)
       )
   main_mem_byte
     (
      .clk_i   (clk_i),

      // data port
      .en_i   (avalid),
      .addr_i (addr),
      .we_i   (wstrb),
      .d_i  (wdata),
      .dt_o (rdata)
      );
`else // !`ifdef USE_SPRAM
 `ifdef MEM_NO_READ_ON_WRITE
   iob_ram_dp_be
     #(
       .HEXFILE(HEXFILE),
       .ADDR_W(SRAM_ADDR_W-2),
       .DATA_W(DATA_W),
       .MEM_NO_READ_ON_WRITE(1)
       )
   main_mem_byte
     (
      .clk_i   (clk_i),

      // data port
      .enA_i (d_avalid),
      .addrA_i (d_addr),
      .weA_i (d_wstrb),
      .dA_i (d_wdata),
      .dA_o (d_rdata),

      // instruction port
      .enB_i   (i_avalid),
      .addrB_i (i_addr),
      .weB_i   (i_wstrb),
      .dB_i  (i_wdata),
      .dB_o (i_rdata)
      );
 `else // !`ifdef MEM_NO_READ_ON_WRITE
   iob_ram_dp_be_xil
     #(
       .HEXFILE(HEXFILE),
       .ADDR_W(SRAM_ADDR_W-2),
       .DATA_W(DATA_W)
       )
   main_mem_byte
     (
      .clk_i   (clk_i),

      // data port
      .enA_i (d_avalid),
      .addrA_i (d_addr),
      .weA_i (d_wstrb),
      .dA_i (d_wdata),
      .dA_o (d_rdata),

      // instruction port
      .enB_i (i_avalid),
      .addrB_i (i_addr),
      .weB_i (i_wstrb),
      .dB_i (i_wdata),
      .dB_o (i_rdata)
      );   
 `endif
`endif

  // reply with ready 

  iob_reg #(1,0) i_rvalid_reg (clk_i, arst_i, cke_i, i_avalid & ~(| i_wstrb), i_rvalid);
  iob_reg #(1,0) d_rvalid_reg (clk_i, arst_i, cke_i, d_avalid & ~(| d_wstrb), d_rvalid);
  assign i_ready = 1'b1; // SRAM ready is supposed to always be 1 since requests can be continuous
  assign d_ready = 1'b1;

endmodule<|MERGE_RESOLUTION|>--- conflicted
+++ resolved
@@ -1,11 +1,6 @@
 `timescale 1ns / 1ps
 
-<<<<<<< HEAD
-`include "build_configuration.vh"
 `include "iob_soc_tester_conf.vh"
-=======
-`include "iob_soc_conf.vh"
->>>>>>> 2cc3b255
 
 module sram #(
               parameter DATA_W=`IOB_SOC_TESTER_DATA_W,
