`timescale 1ns / 1ps
`include "iob_soc_conf.vh"
`include "bsp.vh"

module sram #(
   parameter DATA_W      = `IOB_SOC_DATA_W,
   parameter SRAM_ADDR_W = `IOB_SOC_SRAM_ADDR_W,
   parameter HEXFILE     = "none"
) (
   // intruction bus
   input                        i_avalid,
   input      [SRAM_ADDR_W-3:0] i_addr,
   input      [     DATA_W-1:0] i_wdata,   //used for booting
   input      [   DATA_W/8-1:0] i_wstrb,   //used for booting
   output     [     DATA_W-1:0] i_rdata,
   output reg                   i_rvalid,
   output reg                   i_ready,

   // data bus
   input                        d_avalid,
   input      [SRAM_ADDR_W-3:0] d_addr,
   input      [     DATA_W-1:0] d_wdata,
   input      [   DATA_W/8-1:0] d_wstrb,
   output     [     DATA_W-1:0] d_rdata,
   output reg                   d_rvalid,
   output reg                   d_ready,

<<<<<<< HEAD
   `include "iob_clkenrst_port.vh"
=======
   `include "iob_clkenrst_port.vs"
>>>>>>> d4451b15
);

`ifdef USE_SPRAM

   wire d_avalid_int = i_avalid ? 1'b0 : d_avalid;
   wire avalid = i_avalid ? i_avalid : d_avalid;
   wire [SRAM_ADDR_W-3:0] addr = i_avalid ? i_addr : d_addr;
   wire [DATA_W-1:0] wdata = i_avalid ? i_wdata : d_wdata;
   wire [DATA_W/8-1:0] wstrb = i_avalid ? i_wstrb : d_wstrb;
   wire [DATA_W-1:0] rdata;
   assign d_rdata = rdata;
   assign i_rdata = rdata;

   iob_ram_sp_be #(
      .HEXFILE(HEXFILE),
      .ADDR_W (SRAM_ADDR_W - 2),
      .DATA_W (DATA_W)
   ) main_mem_byte (
      .clk_i(clk_i),

      // data port
      .en_i  (avalid),
      .addr_i(addr),
      .we_i  (wstrb),
      .d_i   (wdata),
      .dt_o  (rdata)
   );
`else  // !`ifdef USE_SPRAM
`ifdef MEM_NO_READ_ON_WRITE
   iob_ram_dp_be #(
      .HEXFILE             (HEXFILE),
      .ADDR_W              (SRAM_ADDR_W - 2),
      .DATA_W              (DATA_W),
      .MEM_NO_READ_ON_WRITE(1)
   ) main_mem_byte (
      .clk_i(clk_i),

      // data port
      .enA_i  (d_avalid),
      .addrA_i(d_addr),
      .weA_i  (d_wstrb),
      .dA_i   (d_wdata),
      .dA_o   (d_rdata),

      // instruction port
      .enB_i  (i_avalid),
      .addrB_i(i_addr),
      .weB_i  (i_wstrb),
      .dB_i   (i_wdata),
      .dB_o   (i_rdata)
   );
`else  // !`ifdef MEM_NO_READ_ON_WRITE
   iob_ram_dp_be_xil #(
      .HEXFILE(HEXFILE),
      .ADDR_W (SRAM_ADDR_W - 2),
      .DATA_W (DATA_W)
   ) main_mem_byte (
      .clk_i(clk_i),

      // data port
      .enA_i  (d_avalid),
      .addrA_i(d_addr),
      .weA_i  (d_wstrb),
      .dA_i   (d_wdata),
      .dA_o   (d_rdata),

      // instruction port
      .enB_i  (i_avalid),
      .addrB_i(i_addr),
      .weB_i  (i_wstrb),
      .dB_i   (i_wdata),
      .dB_o   (i_rdata)
   );
`endif
`endif

   // reply with ready

   iob_reg #(
      .DATA_W (1),
      .RST_VAL(0)
   ) i_rvalid_reg (
      .clk_i (clk_i),
      .arst_i(arst_i),
      .cke_i (cke_i),
      .data_i(i_avalid & ~(|i_wstrb)),
      .data_o(i_rvalid)
   );
   iob_reg #(
      .DATA_W (1),
      .RST_VAL(0)
   ) d_rvalid_reg (
      .clk_i (clk_i),
      .arst_i(arst_i),
      .cke_i (cke_i),
      .data_i(d_avalid & ~(|d_wstrb)),
      .data_o(d_rvalid)
   );
   assign i_ready = 1'b1;  // SRAM ready is supposed to always be 1 since requests can be continuous
   assign d_ready = 1'b1;

endmodule<|MERGE_RESOLUTION|>--- conflicted
+++ resolved
@@ -25,11 +25,7 @@
    output reg                   d_rvalid,
    output reg                   d_ready,
 
-<<<<<<< HEAD
-   `include "iob_clkenrst_port.vh"
-=======
    `include "iob_clkenrst_port.vs"
->>>>>>> d4451b15
 );
 
 `ifdef USE_SPRAM
@@ -106,27 +102,21 @@
 `endif
 `endif
 
-   // reply with ready
+   // reply with ready 
 
-   iob_reg #(
-      .DATA_W (1),
-      .RST_VAL(0)
-   ) i_rvalid_reg (
-      .clk_i (clk_i),
-      .arst_i(arst_i),
-      .cke_i (cke_i),
-      .data_i(i_avalid & ~(|i_wstrb)),
-      .data_o(i_rvalid)
+   iob_reg #(1, 0) i_rvalid_reg (
+      clk_i,
+      arst_i,
+      cke_i,
+      i_avalid & ~(|i_wstrb),
+      i_rvalid
    );
-   iob_reg #(
-      .DATA_W (1),
-      .RST_VAL(0)
-   ) d_rvalid_reg (
-      .clk_i (clk_i),
-      .arst_i(arst_i),
-      .cke_i (cke_i),
-      .data_i(d_avalid & ~(|d_wstrb)),
-      .data_o(d_rvalid)
+   iob_reg #(1, 0) d_rvalid_reg (
+      clk_i,
+      arst_i,
+      cke_i,
+      d_avalid & ~(|d_wstrb),
+      d_rvalid
    );
    assign i_ready = 1'b1;  // SRAM ready is supposed to always be 1 since requests can be continuous
    assign d_ready = 1'b1;
