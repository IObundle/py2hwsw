--- conflicted
+++ resolved
@@ -234,10 +234,9 @@
    //
    wire axi_invert_r_bit;
    wire axi_invert_w_bit;
-   assign m_axi_araddr[2*AXI_ADDR_W-1] = ~axi_invert_r_bit;
-   assign m_axi_awaddr[2*AXI_ADDR_W-1] = ~axi_invert_w_bit;
-
-<<<<<<< HEAD
+   assign axi_araddr_o[2*AXI_ADDR_W-1] = ~axi_invert_r_bit;
+   assign axi_awaddr_o[2*AXI_ADDR_W-1] = ~axi_invert_w_bit;
+
    ext_mem
     #(
       .ADDR_W(ADDR_W),
@@ -252,10 +251,6 @@
       )
     ext_mem0 
      (
-=======
-      //AXI INTERFACE 
-`include "iob_soc_axi_m_portmap.vh"
->>>>>>> 6e8d36ec
       .clk (clk_i),
       .rst (cpu_reset)
       
