--- conflicted
+++ resolved
@@ -239,11 +239,7 @@
    (
  `ifdef RUN_EXTMEM
       // instruction bus
-<<<<<<< HEAD
-      .i_req ( {ext_mem_i_req[`wvalid(0)], ext_mem_i_req[`address(0, `FIRM_ADDR_W)-2], ext_mem_i_req[`write(0)]} ),
-=======
-      .i_req ( {ext_mem_i_req[`valid(0)], ext_mem_i_req[`address(0, SRAM_ADDR_W)-2], ext_mem_i_req[`write(0)]} ),
->>>>>>> 633cfafe
+      .i_req ( {ext_mem_i_req[`wvalid(0)], ext_mem_i_req[`address(0, SRAM_ADDR_W)-2], ext_mem_i_req[`write(0)]} ),
       .i_resp (ext_mem_i_resp),
  `endif
       //data bus
