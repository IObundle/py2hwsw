`timescale 1 ns / 1 ps
`include "tester.vh"
`include "iob_lib.vh"
`include "iob_intercon.vh"

//do not remove line below
//PHEADER

<<<<<<< HEAD
module tester
=======
module system
  #(
    parameter ADDR_W=`ADDR_W,
    parameter DATA_W=`DATA_W,
    parameter AXI_ID_W=0,
    parameter AXI_ADDR_W=`ADDR_W,
    parameter AXI_DATA_W=`DATA_W
    )
>>>>>>> f4fdbcfa
  (
   //do not remove line below
   //PIO

<<<<<<< HEAD

//Temporarily comment ifdef, because python will always try to insert m_axi_*
//signals in sut instance ports, so they need to exist here aswell
//`ifdef TESTER_USE_DDR //AXI MASTER INTERFACE

   //address write
   output [1:0] m_axi_awid,
   output [2*(`TESTER_DDR_ADDR_W-1+1)-1:0] m_axi_awaddr,
   output [2*(7+1)-1:0] m_axi_awlen,
   output [2*(2+1)-1:0] m_axi_awsize,
   output [2*(1+1)-1:0] m_axi_awburst,
   output [1:0] m_axi_awlock,
   output [2*(3+1)-1:0] m_axi_awcache,
   output [2*(2+1)-1:0] m_axi_awprot,
   output [2*(3+1)-1:0] m_axi_awqos,
   output [1:0] m_axi_awvalid,
   input [1:0] m_axi_awready,

   //write
   output [2*(`TESTER_DATA_W-1+1)-1:0] m_axi_wdata,
   output [2*(`TESTER_DATA_W/8-1+1)-1:0] m_axi_wstrb,
   output [1:0] m_axi_wlast,
   output [1:0] m_axi_wvalid,
   input [1:0] m_axi_wready,

   //write response
   input [1:0] m_axi_bid,
   input [2*(1+1)-1:0] m_axi_bresp,
   input [1:0] m_axi_bvalid,
   output [1:0] m_axi_bready,
  
   //address read
   output [1:0] m_axi_arid,
   output [2*(`TESTER_DDR_ADDR_W-1+1)-1:0] m_axi_araddr,
   output [2*(7+1)-1:0] m_axi_arlen,
   output [2*(2+1)-1:0] m_axi_arsize,
   output [2*(1+1)-1:0] m_axi_arburst,
   output [1:0] m_axi_arlock,
   output [2*(3+1)-1:0] m_axi_arcache,
   output [2*(2+1)-1:0] m_axi_arprot,
   output [2*(3+1)-1:0] m_axi_arqos,
   output [1:0] m_axi_arvalid,
   input [1:0] m_axi_arready,

   //read
   input [1:0] m_axi_rid,
   input [2*(`TESTER_DATA_W-1+1)-1:0] m_axi_rdata,
   input [2*(1+1)-1:0] m_axi_rresp,
   input [1:0] m_axi_rlast,
   input [1:0] m_axi_rvalid,
   output [1:0] m_axi_rready,
//`endif //  `ifdef USE_DDR
   input                    clk,
   input                    reset,
   output [1:0]             trap
   );

   localparam ADDR_W=`TESTER_ADDR_W;
   localparam DATA_W=`TESTER_DATA_W;
=======
   //CPU TRAP
   output trap,
          
          
`ifdef USE_DDR 
//AXI MASTER INTERFACE
 `include "m_axi_m_port.vh"
`endif
          
`include "iob_gen_if.vh"
   );
>>>>>>> f4fdbcfa
   
   //
   // SYSTEM RESET
   //

   wire   boot;
   wire   cpu_reset;
   
   //
   //  CPU
   //

   // instruction bus
   wire [`REQ_W-1:0] cpu_i_req;
   wire [`RESP_W-1:0] cpu_i_resp;

   // data cat bus
   wire [`REQ_W-1:0]  cpu_d_req;
   wire [`RESP_W-1:0] cpu_d_resp;
   
   //instantiate the cpu
   iob_picorv32 
    #(
      .ADDR_W(`TESTER_ADDR_W),
      .DATA_W(`TESTER_DATA_W),
      .V_BIT(`TESTER_V_BIT),
      .E_BIT(`TESTER_E_BIT),
      .P_BIT(`TESTER_P_BIT),
      .USE_COMPRESSED(`TESTER_USE_COMPRESSED),
      .USE_MUL_DIV(`TESTER_USE_MUL_DIV)
      )
   cpu
       (
<<<<<<< HEAD
        .clk     (clk),
        .rst     (cpu_reset),
        .boot    (boot),
        .trap    (trap[1]),
=======
        .clk (clk),
        .rst (cpu_reset),
        .boot (boot),
        .trap (trap),
>>>>>>> f4fdbcfa
        
        //instruction bus
        .ibus_req (cpu_i_req),
        .ibus_resp (cpu_i_resp),
        
        //data bus
        .dbus_req (cpu_d_req),
        .dbus_resp (cpu_d_resp)
        );


   //   
   // SPLIT CPU BUSES TO ACCESS INTERNAL OR EXTERNAL MEMORY
   //

   //internal memory instruction bus
   wire [`REQ_W-1:0]  int_mem_i_req;
   wire [`RESP_W-1:0] int_mem_i_resp;
   //external memory instruction bus
<<<<<<< HEAD
`ifdef TESTER_RUN_EXTMEM
   wire [`REQ_W-1:0]         ext_mem_i_req;
   wire [`RESP_W-1:0]        ext_mem_i_resp;
=======
`ifdef RUN_EXTMEM
   wire [`REQ_W-1:0]  ext_mem_i_req;
   wire [`RESP_W-1:0] ext_mem_i_resp;
>>>>>>> f4fdbcfa
`endif

   // INSTRUCTION BUS
   iob_split
     #(
<<<<<<< HEAD
`ifdef TESTER_RUN_EXTMEM
           .N_SLAVES(2),
=======
`ifdef RUN_EXTMEM
       .N_SLAVES(2),
>>>>>>> f4fdbcfa
`else
       .N_SLAVES(1),
`endif
<<<<<<< HEAD
           .P_SLAVES(`TESTER_E_BIT)
           )
=======
       .P_SLAVES(`E_BIT)
       )
>>>>>>> f4fdbcfa
   ibus_split
     (
      .clk (clk),
      .rst (cpu_reset),
      // master interface
      .m_req (cpu_i_req),
      .m_resp (cpu_i_resp),
      
      // slaves interface
<<<<<<< HEAD
`ifdef TESTER_RUN_EXTMEM
      .s_req  ( {ext_mem_i_req, int_mem_i_req}   ),
=======
`ifdef RUN_EXTMEM
      .s_req ( {ext_mem_i_req, int_mem_i_req} ),
>>>>>>> f4fdbcfa
      .s_resp ( {ext_mem_i_resp, int_mem_i_resp} )
`else
      .s_req (int_mem_i_req),
      .s_resp ( int_mem_i_resp)
`endif
      );


   // DATA BUS

`ifdef TESTER_USE_DDR
   //external memory data bus
   wire [`REQ_W-1:0]         ext_mem_d_req;
   wire [`RESP_W-1:0]        ext_mem_d_resp;
   //internal data bus
   wire [`REQ_W-1:0]         int_d_req;
   wire [`RESP_W-1:0]        int_d_resp;

   iob_split
     #(
       .N_SLAVES(2), //E,{P,I}
       .P_SLAVES(`TESTER_E_BIT)
       )
   dbus_split
     (
      .clk    ( clk   ),
      .rst    ( cpu_reset ),

      // master interface
      .m_req  ( cpu_d_req  ),
      .m_resp ( cpu_d_resp ),

      // slaves interface
      .s_req  ( {ext_mem_d_req, int_d_req}   ),
      .s_resp ( {ext_mem_d_resp, int_d_resp} )
      );
`endif

   //
   // SPLIT INTERNAL MEMORY AND PERIPHERALS BUS
   //

   //internal memory data bus
   wire [`REQ_W-1:0]         int_mem_d_req;
   wire [`RESP_W-1:0]        int_mem_d_resp;
   //peripheral bus
   wire [`REQ_W-1:0]         pbus_req;
   wire [`RESP_W-1:0]        pbus_resp;

   iob_split
     #(
       .N_SLAVES(2), //P,I
       .P_SLAVES(`TESTER_P_BIT)
       )
   int_dbus_split
     (
      .clk (clk),
      .rst (cpu_reset),

`ifdef USE_DDR
      // master interface
      .m_req  ( int_d_req  ),
      .m_resp ( int_d_resp ),
`else
      // master interface
      .m_req  ( cpu_d_req  ),
      .m_resp ( cpu_d_resp ),
`endif

      // slaves interface
      .s_req  ( {pbus_req, int_mem_d_req}   ),
      .s_resp ( {pbus_resp, int_mem_d_resp} )
      );


   //
   // SPLIT PERIPHERAL BUS
   //

   //slaves bus
   wire [`TESTER_N_SLAVES*`REQ_W-1:0] slaves_req;
   wire [`TESTER_N_SLAVES*`RESP_W-1:0] slaves_resp;

   iob_split
     #(
       .N_SLAVES(`TESTER_N_SLAVES),
       .P_SLAVES(`TESTER_P_BIT-1)
       )
   pbus_split
     (
      .clk (clk),
      .rst (cpu_reset),
      // master interface
      .m_req (pbus_req),
      .m_resp (pbus_resp),
      
      // slaves interface
      .s_req (slaves_req),
      .s_resp (slaves_resp)
      );


   //
   // INTERNAL SRAM MEMORY
   //
<<<<<<< HEAD
   
   int_mem 
     #(.HEXFILE("tester_firmware"),
       .BOOT_HEXFILE("tester_boot"),
       .ADDR_W(`TESTER_ADDR_W),
       .DATA_W(`TESTER_DATA_W),
       .SRAM_ADDR_W (`TESTER_SRAM_ADDR_W),
       .BOOTROM_ADDR_W (`TESTER_BOOTROM_ADDR_W),
       .B_BIT(`TESTER_B_BIT)
	 )
   int_mem0 
      (
      .clk                  (clk ),
      .rst                  (reset),
      .boot                 (boot),
      .cpu_reset            (boot_reset),
=======

   int_mem int_mem0
     (
      .clk (clk),
      .rst (rst),
      .boot (boot),
      .cpu_reset (cpu_reset),
>>>>>>> f4fdbcfa

      // instruction bus
      .i_req (int_mem_i_req),
      .i_resp (int_mem_i_resp),

      //data bus
      .d_req (int_mem_d_req),
      .d_resp (int_mem_d_resp)
      );

`ifdef TESTER_USE_DDR
   //
   // EXTERNAL DDR MEMORY
   //
<<<<<<< HEAD
   wire axi_invert_r_bit;
   wire axi_invert_w_bit;
`ifdef TESTER_RUN_EXTMEM
   assign m_axi_araddr[2*`TESTER_DDR_ADDR_W-1] = ~axi_invert_r_bit;
   assign m_axi_awaddr[2*`TESTER_DDR_ADDR_W-1] = ~axi_invert_w_bit;
`else
   //Dont invert bits if we dont run firmware of both systems from the DDR
   assign m_axi_araddr[2*`TESTER_DDR_ADDR_W-1] = axi_invert_r_bit;
   assign m_axi_awaddr[2*`TESTER_DDR_ADDR_W-1] = axi_invert_w_bit;
`endif
   ext_mem
    #(
      .ADDR_W(ADDR_W),
      .DATA_W(DATA_W),
      .FIRM_ADDR_W(`TESTER_FIRM_ADDR_W),
      .DCACHE_ADDR_W(`TESTER_DCACHE_ADDR_W),
      .DDR_ADDR_W(`TESTER_DDR_ADDR_W)
      )
    ext_mem0 
     (
      .clk                  (clk),
      .rst                  (cpu_reset),
      
 `ifdef TESTER_RUN_EXTMEM
      // instruction bus
      .i_req                ({ext_mem_i_req[`valid(0)], ext_mem_i_req[`address(0, `TESTER_FIRM_ADDR_W)-2], ext_mem_i_req[`write(0)]}),
      .i_resp               (ext_mem_i_resp),
 `endif
      //data bus
      .d_req                ({ext_mem_d_req[`valid(0)], ext_mem_d_req[`address(0, `TESTER_DCACHE_ADDR_W+1)-2], ext_mem_d_req[`write(0)]}),
      .d_resp               (ext_mem_d_resp),

      //AXI INTERFACE
      //address write
      .axi_awid(m_axi_awid[2*(0+1)-1:0+1]), 
      .axi_awaddr({axi_invert_w_bit,m_axi_awaddr[2*`TESTER_DDR_ADDR_W-2:`TESTER_DDR_ADDR_W]}), 
      .axi_awlen(m_axi_awlen[2*(7+1)-1:7+1]), 
      .axi_awsize(m_axi_awsize[2*(2+1)-1:2+1]), 
      .axi_awburst(m_axi_awburst[2*(1+1)-1:1+1]), 
      .axi_awlock(m_axi_awlock[2*(0+1)-1:0+1]), 
      .axi_awcache(m_axi_awcache[2*(3+1)-1:3+1]), 
      .axi_awprot(m_axi_awprot[2*(2+1)-1:2+1]),
      .axi_awqos(m_axi_awqos[2*(3+1)-1:3+1]), 
      .axi_awvalid(m_axi_awvalid[2*(0+1)-1:0+1]), 
      .axi_awready(m_axi_awready[2*(0+1)-1:0+1]), 
        //write
      .axi_wdata(m_axi_wdata[2*(`TESTER_DATA_W-1+1)-1:`TESTER_DATA_W-1+1]), 
      .axi_wstrb(m_axi_wstrb[2*(`TESTER_DATA_W/8-1+1)-1:`TESTER_DATA_W/8-1+1]), 
      .axi_wlast(m_axi_wlast[2*(0+1)-1:0+1]), 
      .axi_wvalid(m_axi_wvalid[2*(0+1)-1:0+1]), 
      .axi_wready(m_axi_wready[2*(0+1)-1:0+1]), 
      //write response
      .axi_bid(m_axi_bid[2*(0+1)-1:0+1]),
      .axi_bresp(m_axi_bresp[2*(1+1)-1:1+1]), 
      .axi_bvalid(m_axi_bvalid[2*(0+1)-1:0+1]), 
      .axi_bready(m_axi_bready[2*(0+1)-1:0+1]), 
      //address read
      .axi_arid(m_axi_arid[2*(0+1)-1:0+1]), 
      .axi_araddr({axi_invert_r_bit,m_axi_araddr[2*`TESTER_DDR_ADDR_W-2:`TESTER_DDR_ADDR_W]}), 
      .axi_arlen(m_axi_arlen[2*(7+1)-1:7+1]), 
      .axi_arsize(m_axi_arsize[2*(2+1)-1:2+1]), 
      .axi_arburst(m_axi_arburst[2*(1+1)-1:1+1]), 
      .axi_arlock(m_axi_arlock[2*(0+1)-1:0+1]), 
      .axi_arcache(m_axi_arcache[2*(3+1)-1:3+1]), 
      .axi_arprot(m_axi_arprot[2*(2+1)-1:2+1]), 
      .axi_arqos(m_axi_arqos[2*(3+1)-1:3+1]), 
      .axi_arvalid(m_axi_arvalid[2*(0+1)-1:0+1]), 
      .axi_arready(m_axi_arready[2*(0+1)-1:0+1]), 
      //read 
      .axi_rid(m_axi_rid[2*(0+1)-1:0+1]),
      .axi_rdata(m_axi_rdata[2*(`TESTER_DATA_W-1+1)-1:`TESTER_DATA_W-1+1]), 
      .axi_rresp(m_axi_rresp[2*(1+1)-1:1+1]), 
      .axi_rlast(m_axi_rlast[2*(0+1)-1:0+1]), 
      .axi_rvalid(m_axi_rvalid[2*(0+1)-1:0+1]),  
      .axi_rready(m_axi_rready[2*(0+1)-1:0+1])
=======
   ext_mem
     #(
       .AXI_ID_W(AXI_ID_W),
       .AXI_ADDR_W(AXI_ADDR_W),
       .AXI_DATA_W(AXI_DATA_W)
       )
   ext_mem0
   (
 `ifdef RUN_EXTMEM
      // instruction bus
      .i_req ( {ext_mem_i_req[`valid(0)], ext_mem_i_req[`address(0, `FIRM_ADDR_W)-2], ext_mem_i_req[`write(0)]} ),
      .i_resp (ext_mem_i_resp),
 `endif
      //data bus
      .d_req ( {ext_mem_d_req[`valid(0)], ext_mem_d_req[`address(0, `DCACHE_ADDR_W+1)-2], ext_mem_d_req[`write(0)]} ),
      .d_resp (ext_mem_d_resp),

      //AXI INTERFACE 
`include "m_axi_portmap.vh"
      .clk (clk),
      .rst (cpu_reset)
>>>>>>> f4fdbcfa
      );
`endif

   //do not remove line below
   //PWIRES
   
endmodule<|MERGE_RESOLUTION|>--- conflicted
+++ resolved
@@ -6,95 +6,30 @@
 //do not remove line below
 //PHEADER
 
-<<<<<<< HEAD
 module tester
-=======
-module system
   #(
-    parameter ADDR_W=`ADDR_W,
-    parameter DATA_W=`DATA_W,
+    parameter ADDR_W=`TESTER_ADDR_W,
+    parameter DATA_W=`TESTER_DATA_W,
     parameter AXI_ID_W=0,
-    parameter AXI_ADDR_W=`ADDR_W,
-    parameter AXI_DATA_W=`DATA_W
+    parameter AXI_ADDR_W=`TESTER_ADDR_W,
+    parameter AXI_DATA_W=`TESTER_DATA_W
     )
->>>>>>> f4fdbcfa
   (
    //do not remove line below
    //PIO
 
-<<<<<<< HEAD
-
 //Temporarily comment ifdef, because python will always try to insert m_axi_*
 //signals in sut instance ports, so they need to exist here aswell
-//`ifdef TESTER_USE_DDR //AXI MASTER INTERFACE
-
-   //address write
-   output [1:0] m_axi_awid,
-   output [2*(`TESTER_DDR_ADDR_W-1+1)-1:0] m_axi_awaddr,
-   output [2*(7+1)-1:0] m_axi_awlen,
-   output [2*(2+1)-1:0] m_axi_awsize,
-   output [2*(1+1)-1:0] m_axi_awburst,
-   output [1:0] m_axi_awlock,
-   output [2*(3+1)-1:0] m_axi_awcache,
-   output [2*(2+1)-1:0] m_axi_awprot,
-   output [2*(3+1)-1:0] m_axi_awqos,
-   output [1:0] m_axi_awvalid,
-   input [1:0] m_axi_awready,
-
-   //write
-   output [2*(`TESTER_DATA_W-1+1)-1:0] m_axi_wdata,
-   output [2*(`TESTER_DATA_W/8-1+1)-1:0] m_axi_wstrb,
-   output [1:0] m_axi_wlast,
-   output [1:0] m_axi_wvalid,
-   input [1:0] m_axi_wready,
-
-   //write response
-   input [1:0] m_axi_bid,
-   input [2*(1+1)-1:0] m_axi_bresp,
-   input [1:0] m_axi_bvalid,
-   output [1:0] m_axi_bready,
-  
-   //address read
-   output [1:0] m_axi_arid,
-   output [2*(`TESTER_DDR_ADDR_W-1+1)-1:0] m_axi_araddr,
-   output [2*(7+1)-1:0] m_axi_arlen,
-   output [2*(2+1)-1:0] m_axi_arsize,
-   output [2*(1+1)-1:0] m_axi_arburst,
-   output [1:0] m_axi_arlock,
-   output [2*(3+1)-1:0] m_axi_arcache,
-   output [2*(2+1)-1:0] m_axi_arprot,
-   output [2*(3+1)-1:0] m_axi_arqos,
-   output [1:0] m_axi_arvalid,
-   input [1:0] m_axi_arready,
-
-   //read
-   input [1:0] m_axi_rid,
-   input [2*(`TESTER_DATA_W-1+1)-1:0] m_axi_rdata,
-   input [2*(1+1)-1:0] m_axi_rresp,
-   input [1:0] m_axi_rlast,
-   input [1:0] m_axi_rvalid,
-   output [1:0] m_axi_rready,
+//`ifdef TESTER_USE_DDR
+ //AXI MASTER INTERFACE
+   `include "m_axi_m_port.vh"
 //`endif //  `ifdef USE_DDR
-   input                    clk,
-   input                    reset,
+   `include "iob_gen_if.vh"
    output [1:0]             trap
    );
 
    localparam ADDR_W=`TESTER_ADDR_W;
    localparam DATA_W=`TESTER_DATA_W;
-=======
-   //CPU TRAP
-   output trap,
-          
-          
-`ifdef USE_DDR 
-//AXI MASTER INTERFACE
- `include "m_axi_m_port.vh"
-`endif
-          
-`include "iob_gen_if.vh"
-   );
->>>>>>> f4fdbcfa
    
    //
    // SYSTEM RESET
@@ -128,17 +63,10 @@
       )
    cpu
        (
-<<<<<<< HEAD
         .clk     (clk),
         .rst     (cpu_reset),
         .boot    (boot),
         .trap    (trap[1]),
-=======
-        .clk (clk),
-        .rst (cpu_reset),
-        .boot (boot),
-        .trap (trap),
->>>>>>> f4fdbcfa
         
         //instruction bus
         .ibus_req (cpu_i_req),
@@ -158,37 +86,21 @@
    wire [`REQ_W-1:0]  int_mem_i_req;
    wire [`RESP_W-1:0] int_mem_i_resp;
    //external memory instruction bus
-<<<<<<< HEAD
 `ifdef TESTER_RUN_EXTMEM
    wire [`REQ_W-1:0]         ext_mem_i_req;
    wire [`RESP_W-1:0]        ext_mem_i_resp;
-=======
-`ifdef RUN_EXTMEM
-   wire [`REQ_W-1:0]  ext_mem_i_req;
-   wire [`RESP_W-1:0] ext_mem_i_resp;
->>>>>>> f4fdbcfa
 `endif
 
    // INSTRUCTION BUS
    iob_split
      #(
-<<<<<<< HEAD
 `ifdef TESTER_RUN_EXTMEM
            .N_SLAVES(2),
-=======
-`ifdef RUN_EXTMEM
-       .N_SLAVES(2),
->>>>>>> f4fdbcfa
 `else
-       .N_SLAVES(1),
-`endif
-<<<<<<< HEAD
+           .N_SLAVES(1),
+`endif
            .P_SLAVES(`TESTER_E_BIT)
            )
-=======
-       .P_SLAVES(`E_BIT)
-       )
->>>>>>> f4fdbcfa
    ibus_split
      (
       .clk (clk),
@@ -198,13 +110,8 @@
       .m_resp (cpu_i_resp),
       
       // slaves interface
-<<<<<<< HEAD
 `ifdef TESTER_RUN_EXTMEM
-      .s_req  ( {ext_mem_i_req, int_mem_i_req}   ),
-=======
-`ifdef RUN_EXTMEM
       .s_req ( {ext_mem_i_req, int_mem_i_req} ),
->>>>>>> f4fdbcfa
       .s_resp ( {ext_mem_i_resp, int_mem_i_resp} )
 `else
       .s_req (int_mem_i_req),
@@ -310,13 +217,11 @@
    //
    // INTERNAL SRAM MEMORY
    //
-<<<<<<< HEAD
-   
    int_mem 
      #(.HEXFILE("tester_firmware"),
        .BOOT_HEXFILE("tester_boot"),
-       .ADDR_W(`TESTER_ADDR_W),
-       .DATA_W(`TESTER_DATA_W),
+       .ADDR_W(ADDR_W),
+       .DATA_W(DATA_W),
        .SRAM_ADDR_W (`TESTER_SRAM_ADDR_W),
        .BOOTROM_ADDR_W (`TESTER_BOOTROM_ADDR_W),
        .B_BIT(`TESTER_B_BIT)
@@ -324,18 +229,9 @@
    int_mem0 
       (
       .clk                  (clk ),
-      .rst                  (reset),
+      .rst                  (rst),
       .boot                 (boot),
-      .cpu_reset            (boot_reset),
-=======
-
-   int_mem int_mem0
-     (
-      .clk (clk),
-      .rst (rst),
-      .boot (boot),
-      .cpu_reset (cpu_reset),
->>>>>>> f4fdbcfa
+      .cpu_reset            (cpu_reset),
 
       // instruction bus
       .i_req (int_mem_i_req),
@@ -350,7 +246,6 @@
    //
    // EXTERNAL DDR MEMORY
    //
-<<<<<<< HEAD
    wire axi_invert_r_bit;
    wire axi_invert_w_bit;
 `ifdef TESTER_RUN_EXTMEM
@@ -363,8 +258,9 @@
 `endif
    ext_mem
     #(
-      .ADDR_W(ADDR_W),
-      .DATA_W(DATA_W),
+      .AXI_ID_W(AXI_ID_W),
+      .AXI_ADDR_W(AXI_ADDR_W),
+      .AXI_DATA_W(AXI_DATA_W),
       .FIRM_ADDR_W(`TESTER_FIRM_ADDR_W),
       .DCACHE_ADDR_W(`TESTER_DCACHE_ADDR_W),
       .DDR_ADDR_W(`TESTER_DDR_ADDR_W)
@@ -426,29 +322,6 @@
       .axi_rlast(m_axi_rlast[2*(0+1)-1:0+1]), 
       .axi_rvalid(m_axi_rvalid[2*(0+1)-1:0+1]),  
       .axi_rready(m_axi_rready[2*(0+1)-1:0+1])
-=======
-   ext_mem
-     #(
-       .AXI_ID_W(AXI_ID_W),
-       .AXI_ADDR_W(AXI_ADDR_W),
-       .AXI_DATA_W(AXI_DATA_W)
-       )
-   ext_mem0
-   (
- `ifdef RUN_EXTMEM
-      // instruction bus
-      .i_req ( {ext_mem_i_req[`valid(0)], ext_mem_i_req[`address(0, `FIRM_ADDR_W)-2], ext_mem_i_req[`write(0)]} ),
-      .i_resp (ext_mem_i_resp),
- `endif
-      //data bus
-      .d_req ( {ext_mem_d_req[`valid(0)], ext_mem_d_req[`address(0, `DCACHE_ADDR_W+1)-2], ext_mem_d_req[`write(0)]} ),
-      .d_resp (ext_mem_d_resp),
-
-      //AXI INTERFACE 
-`include "m_axi_portmap.vh"
-      .clk (clk),
-      .rst (cpu_reset)
->>>>>>> f4fdbcfa
       );
 `endif
 
