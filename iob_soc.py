#!/usr/bin/env python3

import sys

<<<<<<< HEAD
from iob_core import iob_core
from iob_soc_utils import pre_setup_iob_soc, post_setup_iob_soc


class iob_soc(iob_core):
    def __init__(self, *args, **kwargs):
        self.set_default_attribute("version", "0.7")
        self.set_default_attribute("generate_hw", False)
        self.set_default_attribute("rw_overlap", True)
        self.set_default_attribute("is_system", True)
        self.set_default_attribute("board_list", ["CYCLONEV-GT-DK", "AES-KU040-DB-G"])

        INIT_MEM = int("INIT_MEM" in sys.argv)
        USE_EXTMEM = int("USE_EXTMEM" in sys.argv)
        USE_COMPRESSED = 1
        USE_MUL_DIV = 1

        # Number of peripherals + Bootctr
        N_SLAVES = 3

        # macros
        # This method creates a macro and adds it to the local module's `confs` list
        self.create_conf(
            name="INIT_MEM",
            type="M",
            val=INIT_MEM,
            min="0",
            max="1",
            descr="Enable MUL and DIV CPU instructions",
        ),
        self.create_conf(
            name="USE_EXTMEM",
            type="M",
            val=USE_EXTMEM,
            min="0",
            max="1",
            descr="Enable MUL and DIV CPU instructions",
        ),
        self.create_conf(
            name="USE_MUL_DIV",
            type="M",
            val=USE_MUL_DIV,
            min="0",
            max="1",
            descr="Enable MUL and DIV CPU instructions",
        ),
        self.create_conf(
            name="USE_COMPRESSED",
            type="M",
            val=USE_COMPRESSED,
            min="0",
            max="1",
            descr="Use compressed CPU instructions",
        ),
        self.create_conf(
            name="E",
            type="M",
            val="31",
            min="1",
            max="32",
            descr="Address selection bit for external memory",
        ),
        self.create_conf(
            name="B",
            type="M",
            val="20",
            min="1",
            max="32",
            descr="Address selection bit for boot ROM",
        ),
        # parameters
        self.create_conf(
            name="BOOTROM_ADDR_W",
            type="P",
            val="12",
            min="1",
            max="32",
            descr="Boot ROM address width",
        ),
        self.create_conf(
            name="SRAM_ADDR_W",
            type="P",
            val="15",
            min="1",
            max="32",
            descr="SRAM address width",
        ),
        self.create_conf(
            name="MEM_ADDR_W",
            type="P",
            val="24",
            min="1",
            max="32",
            descr="Memory bus address width",
        ),
        # mandatory parameters (do not change them!)
        self.create_conf(
            name="ADDR_W",
            type="F",
            val="32",
            min="1",
            max="32",
            descr="Address bus width",
        ),
        self.create_conf(
            name="DATA_W",
            type="F",
            val="32",
            min="1",
            max="32",
            descr="Data bus width",
        ),
        self.create_conf(
            name="AXI_ID_W",
            type="F",
            val="0",
            min="1",
            max="32",
            descr="AXI ID bus width",
        ),
        self.create_conf(
            name="AXI_ADDR_W",
            type="F",
            val="`IOB_SOC_MEM_ADDR_W",
            min="1",
            max="32",
            descr="AXI address bus width",
        ),
        self.create_conf(
            name="AXI_DATA_W",
            type="F",
            val="`IOB_SOC_DATA_W",
            min="1",
            max="32",
            descr="AXI data bus width",
        ),
        self.create_conf(
            name="AXI_LEN_W",
            type="F",
            val="4",
            min="1",
            max="4",
            descr="AXI burst length width",
        ),
        self.create_conf(
            name="MEM_ADDR_OFFSET",
            type="F",
            val="0",
            min="0",
            max="NA",
            descr="Offset of memory address",
        ),

        self.create_port(
            name="clk_en_rst",
            type="slave",
            wire_prefix="",
            port_prefix="",
            descr="Clock, enable, and reset",
        )
        if USE_EXTMEM:
            self.create_port(
                name="axi",
                type="master",
                wire_prefix="",
                port_prefix="",
                mult=1,
                widths={
                    "ID_W": "AXI_ID_W",
                    "ADDR_W": "AXI_ADDR_W",
                    "DATA_W": "AXI_DATA_W",
                    "LEN_W": "AXI_LEN_W",
                },
                descr="Bus of AXI master interfaces for external memory. One interface for this system and others optionally for peripherals.",
            )
        # Internal memory ports for Memory Wrapper
        self.create_port(
            name="rom",
            descr="Ports for connection with ROM memory",
            signals=[
                {"name": "rom_r_valid", "width": 1, "direction": "output"},
                {
                    "name": "rom_r_addr",
                    "width": "BOOTROM_ADDR_W-2",
                    "direction": "output",
                },
                {"name": "rom_r_rdata", "width": "DATA_W", "direction": "input"},
            ],
        )
        self.create_port(
            name="spram",
            descr="Port for connection with SPRAM memory",
            if_defined="USE_SPRAM",
            signals=[
                {"name": "valid_spram", "width": 1, "direction": "output"},
                {"name": "addr_spram", "width": "SRAM_ADDR_W-2", "direction": "output"},
                {"name": "wdata_spram", "width": "DATA_W", "direction": "output"},
                {"name": "wstrb_spram", "width": "DATA_W/8", "direction": "output"},
                {"name": "rdata_spram", "width": "DATA_W", "direction": "input"},
            ],
        )
        self.create_port(
            name="i_sram",
            descr="Instruction port for connection with SRAM memory",
            signals=[
                {"name": "i_valid", "width": 1, "direction": "output"},
                {"name": "i_addr", "width": "SRAM_ADDR_W-2", "direction": "output"},
                {"name": "i_wdata", "width": "DATA_W", "direction": "output"},
                {"name": "i_wstrb", "width": "DATA_W/8", "direction": "output"},
                {"name": "i_rdata", "width": "DATA_W", "direction": "input"},
            ],
        )
        self.create_port(
            name="d_sram",
            descr="Data port for connection with SRAM memory",
            signals=[
                {"name": "d_valid", "width": 1, "direction": "output"},
                {"name": "d_addr", "width": "SRAM_ADDR_W-2", "direction": "output"},
                {"name": "d_wdata", "width": "DATA_W", "direction": "output"},
                {"name": "d_wstrb", "width": "DATA_W/8", "direction": "output"},
                {"name": "d_rdata", "width": "DATA_W", "direction": "input"},
            ],
        )
        # Peripheral IO ports
        self.create_port(
            name="rs232",
            type="",  # Neutral type. Neither master nor slave.
            wire_prefix="",
            port_prefix="",
            descr="iob-soc uart interface",
        ),

        #######################################
        # IOb-SoC modules, wires, and instances
        #######################################

        # TODO: Find a way to include verilog headers at the top of the generated module

        #
        # SYSTEM RESET
        #

        # # Create single wires, and automatically assign them to single wire groups
        # self.create_wire("boot", width=1)
        # self.create_wire("cpu_reset", width=1)

        # #
        # # CPU
        # #

        # self.create_bus(
        #     name="cpu_i_bus",
        #     descr="Cpu instruction bus",
        #     wires=[
        #         {"name": "cpu_i_req", "width": REQ_W},
        #         {"name": "cpu_i_resp", "width": RESP_W}
        #     ],
        # )
        # ### Alternative way to create wires and assign them to a group
        # # self.create_wire(
        # #     name="cpu_i_req",
        # #     width=REQ_W,
        # #     group="cpu_i_bus"
        # # )
        # # self.create_wire(
        # #     name="cpu_i_resp",
        # #     width=RESP_W,
        # #     group="cpu_i_bus"
        # # )

        # self.create_bus(
        #     name="cpu_d_bus",
        #     descr="Cpu data bus",
        #     wires=[
        #         {"name": "cpu_d_req", "width": REQ_W},
        #         {"name": "cpu_d_resp", "width": RESP_W}
        #     ],
        # )

        # self.create_bus(
        #     name="cpu_clk_en_rst",
        #     descr="Cpu clock, enable, and reset",
        #     wires=[
        #         get_wire_from_bus("clk_en_rst", "clk"),
        #         get_wire("cpu_reset"),
        #         get_wire_from_bus("clk_en_rst", "cke"),

        #     ],
        # )

        # This method creates a new module instance and adds it to the local module's `blocks` list
        self.create_instance(
            "iob_picorv32",
            "cpu",
            parameters={
                "ADDR_W": "ADDR_W",
                "DATA_W": "DATA_W",
                "USE_COMPRESSED": USE_COMPRESSED,
                "USE_MUL_DIV": USE_MUL_DIV,
                "USE_EXTMEM": USE_EXTMEM,
            },
            # Connect port groups to wire groups
            # connect={
            #     "clk_en_rst": "cpu_clk_en_rst",
            #     "boot": "boot",
            #     # instruction bus
            #     "i_bus": "cpu_i_bus",
            #     # data bus
            #     "d_bus": "cpu_d_bus",
            # },
        )

        # ###########################################################################
        # TODO: Update lines below with new connections from local wires and groups.
        #       Also remove `_i` and `_o` suffixes.
        # ###########################################################################

        #
        # SPLIT CPU BUSES TO ACCESS INTERNAL OR EXTERNAL MEMORY
        #

        # # internal memory instruction bus
        # int_mem_i_bus = wire_group(
        #     "int_mem_i_bus",
        #     descr="Internal memory instruction bus",
        #     wires=[
        #         wire("int_mem_i_req", width=REQ_W),
        #         wire("int_mem_i_resp", width=RESP_W),
        #     ],
        # )
        # # external memory instruction bus
        # ext_mem_i_bus = wire_group(
        #     "ext_mem_i_bus",
        #     descr="External memory instruction bus",
        #     wires=[
        #         wire("ext_mem_i_req", width=REQ_W),
        #         wire("ext_mem_i_resp", width=RESP_W),
        #     ],
        # )

        if USE_EXTMEM:
            self.create_instance(
                "iob_split",
                "ibus_split",
                parameters={
                    "ADDR_W": "ADDR_W",
                    "DATA_W": "DATA_W",
                    "N_SLAVES": "2",
                    "P_SLAVES": "REQ_W - 2",
                },
                # connect={
                #     "clk_i": clk,
                #     "arst_i": cpu_reset,
                #     # master interface
                #     "m_bus": cpu_i_bus,
                #     # slaves interface
                #     "s_bus": [ext_mem_i_bus, int_mem_i_bus],
                # },
            )
        # else:  # no extmem
        #     int_mem_i_bus = cpu_i_bus

        # DATA BUS

        # # internal data bus
        # int_d_bus = wire_group(
        #     "int_d_bus",
        #     descr="Internal data bus",
        #     wires=[
        #         wire("int_d_req", width=REQ_W),
        #         wire("int_d_resp", width=RESP_W)
        #     ],
        # )
        # # external memory data bus
        # ext_mem_d_bus = wire_group(
        #     "ext_mem_d_bus",
        #     descr="External memory data bus",
        #     wires=[
        #         wire("ext_mem_d_req", width=REQ_W),
        #         wire("ext_mem_d_resp", width=RESP_W),
        #     ],
        # )

        if USE_EXTMEM:
            self.create_instance(
                "iob_split",
                "dbus_split",
                parameters={
                    "ADDR_W": "ADDR_W",
                    "DATA_W": "DATA_W",
                    "N_SLAVES": "2",  # E,{P,I}
                    "P_SLAVES": "REQ_W - 2",
                },
                # connect={
                #     "clk_i": clk,
                #     "arst_i": cpu_reset,
                #     # master interface
                #     "m_bus": cpu_d_bus,
                #     # slaves interface
                #     "s_bus": [ext_mem_d_bus, int_d_bus],
                # },
            )
        # else:  # no extmem
        #     int_d_bus = cpu_d_bus

        #
        # SPLIT INTERNAL MEMORY AND PERIPHERALS BUS
        #

        # slaves bus (includes internal memory + periphrals)
        # slaves_bus = wire_group(
        #     "slaves_bus",
        #     descr="Slaves bus",
        #     wires=[
        #         wire("slaves_req", width=N_SLAVES*REQ_W),
        #         wire("slaves_resp", width=N_SLAVES*RESP_W)
        #     ],
        # )

        self.create_instance(
            "iob_split",
            "pbus_split",
            parameters={
                "ADDR_W": "ADDR_W",
                "DATA_W": "DATA_W",
                "N_SLAVES": N_SLAVES,
                "P_SLAVES": "REQ_W - 3",
            },
            # connect={
            #    "clk_i": clk,
            #    "arst_i": cpu_reset,
            #    # master interface
            #    "m_bus": int_d_bus,
            #    # slaves interface
            #    "s_bus": slaves_bus,
            # },
        )

        #
        # INTERNAL SRAM MEMORY
        #

        self.create_instance(
            "iob_soc_int_mem",
            "int_mem",
            parameters={
                "ADDR_W": "ADDR_W",
                "DATA_W": "DATA_W",
                "HEXFILE": "iob_soc_firmware",
                "BOOT_HEXFILE": "iob_soc_boot",
                "SRAM_ADDR_W": "SRAM_ADDR_W",
                "BOOTROM_ADDR_W": "BOOTROM_ADDR_W",
                "B_BIT": "REQ_W - (ADDR_W-`IOB_SOC_B+1)",
            },
            # connect={
            #     "clk_en_rst": clk_en_rst,
            #     "boot": boot,
            #     "cpu_reset": cpu_reset,
            #     # instruction bus
            #     "i_bus": int_mem_i_bus,
            #     # data bus
            #     "d_bus": slaves_bus.part_sel(0, REQ_W or RESP_W?),  # .part(<part index>, <part width>)
            # },
        )

        #
        # EXTERNAL DDR MEMORY
        #

        # # TODO: Find a way to merge these into buses?
        # ext_mem0_i_req = wire("ext_mem0_i_req", width=1+MEM_ADDR_W-2+DATA_W+DATA_W/8)
        # ext_mem0_d_req = wire("ext_mem0_d_req", width=1+MEM_ADDR_W+1-2+DATA_W+DATA_W/8)

        # # TODO: find a way to replace this. We don't to connect a wire to another.
        # # Either inject verilog, or use module
        # ext_mem_i_req.connect_to = [valid(ext_mem_i_req, 0), address(ext_mem_i_req, 0, MEM_ADDR_W, -2), write(ext_mem_i_req, 0)]
        # ext_mem_d_req.connect_to = [valid(ext_mem_d_req, 0), address(ext_mem_d_req, 0, MEM_ADDR_W+1, -2), write(ext_mem_d_req, 0)]

        # internal_axi_awaddr_o = wire("internal_axi_awaddr_o", width=AXI_ADDR_W)
        # internal_axi_araddr_o = wire("internal_axi_araddr_o", width=AXI_ADDR_W)

        if USE_EXTMEM:
            self.create_instance(
                "iob_soc_ext_mem",
                "ext_mem",
                parameters={
                    "ADDR_W": "ADDR_W",
                    "DATA_W": "DATA_W",
                    "FIRM_ADDR_W": "MEM_ADDR_W",
                    "MEM_ADDR_W": "MEM_ADDR_W",
                    "DDR_ADDR_W": "`DDR_ADDR_W",
                    "DDR_DATA_W": "`DDR_DATA_W",
                    "AXI_ID_W": "AXI_ID_W",
                    "AXI_LEN_W": "AXI_LEN_W",
                    "AXI_ADDR_W": "AXI_ADDR_W",
                    "AXI_DATA_W": "AXI_DATA_W",
                },
                # connect={
                #     # instruction bus
                #     "i_req_i": ext_mem0_i_req,
                #     "i_resp_o": ext_mem_i_bus.wires.ext_mem_i_resp,
                #     # data bus
                #     "d_req_i": ext_mem0_d_req,
                #     "d_resp_o": ext_mem_d_bus.wires.ext_mem_d_resp,
                #     # AXI INTERFACE
                #     # address write
                #     "axi_awid_o": axi.wires.axi_awid_o.part_sel(0, AXI_ID_W),
                #     "axi_awaddr_o": internal_axi_awaddr_o.part_sel(0, AXI_ADDR_W),
                #     "axi_awlen_o": axi.wires.axi_awlen_o.part_sel(0, AXI_LEN_W),
                #     "axi_awsize_o": axi.wires.axi_awsize_o.part_sel(0, 3),
                #     "axi_awburst_o": axi.wires.axi_awburst_o.part_sel(0, 2),
                #     "axi_awlock_o": axi.wires.axi_awlock_o.part_sel(0, 2),
                #     "axi_awcache_o": axi.wires.axi_awcache_o.part_sel(0, 4),
                #     "axi_awprot_o": axi.wires.axi_awprot_o.part_sel(0, 3),
                #     "axi_awqos_o": axi.wires.axi_awqos_o.part_sel(0, 4),
                #     "axi_awvalid_o": axi.wires.axi_awvalid_o.part_sel(0, 1),
                #     "axi_awready_i": axi.wires.axi_awready_i.part_sel(0, 1),
                #     # write
                #     "axi_wdata_o": axi.wires.axi_wdata_o.part_sel(0, AXI_DATA_W),
                #     "axi_wstrb_o": axi.wires.axi_wstrb_o.part_sel(0, (AXI_DATA_W/8)),
                #     "axi_wlast_o": axi.wires.axi_wlast_o.part_sel(0, 1),
                #     "axi_wvalid_o": axi.wires.axi_wvalid_o.part_sel(0, 1),
                #     "axi_wready_i": axi.wires.axi_wready_i.part_sel(0, 1),
                #     # write response
                #     "axi_bid_i": axi.wires.axi_bid_i.part_sel(0, AXI_ID_W),
                #     "axi_bresp_i": axi.wires.axi_bresp_i.part_sel(0, 2),
                #     "axi_bvalid_i": axi.wires.axi_bvalid_i.part_sel(0, 1),
                #     "axi_bready_o": axi.wires.axi_bready_o.part_sel(0, 1),
                #     # address read
                #     "axi_arid_o": axi.wires.axi_arid_o.part_sel(0, AXI_ID_W),
                #     "axi_araddr_o": internal_axi_araddr_o.part_sel(0, AXI_ADDR_W),
                #     "axi_arlen_o": axi.wires.axi_arlen_o.part_sel(0, AXI_LEN_W),
                #     "axi_arsize_o": axi.wires.axi_arsize_o.part_sel(0, 3),
                #     "axi_arburst_o": axi.wires.axi_arburst_o.part_sel(0, 2),
                #     "axi_arlock_o": axi.wires.axi_arlock_o.part_sel(0, 2),
                #     "axi_arcache_o": axi.wires.axi_arcache_o.part_sel(0, 4),
                #     "axi_arprot_o": axi.wires.axi_arprot_o.part_sel(0, 3),
                #     "axi_arqos_o": axi.wires.axi_arqos_o.part_sel(0, 4),
                #     "axi_arvalid_o": axi.wires.axi_arvalid_o.part_sel(0, 1),
                #     "axi_arready_i": axi.wires.axi_arready_i.part_sel(0, 1),
                #     # read
                #     "axi_rid_i": axi.wires.axi_rid_i.part_sel(0, AXI_ID_W),
                #     "axi_rdata_i": axi.wires.axi_rdata_i.part_sel(0, AXI_DATA_W),
                #     "axi_rresp_i": axi.wires.axi_rresp_i.part_sel(0, 2),
                #     "axi_rlast_i": axi.wires.axi_rlast_i.part_sel(0, 1),
                #     "axi_rvalid_i": axi.wires.axi_rvalid_i.part_sel(0, 1),
                #     "axi_rready_o": axi.wires.axi_rready_o.part_sel(0, 1),
                #     "clk_i": clk,
                #     "cke_i": cke,
                #     "arst_i": cpu_reset,
                # },
            )

        # # TODO: find a way to replace this. We don't to connect a wire to another.
        # # Either inject verilog, or use module
        # axi.wires.axi_awaddr_o.part_sel(0, AXI_ADDR_W).connect_to = internal_axi_awaddr_o + MEM_ADDR_OFFSET
        # axi.wires.axi_araddr_o.part_sel(0, AXI_ADDR_W).connect_to = internal_axi_araddr_o + MEM_ADDR_OFFSET

        #
        # PERIPHERALS
        #

        self.create_instance(
            "iob_uart",
            "UART0",
            parameters={
                "DATA_W": "UART0_DATA_W",
                "ADDR_W": "UART0_ADDR_W",
                "UART_DATA_W": "UART0_UART_DATA_W",
            },
            # connect={
            #     "rs232": rs232,
            #     "clk_en_rst": clk_en_rst,
            #     "iob_interface": slaves_bus.part_sel(0, REQ_W or RESP_W?),  # .part(<part index>, <part width>)
            # },
        )
        self.create_instance(
            "iob_timer",
            "TIMER0",
            parameters={
                "DATA_W": "TIMER0_DATA_W",
                "ADDR_W": "TIMER0_ADDR_W",
                "TIMER_DATA_W": "TIMER0_WDATA_W",
            },
            # connect={
            #     "clk_en_rst": clk_en_rst,
            #     "iob_interface": slaves_bus.part_sel(0, REQ_W or RESP_W?),  # .part(<part index>, <part width>)
            # },
        )

        # iob_split(
        #     name_prefix="data_boot_ctr",
        #     data_w="DATA_W",
        #     addr_w="ADDR_W",
        #     split_ptr="B_BIT",
        #     input_io=int_mem_d_io,
        #     output_ios=[
        #         int_mem_ram_d_io,
        #         int_mem_boot_ctr_io,
        #     ],
        # ),
        # iob_merge(
        #     name_prefix="ibus",
        #     data_w="DATA_W",
        #     addr_w="ADDR_W",
        #     input_ios=[
        #         int_mem_ram_r_io,
        #         int_mem_ram_w_io,
        #     ],
        #     output_io=int_mem_ram_i_io,
        # ),
        # iob_merge(
        #     name_prefix="i_d_into_l2",
        #     data_w="DATA_W",
        #     addr_w="MEM_ADDR_W",
        #     input_ios=[
        #         ext_mem_dcache_merge_io,
        #         ext_mem_icache_merge_io,
        #     ],
        #     output_io=ext_mem_l2cache_merge_io,
        # ),
        # iob_split(
        #     name_prefix="ibus",
        #     data_w="DATA_W",
        #     addr_w="ADDR_W",
        #     split_ptr="ADDR_W-1",
        #     input_io=cpu_i_io,
        #     output_ios=[
        #         int_mem_i_split_io,
        #         ext_mem_i_split_io,
        #     ],
        # ),
        # iob_split(
        #     name_prefix="dbus",
        #     data_w="DATA_W",
        #     addr_w="ADDR_W",
        #     split_ptr="ADDR_W-1",
        #     input_io=cpu_d_io,
        #     output_ios=[
        #         int_d_dbus_split_io,
        #         ext_mem_d_split_io,
        #     ],
        # ),

        # int_mem_i_io = {
        #     "name": "iob",
        #     "type": "slave",
        #     "file_prefix": "iob_soc_int_mem_i_",
        #     "port_prefix": "i_",
        #     "wire_prefix": "int_mem_i_",
        #     "param_prefix": "",
        #     "descr": "iob-soc internal memory instruction interface",
        #     "ports": [],
        #     "widths": {
        #         "DATA_W": "DATA_W",
        #         "ADDR_W": "ADDR_W",
        #     },
        #     "is_io": False,
        # }
        # int_mem_d_io = {
        #     "name": "iob",
        #     "type": "slave",
        #     "file_prefix": "iob_soc_int_mem_d_",
        #     "port_prefix": "d_",
        #     "wire_prefix": "int_mem_d_",
        #     "param_prefix": "",
        #     "descr": "iob-soc internal memory data interface",
        #     "ports": [],
        #     "widths": {
        #         "DATA_W": "DATA_W",
        #         "ADDR_W": "ADDR_W",
        #     },
        #     "is_io": False,
        # }
        # int_mem_boot_ctr_io = {
        #     "name": "iob",
        #     "type": "master",
        #     "file_prefix": "iob_soc_int_mem_boot_ctr_",
        #     "port_prefix": "boot_ctr_",
        #     "wire_prefix": "boot_ctr_",
        #     "param_prefix": "",
        #     "descr": "iob-soc internal memory boot controler interface",
        #     "ports": [],
        #     "widths": {
        #         "DATA_W": "DATA_W",
        #         "ADDR_W": "ADDR_W",
        #     },
        #     "is_io": False,
        # }
        # int_mem_ram_d_io = {
        #     "name": "iob",
        #     "type": "master",
        #     "file_prefix": "iob_soc_int_mem_ram_d_",
        #     "port_prefix": "ram_d_",
        #     "wire_prefix": "ram_d_",
        #     "param_prefix": "",
        #     "descr": "iob-soc internal memory ram data interface",
        #     "ports": [],
        #     "widths": {
        #         "DATA_W": "DATA_W",
        #         "ADDR_W": "ADDR_W",
        #     },
        #     "is_io": False,
        # }
        # int_mem_ram_w_io = {
        #     "name": "iob",
        #     "type": "slave",
        #     "file_prefix": "iob_soc_int_mem_ram_w_",
        #     "port_prefix": "ram_w_",
        #     "wire_prefix": "ram_w_",
        #     "param_prefix": "",
        #     "descr": "iob-soc internal memory sram write interface",
        #     "ports": [],
        #     "widths": {
        #         "DATA_W": "DATA_W",
        #         "ADDR_W": "ADDR_W",
        #     },
        #     "is_io": False,
        # }

        # int_mem_ram_r_io = {
        #     "name": "iob",
        #     "type": "slave",
        #     "file_prefix": "iob_soc_int_mem_ram_r_",
        #     "port_prefix": "ram_r_",
        #     "wire_prefix": "ram_r_",
        #     "param_prefix": "",
        #     "descr": "iob-soc internal ram r bus",
        #     "ports": [],
        #     "widths": {
        #         "DATA_W": "DATA_W",
        #         "ADDR_W": "ADDR_W",
        #     },
        #     "is_io": False,
        # }
        # int_mem_ram_i_io = {
        #     "name": "iob",
        #     "type": "master",
        #     "file_prefix": "iob_soc_int_mem_ram_i_",
        #     "port_prefix": "ram_i_",
        #     "wire_prefix": "ram_i_",
        #     "param_prefix": "",
        #     "descr": "iob-soc internal ram i bus",
        #     "ports": [],
        #     "widths": {
        #         "DATA_W": "DATA_W",
        #         "ADDR_W": "ADDR_W",
        #     },
        #     "is_io": False,
        # }
        # ext_mem_i_io = {
        #     "name": "iob",
        #     "type": "slave",
        #     "file_prefix": "iob_soc_ext_mem_i_",
        #     "port_prefix": "i_",
        #     "wire_prefix": "ext_mem_i_",
        #     "param_prefix": "",
        #     "descr": "iob-soc external memory instruction interface",
        #     "ports": [],
        #     "widths": {
        #         "DATA_W": "DATA_W",
        #         "ADDR_W": "ADDR_W",
        #     },
        #     "is_io": False,
        # }
        # ext_mem_d_io = {
        #     "name": "iob",
        #     "type": "slave",
        #     "file_prefix": "iob_soc_ext_mem_d_",
        #     "port_prefix": "d_",
        #     "wire_prefix": "ext_mem_d_",
        #     "param_prefix": "",
        #     "descr": "iob-soc external memory data interface",
        #     "ports": [],
        #     "widths": {
        #         "DATA_W": "DATA_W",
        #         "ADDR_W": "ADDR_W",
        #     },
        #     "is_io": False,
        # }
        # ext_mem_icache_io = {
        #     "name": "iob",
        #     "type": "slave",
        #     "file_prefix": "iob_soc_ext_mem_icache_",
        #     "port_prefix": "icache_",
        #     "wire_prefix": "icache_be_",
        #     "param_prefix": "",
        #     "descr": "iob-soc external memory instruction cache interface",
        #     "ports": [],
        #     "widths": {
        #         "DATA_W": "DATA_W",
        #         "ADDR_W": "MEM_ADDR_W",
        #     },
        #     "is_io": False,
        # }
        # ext_mem_icache_merge_io = ext_mem_icache_io.copy()
        # ext_mem_icache_merge_io["widths"]["ADDR_W"] = "ADDR_W"
        # ext_mem_dcache_io = {
        #     "name": "iob",
        #     "type": "slave",
        #     "file_prefix": "iob_soc_ext_mem_dcache_",
        #     "port_prefix": "dcache_",
        #     "wire_prefix": "dcache_be_",
        #     "param_prefix": "",
        #     "descr": "iob-soc external memory data cache interface",
        #     "ports": [],
        #     "widths": {
        #         "DATA_W": "DATA_W",
        #         "ADDR_W": "MEM_ADDR_W",
        #     },
        #     "is_io": False,
        # }
        # ext_mem_dcache_merge_io = ext_mem_dcache_io.copy()
        # ext_mem_dcache_merge_io["widths"]["ADDR_W"] = "ADDR_W"
        # ext_mem_l2cache_io = {
        #     "name": "iob",
        #     "type": "master",
        #     "file_prefix": "iob_soc_ext_mem_l2cache_",
        #     "port_prefix": "l2cache_",
        #     "wire_prefix": "l2cache_",
        #     "param_prefix": "",
        #     "descr": "iob-soc external memory l2 cache interface",
        #     "ports": [],
        #     "widths": {
        #         "DATA_W": "DATA_W",
        #         "ADDR_W": "MEM_ADDR_W",
        #     },
        #     "is_io": False,
        # }
        # ext_mem_l2cache_merge_io = ext_mem_l2cache_io.copy()
        # ext_mem_l2cache_merge_io["widths"]["ADDR_W"] = "ADDR_W"
        # cpu_i_io = {
        #     "name": "iob",
        #     "type": "slave",
        #     "file_prefix": "iob_soc_cpu_i_",
        #     "port_prefix": "cpu_i_",
        #     "wire_prefix": "cpu_i_",
        #     "param_prefix": "",
        #     "descr": "cpu instruction bus",
        #     "ports": [],
        #     "widths": {
        #         "DATA_W": "DATA_W",
        #         "ADDR_W": "ADDR_W",
        #     },
        #     "is_io": False,
        # }
        # cpu_d_io = {
        #     "name": "iob",
        #     "type": "slave",
        #     "file_prefix": "iob_soc_cpu_d_",
        #     "port_prefix": "dbus_",
        #     "wire_prefix": "cpu_d_",
        #     "param_prefix": "",
        #     "descr": "cpu data bus",
        #     "ports": [],
        #     "widths": {
        #         "DATA_W": "DATA_W",
        #         "ADDR_W": "ADDR_W",
        #     },
        #     "is_io": False,
        # }
        # cpu_i_inst_io = cpu_i_io.copy()
        # cpu_i_inst_io["type"] = "master"
        # cpu_i_inst_io["file_prefix"] = "iob_soc_cpu_i_inst_"
        # cpu_i_inst_io["port_prefix"] = "ibus_"

        # cpu_d_inst_io = cpu_d_io.copy()
        # cpu_d_inst_io["type"] = "master"
        # cpu_d_inst_io["file_prefix"] = "iob_soc_cpu_d_inst_"
        # cpu_d_inst_io["wire_prefix"] = "cpu_d_"

        # ext_mem_i_split_io = ext_mem_i_io.copy()
        # ext_mem_i_split_io["type"] = "master"
        # ext_mem_i_split_io["file_prefix"] = "iob_soc_ext_mem_i_split_"
        # ext_mem_i_split_io["port_prefix"] = "ext_mem_i_"

        # int_mem_i_split_io = int_mem_i_io.copy()
        # int_mem_i_split_io["type"] = "master"
        # int_mem_i_split_io["file_prefix"] = "iob_soc_int_mem_i_split_"
        # int_mem_i_split_io["port_prefix"] = "int_mem_i_"

        # ext_mem_d_split_io = ext_mem_d_io.copy()
        # ext_mem_d_split_io["type"] = "master"
        # ext_mem_d_split_io["file_prefix"] = "iob_soc_ext_mem_d_split_"
        # ext_mem_d_split_io["port_prefix"] = "ext_mem_d_"

        # int_d_dbus_split_io = {
        #     "name": "iob",
        #     "type": "master",
        #     "file_prefix": "iob_soc_int_d_dbus_",
        #     "port_prefix": "int_d_",
        #     "wire_prefix": "int_d_",
        #     "param_prefix": "",
        #     "descr": "iob-soc internal data interface",
        #     "ports": [],
        #     "widths": {
        #         "DATA_W": "DATA_W",
        #         "ADDR_W": "ADDR_W",
        #     },
        #     "is_io": False,
        # }

        #######################################
        # End of IOb-SoC module
        #######################################

        # Modules that need to be setup, but are not instantiated inside iob_soc Verilog module
        self.create_instance(
            "iob_cache",
            "cache",
        )
        self.create_instance(
            "iob_rom_sp",
            "rom_sp",
        )
        self.create_instance(
            "iob_ram_dp_be",
            "ram_dp_be",
        )
        self.create_instance(
            "iob_ram_dp_be_xil",
            "ram_dp_be_xil",
        )
        self.create_instance(
            "iob_pulse_gen",
            "pulse_gen",
        )
        # iob_counter("counter")
        self.create_instance(
            "iob_reg",
            "reg",
        )
        self.create_instance(
            "iob_reg_re",
            "reg_re",
        )
        self.create_instance(
            "iob_ram_sp_be",
            "ram_sp_be",
        )
        # iob_ram_dp("ram_dp")
        # iob_ctls("ctls")
        self.create_instance(
            "axi_interconnect",
            "interconnect",
        )
        # Simulation headers & modules
        self.create_instance(
            "axi_ram",
            "ram",
        )
        self.create_instance(
            "iob_tasks",
            "tasks",
        )
        # Software modules
        self.create_instance(
            "printf",
            "printf_inst",
        )
        # Modules required for CACHE
        self.create_instance(
            "iob_ram_2p",
            "ram_2p",
        )
        self.create_instance(
            "iob_ram_2p",
            "ram_2p",
        )
        self.create_instance(
            "iob_ram_sp",
            "ram_sp",
        )
        self.create_instance(
            "iob_ram_sp",
            "ram_sp",
        )
        # FPGA modules
        self.create_instance(
            "iob_reset_sync",
            "reset_sync",
        )

        # Peripherals
        # self.peripherals = [UART0, TIMER0]

        # Number of external memory connections (will be filled automatically)
        # self.num_extmem_connections = -1

        # Pre-setup specialized IOb-SoC functions
        pre_setup_iob_soc(self)
        # Call the superclass setup
        super().__init__(*args, **kwargs)
        # Post-setup specialized IOb-SoC functions
        post_setup_iob_soc(self)


if __name__ == "__main__":
    # Create an iob-soc ip core
    if "clean" in sys.argv:
        iob_soc.clean_build_dir()
    elif "print" in sys.argv:
        iob_soc.print_build_dir()
    else:
        iob_soc()
=======
# Find python modules
if __name__ == "__main__":
    sys.path.append("./submodules/LIB/scripts")
    from iob_module import iob_module
if __name__ == "__main__":
    iob_module.find_modules()

from iob_block_group import iob_block_group
from iob_soc_utils import pre_setup_iob_soc, post_setup_iob_soc
from submodule_utils import setup_peripherals
from verilog_tools import inplace_change

# Submodules
from iob_picorv32 import iob_picorv32
from iob_cache import iob_cache
from iob_uart import iob_uart
from iob_utils import iob_utils
from iob_merge import iob_merge
from iob_split import iob_split
from iob_rom_sp import iob_rom_sp
from iob_ram_dp_be import iob_ram_dp_be
from iob_ram_dp_be_xil import iob_ram_dp_be_xil
from iob_pulse_gen import iob_pulse_gen
from iob_counter import iob_counter
from iob_reg import iob_reg
from iob_reg_re import iob_reg_re
from iob_ram_sp_be import iob_ram_sp_be
from iob_ram_dp import iob_ram_dp
from iob_reset_sync import iob_reset_sync
from axi_ram import axi_ram
from iob_tasks import iob_tasks
from iob_str import iob_str
from printf import printf
from iob_ctls import iob_ctls
from iob_ram_2p import iob_ram_2p
from iob_ram_sp import iob_ram_sp
from axi_interconnect import axi_interconnect

MEM_ADDR_W = 24


class iob_soc(iob_module):

    # override empty iob_module's method
    @classmethod
    def _init_attributes(cls):
        cls.name = "iob_soc"
        cls.version = "V0.70"
        cls.flows = "pc-emul emb sim doc fpga syn"
        cls.setup_dir = os.path.dirname(__file__)

        cls.init_attr("cpu", iob_picorv32)
        cls.init_attr("uart", iob_uart)
        cls.init_attr("num_extmem_connections", 1)

        # *** SCRIPT BELOW WILL BE REMOVED IN `python-gen` *** https://github.com/IObundle/iob-soc/issues/629
        # The script is currently needed to fix the portmap of iob_soc.v; But it will be removed in `python-gen` because that feature will automatically generate all portmaps.
        # Remove `[0+:1]` part select in AXI connections of ext_mem0 in iob_soc.v template
        if cls.num_extmem_connections == 1:
            inplace_change(
                os.path.join(cls.build_dir, "hardware/src", cls.name + ".v"),
                "[0+:1])",
                ")",
            )

        # warning: do not initialize lists as class variables, they will be shared between all subclasses
        cls.init_attr("peripherals", [])
        cls.init_attr("peripheral_portmap", [])

        cls.submodules += [
            # Hardware modules
            iob_utils,
            cls.cpu,
            iob_cache,
            cls.uart,
            iob_merge,
            iob_split,
            iob_rom_sp,
            iob_ram_dp_be,
            iob_ram_dp_be_xil,
            iob_pulse_gen,
            iob_counter,
            iob_reg,
            iob_reg_re,
            iob_ram_sp_be,
            iob_ram_dp,
            iob_reset_sync,
            iob_ctls,
            axi_interconnect,
            (iob_ram_2p, {"purpose": "simulation"}),
            (iob_ram_2p, {"purpose": "fpga"}),
            (iob_ram_sp, {"purpose": "simulation"}),
            (iob_ram_sp, {"purpose": "fpga"}),
            # Simulation headers & modules
            (axi_ram, {"purpose": "simulation"}),
            (iob_tasks, {"purpose": "simulation"}),
            # Software modules
            iob_str,
            printf,
        ]

        cls.interfaces += [
            {
                "interface": "axi",
                "file_prefix": "",
                "wire_prefix": "",
                "port_prefix": "",
                "widths": {
                    "ID_W": "AXI_ID_W",
                    "ADDR_W": "AXI_ADDR_W",
                    "DATA_W": "AXI_DATA_W",
                    "LEN_W": "AXI_LEN_W",
                },
            },
            {
                "interface": "axi",
                "file_prefix": "ddr4_",
                "wire_prefix": "ddr4_",
                "port_prefix": "ddr4_",
                "widths": {
                    "ID_W": "AXI_ID_W",
                    "ADDR_W": "AXI_ADDR_W",
                    "DATA_W": "AXI_DATA_W",
                    "LEN_W": "AXI_LEN_W",
                },
            },
            {
                "interface": "axi",
                "file_prefix": "iob_memory_",
                "wire_prefix": "memory_",
                "port_prefix": "",
                "widths": {
                    "ID_W": "AXI_ID_W",
                    "ADDR_W": "AXI_ADDR_W",
                    "DATA_W": "AXI_DATA_W",
                    "LEN_W": "AXI_LEN_W",
                },
            },
            {
                "interface": "axi",
                "file_prefix": f"iob_bus_{cls.num_extmem_connections}_",
                "wire_prefix": "",
                "port_prefix": "",
                "mult": cls.num_extmem_connections,
                "widths": {
                    "ID_W": "AXI_ID_W",
                    "ADDR_W": "AXI_ADDR_W",
                    "DATA_W": "AXI_DATA_W",
                    "LEN_W": "AXI_LEN_W",
                },
            },
        ]

        cls.peripheral_portmap += [
            (
                {
                    "corename": "UART0",
                    "if_name": "rs232",
                    "port": "txd",
                    "bits": [],
                },
                {
                    "corename": "external",
                    "if_name": "uart",
                    "port": "uart_txd_o",
                    "bits": [],
                },
            ),
            (
                {
                    "corename": "UART0",
                    "if_name": "rs232",
                    "port": "rxd",
                    "bits": [],
                },
                {
                    "corename": "external",
                    "if_name": "uart",
                    "port": "uart_rxd_i",
                    "bits": [],
                },
            ),
            (
                {
                    "corename": "UART0",
                    "if_name": "rs232",
                    "port": "cts",
                    "bits": [],
                },
                {
                    "corename": "external",
                    "if_name": "uart",
                    "port": "uart_cts_i",
                    "bits": [],
                },
            ),
            (
                {
                    "corename": "UART0",
                    "if_name": "rs232",
                    "port": "rts",
                    "bits": [],
                },
                {
                    "corename": "external",
                    "if_name": "uart",
                    "port": "uart_rts_o",
                    "bits": [],
                },
            ),
        ]

        cls.peripherals.append(cls.uart("UART0"))

        cls.block_groups += [
            iob_block_group(
                name="cpu", description="CPU module", blocks=[cls.cpu("cpu_0")]
            ),
            iob_block_group(
                name="bus_split",
                description="Split modules for buses",
                blocks=[
                    iob_split("ibus_split_0"),
                    iob_split("dbus_split_0"),
                    iob_split("int_dbus_split_0"),
                    iob_split("pbus_split_0"),
                ],
            ),
            iob_block_group(
                name="mem",
                description="Memory module",
                blocks=[iob_merge("iob_merge_0"), iob_merge("iob_merge_1")],
            ),
            iob_block_group(
                name="peripheral",
                description="Peripheral module",
                blocks=cls.peripherals,
            ),
        ]

        cls.confs += [
            # macros
            {
                "name": "INIT_MEM",
                "type": "M",
                "val": next(
                    (
                        True
                        for arg in sys.argv[1:]
                        if "INIT_MEM" in arg and arg.split("=")[1] == "1"
                    ),
                    False,
                ),
                "min": "0",
                "max": "1",
                "descr": "Used to select running linux.",
            },
            {
                "name": "USE_EXTMEM",
                "type": "M",
                "val": next(
                    (
                        True
                        for arg in sys.argv[1:]
                        if "USE_EXTMEM" in arg and arg.split("=")[1] == "1"
                    ),
                    False,
                ),
                "min": "0",
                "max": "1",
                "descr": "Always use external memory in the SoC.",
            },
            {
                "name": "USE_MUL_DIV",
                "type": "M",
                "val": "1",
                "min": "0",
                "max": "1",
                "descr": "Enable MUL and DIV CPU instructions",
            },
            {
                "name": "USE_COMPRESSED",
                "type": "M",
                "val": "1",
                "min": "0",
                "max": "1",
                "descr": "Use compressed CPU instructions",
            },
            {
                "name": "E",
                "type": "M",
                "val": "31",
                "min": "1",
                "max": "32",
                "descr": "Address selection bit for external memory",
            },
            {
                "name": "B",
                "type": "M",
                "val": "20",
                "min": "1",
                "max": "32",
                "descr": "Address selection bit for boot ROM",
            },
            # parameters
            {
                "name": "BOOTROM_ADDR_W",
                "type": "P",
                "val": "12",
                "min": "1",
                "max": "32",
                "descr": "Boot ROM address width",
            },
            {
                "name": "SRAM_ADDR_W",
                "type": "P",
                "val": "15",
                "min": "1",
                "max": "32",
                "descr": "SRAM address width",
            },
            {
                "name": "MEM_ADDR_W",
                "type": "P",
                "val": MEM_ADDR_W,
                "min": "1",
                "max": "32",
                "descr": "Memory bus address width",
            },
            # mandatory parameters (do not change them!)
            {
                "name": "ADDR_W",
                "type": "P",
                "val": "32",
                "min": "1",
                "max": "32",
                "descr": "Address bus width",
            },
            {
                "name": "DATA_W",
                "type": "P",
                "val": "32",
                "min": "1",
                "max": "32",
                "descr": "Data bus width",
            },
            {
                "name": "AXI_ID_W",
                "type": "P",
                "val": "0",
                "min": "1",
                "max": "32",
                "descr": "AXI ID bus width",
            },
            {
                "name": "AXI_ADDR_W",
                "type": "P",
                "val": MEM_ADDR_W,
                "min": "1",
                "max": "32",
                "descr": "AXI address bus width",
            },
            {
                "name": "AXI_DATA_W",
                "type": "P",
                "val": "32",
                "min": "1",
                "max": "32",
                "descr": "AXI data bus width",
            },
            {
                "name": "AXI_LEN_W",
                "type": "P",
                "val": "4",
                "min": "1",
                "max": "4",
                "descr": "AXI burst length width",
            },
            {
                "name": "MEM_ADDR_OFFSET",
                "type": "P",
                "val": "0",
                "min": "0",
                "max": "NA",
                "descr": "Offset of memory address",
            },
        ]

        cls.ios += [
            {
                "name": "clk_en_rst",
                "type": "slave",
                "port_prefix": "",
                "wire_prefix": "",
                "descr": "Clock, enable, and reset",
                "ports": [],
            },
            {
                "name": "trap",
                "type": "master",
                "port_prefix": "",
                "wire_prefix": "",
                "descr": "iob-soc trap signal",
                "ports": [
                    {
                        "name": "trap",
                        "direction": "output",
                        "width": 1,
                        "descr": "CPU trap signal",
                    },
                ],
            },
            {
                "name": "axi",
                "type": "master",
                "file_prefix": f"iob_bus_0_{cls.num_extmem_connections}_",
                "wire_prefix": "",
                "port_prefix": "",
                "mult": cls.num_extmem_connections,
                "widths": {
                    "ID_W": "AXI_ID_W",
                    "ADDR_W": "AXI_ADDR_W",
                    "DATA_W": "AXI_DATA_W",
                    "LEN_W": "AXI_LEN_W",
                },
                "descr": "Bus of AXI master interfaces for external memory. One interface for this system and others optionally for peripherals.",
                "if_defined": "USE_EXTMEM",
                "ports": [],
            },
        ]

        # Get number of peripherals and IDs
        setup_peripherals(cls.confs, cls.peripherals)

    # override empty iob_module's method
    @classmethod
    def _pre_setup(cls):
        # *** PRE-SETUP SCRIPT WILL BE REMOVED IN `python-gen` *** https://github.com/IObundle/iob-soc/issues/606
        # It will be removed in `python-gen` because that feature will automatically generate all portmaps. So we don't need to do it here.
        # Pre-setup specialized IOb-SoC functions
        pre_setup_iob_soc(cls)

    # override empty iob_module's method
    @classmethod
    def _post_setup(cls):
        post_setup_iob_soc(cls, cls.num_extmem_connections)


if __name__ == "__main__":
    iob_soc.setup_as_top_module()
>>>>>>> 001786a2
<|MERGE_RESOLUTION|>--- conflicted
+++ resolved
@@ -2,7 +2,6 @@
 
 import sys
 
-<<<<<<< HEAD
 from iob_core import iob_core
 from iob_soc_utils import pre_setup_iob_soc, post_setup_iob_soc
 
@@ -969,14 +968,6 @@
             "ram_2p",
         )
         self.create_instance(
-            "iob_ram_2p",
-            "ram_2p",
-        )
-        self.create_instance(
-            "iob_ram_sp",
-            "ram_sp",
-        )
-        self.create_instance(
             "iob_ram_sp",
             "ram_sp",
         )
@@ -1007,456 +998,4 @@
     elif "print" in sys.argv:
         iob_soc.print_build_dir()
     else:
-        iob_soc()
-=======
-# Find python modules
-if __name__ == "__main__":
-    sys.path.append("./submodules/LIB/scripts")
-    from iob_module import iob_module
-if __name__ == "__main__":
-    iob_module.find_modules()
-
-from iob_block_group import iob_block_group
-from iob_soc_utils import pre_setup_iob_soc, post_setup_iob_soc
-from submodule_utils import setup_peripherals
-from verilog_tools import inplace_change
-
-# Submodules
-from iob_picorv32 import iob_picorv32
-from iob_cache import iob_cache
-from iob_uart import iob_uart
-from iob_utils import iob_utils
-from iob_merge import iob_merge
-from iob_split import iob_split
-from iob_rom_sp import iob_rom_sp
-from iob_ram_dp_be import iob_ram_dp_be
-from iob_ram_dp_be_xil import iob_ram_dp_be_xil
-from iob_pulse_gen import iob_pulse_gen
-from iob_counter import iob_counter
-from iob_reg import iob_reg
-from iob_reg_re import iob_reg_re
-from iob_ram_sp_be import iob_ram_sp_be
-from iob_ram_dp import iob_ram_dp
-from iob_reset_sync import iob_reset_sync
-from axi_ram import axi_ram
-from iob_tasks import iob_tasks
-from iob_str import iob_str
-from printf import printf
-from iob_ctls import iob_ctls
-from iob_ram_2p import iob_ram_2p
-from iob_ram_sp import iob_ram_sp
-from axi_interconnect import axi_interconnect
-
-MEM_ADDR_W = 24
-
-
-class iob_soc(iob_module):
-
-    # override empty iob_module's method
-    @classmethod
-    def _init_attributes(cls):
-        cls.name = "iob_soc"
-        cls.version = "V0.70"
-        cls.flows = "pc-emul emb sim doc fpga syn"
-        cls.setup_dir = os.path.dirname(__file__)
-
-        cls.init_attr("cpu", iob_picorv32)
-        cls.init_attr("uart", iob_uart)
-        cls.init_attr("num_extmem_connections", 1)
-
-        # *** SCRIPT BELOW WILL BE REMOVED IN `python-gen` *** https://github.com/IObundle/iob-soc/issues/629
-        # The script is currently needed to fix the portmap of iob_soc.v; But it will be removed in `python-gen` because that feature will automatically generate all portmaps.
-        # Remove `[0+:1]` part select in AXI connections of ext_mem0 in iob_soc.v template
-        if cls.num_extmem_connections == 1:
-            inplace_change(
-                os.path.join(cls.build_dir, "hardware/src", cls.name + ".v"),
-                "[0+:1])",
-                ")",
-            )
-
-        # warning: do not initialize lists as class variables, they will be shared between all subclasses
-        cls.init_attr("peripherals", [])
-        cls.init_attr("peripheral_portmap", [])
-
-        cls.submodules += [
-            # Hardware modules
-            iob_utils,
-            cls.cpu,
-            iob_cache,
-            cls.uart,
-            iob_merge,
-            iob_split,
-            iob_rom_sp,
-            iob_ram_dp_be,
-            iob_ram_dp_be_xil,
-            iob_pulse_gen,
-            iob_counter,
-            iob_reg,
-            iob_reg_re,
-            iob_ram_sp_be,
-            iob_ram_dp,
-            iob_reset_sync,
-            iob_ctls,
-            axi_interconnect,
-            (iob_ram_2p, {"purpose": "simulation"}),
-            (iob_ram_2p, {"purpose": "fpga"}),
-            (iob_ram_sp, {"purpose": "simulation"}),
-            (iob_ram_sp, {"purpose": "fpga"}),
-            # Simulation headers & modules
-            (axi_ram, {"purpose": "simulation"}),
-            (iob_tasks, {"purpose": "simulation"}),
-            # Software modules
-            iob_str,
-            printf,
-        ]
-
-        cls.interfaces += [
-            {
-                "interface": "axi",
-                "file_prefix": "",
-                "wire_prefix": "",
-                "port_prefix": "",
-                "widths": {
-                    "ID_W": "AXI_ID_W",
-                    "ADDR_W": "AXI_ADDR_W",
-                    "DATA_W": "AXI_DATA_W",
-                    "LEN_W": "AXI_LEN_W",
-                },
-            },
-            {
-                "interface": "axi",
-                "file_prefix": "ddr4_",
-                "wire_prefix": "ddr4_",
-                "port_prefix": "ddr4_",
-                "widths": {
-                    "ID_W": "AXI_ID_W",
-                    "ADDR_W": "AXI_ADDR_W",
-                    "DATA_W": "AXI_DATA_W",
-                    "LEN_W": "AXI_LEN_W",
-                },
-            },
-            {
-                "interface": "axi",
-                "file_prefix": "iob_memory_",
-                "wire_prefix": "memory_",
-                "port_prefix": "",
-                "widths": {
-                    "ID_W": "AXI_ID_W",
-                    "ADDR_W": "AXI_ADDR_W",
-                    "DATA_W": "AXI_DATA_W",
-                    "LEN_W": "AXI_LEN_W",
-                },
-            },
-            {
-                "interface": "axi",
-                "file_prefix": f"iob_bus_{cls.num_extmem_connections}_",
-                "wire_prefix": "",
-                "port_prefix": "",
-                "mult": cls.num_extmem_connections,
-                "widths": {
-                    "ID_W": "AXI_ID_W",
-                    "ADDR_W": "AXI_ADDR_W",
-                    "DATA_W": "AXI_DATA_W",
-                    "LEN_W": "AXI_LEN_W",
-                },
-            },
-        ]
-
-        cls.peripheral_portmap += [
-            (
-                {
-                    "corename": "UART0",
-                    "if_name": "rs232",
-                    "port": "txd",
-                    "bits": [],
-                },
-                {
-                    "corename": "external",
-                    "if_name": "uart",
-                    "port": "uart_txd_o",
-                    "bits": [],
-                },
-            ),
-            (
-                {
-                    "corename": "UART0",
-                    "if_name": "rs232",
-                    "port": "rxd",
-                    "bits": [],
-                },
-                {
-                    "corename": "external",
-                    "if_name": "uart",
-                    "port": "uart_rxd_i",
-                    "bits": [],
-                },
-            ),
-            (
-                {
-                    "corename": "UART0",
-                    "if_name": "rs232",
-                    "port": "cts",
-                    "bits": [],
-                },
-                {
-                    "corename": "external",
-                    "if_name": "uart",
-                    "port": "uart_cts_i",
-                    "bits": [],
-                },
-            ),
-            (
-                {
-                    "corename": "UART0",
-                    "if_name": "rs232",
-                    "port": "rts",
-                    "bits": [],
-                },
-                {
-                    "corename": "external",
-                    "if_name": "uart",
-                    "port": "uart_rts_o",
-                    "bits": [],
-                },
-            ),
-        ]
-
-        cls.peripherals.append(cls.uart("UART0"))
-
-        cls.block_groups += [
-            iob_block_group(
-                name="cpu", description="CPU module", blocks=[cls.cpu("cpu_0")]
-            ),
-            iob_block_group(
-                name="bus_split",
-                description="Split modules for buses",
-                blocks=[
-                    iob_split("ibus_split_0"),
-                    iob_split("dbus_split_0"),
-                    iob_split("int_dbus_split_0"),
-                    iob_split("pbus_split_0"),
-                ],
-            ),
-            iob_block_group(
-                name="mem",
-                description="Memory module",
-                blocks=[iob_merge("iob_merge_0"), iob_merge("iob_merge_1")],
-            ),
-            iob_block_group(
-                name="peripheral",
-                description="Peripheral module",
-                blocks=cls.peripherals,
-            ),
-        ]
-
-        cls.confs += [
-            # macros
-            {
-                "name": "INIT_MEM",
-                "type": "M",
-                "val": next(
-                    (
-                        True
-                        for arg in sys.argv[1:]
-                        if "INIT_MEM" in arg and arg.split("=")[1] == "1"
-                    ),
-                    False,
-                ),
-                "min": "0",
-                "max": "1",
-                "descr": "Used to select running linux.",
-            },
-            {
-                "name": "USE_EXTMEM",
-                "type": "M",
-                "val": next(
-                    (
-                        True
-                        for arg in sys.argv[1:]
-                        if "USE_EXTMEM" in arg and arg.split("=")[1] == "1"
-                    ),
-                    False,
-                ),
-                "min": "0",
-                "max": "1",
-                "descr": "Always use external memory in the SoC.",
-            },
-            {
-                "name": "USE_MUL_DIV",
-                "type": "M",
-                "val": "1",
-                "min": "0",
-                "max": "1",
-                "descr": "Enable MUL and DIV CPU instructions",
-            },
-            {
-                "name": "USE_COMPRESSED",
-                "type": "M",
-                "val": "1",
-                "min": "0",
-                "max": "1",
-                "descr": "Use compressed CPU instructions",
-            },
-            {
-                "name": "E",
-                "type": "M",
-                "val": "31",
-                "min": "1",
-                "max": "32",
-                "descr": "Address selection bit for external memory",
-            },
-            {
-                "name": "B",
-                "type": "M",
-                "val": "20",
-                "min": "1",
-                "max": "32",
-                "descr": "Address selection bit for boot ROM",
-            },
-            # parameters
-            {
-                "name": "BOOTROM_ADDR_W",
-                "type": "P",
-                "val": "12",
-                "min": "1",
-                "max": "32",
-                "descr": "Boot ROM address width",
-            },
-            {
-                "name": "SRAM_ADDR_W",
-                "type": "P",
-                "val": "15",
-                "min": "1",
-                "max": "32",
-                "descr": "SRAM address width",
-            },
-            {
-                "name": "MEM_ADDR_W",
-                "type": "P",
-                "val": MEM_ADDR_W,
-                "min": "1",
-                "max": "32",
-                "descr": "Memory bus address width",
-            },
-            # mandatory parameters (do not change them!)
-            {
-                "name": "ADDR_W",
-                "type": "P",
-                "val": "32",
-                "min": "1",
-                "max": "32",
-                "descr": "Address bus width",
-            },
-            {
-                "name": "DATA_W",
-                "type": "P",
-                "val": "32",
-                "min": "1",
-                "max": "32",
-                "descr": "Data bus width",
-            },
-            {
-                "name": "AXI_ID_W",
-                "type": "P",
-                "val": "0",
-                "min": "1",
-                "max": "32",
-                "descr": "AXI ID bus width",
-            },
-            {
-                "name": "AXI_ADDR_W",
-                "type": "P",
-                "val": MEM_ADDR_W,
-                "min": "1",
-                "max": "32",
-                "descr": "AXI address bus width",
-            },
-            {
-                "name": "AXI_DATA_W",
-                "type": "P",
-                "val": "32",
-                "min": "1",
-                "max": "32",
-                "descr": "AXI data bus width",
-            },
-            {
-                "name": "AXI_LEN_W",
-                "type": "P",
-                "val": "4",
-                "min": "1",
-                "max": "4",
-                "descr": "AXI burst length width",
-            },
-            {
-                "name": "MEM_ADDR_OFFSET",
-                "type": "P",
-                "val": "0",
-                "min": "0",
-                "max": "NA",
-                "descr": "Offset of memory address",
-            },
-        ]
-
-        cls.ios += [
-            {
-                "name": "clk_en_rst",
-                "type": "slave",
-                "port_prefix": "",
-                "wire_prefix": "",
-                "descr": "Clock, enable, and reset",
-                "ports": [],
-            },
-            {
-                "name": "trap",
-                "type": "master",
-                "port_prefix": "",
-                "wire_prefix": "",
-                "descr": "iob-soc trap signal",
-                "ports": [
-                    {
-                        "name": "trap",
-                        "direction": "output",
-                        "width": 1,
-                        "descr": "CPU trap signal",
-                    },
-                ],
-            },
-            {
-                "name": "axi",
-                "type": "master",
-                "file_prefix": f"iob_bus_0_{cls.num_extmem_connections}_",
-                "wire_prefix": "",
-                "port_prefix": "",
-                "mult": cls.num_extmem_connections,
-                "widths": {
-                    "ID_W": "AXI_ID_W",
-                    "ADDR_W": "AXI_ADDR_W",
-                    "DATA_W": "AXI_DATA_W",
-                    "LEN_W": "AXI_LEN_W",
-                },
-                "descr": "Bus of AXI master interfaces for external memory. One interface for this system and others optionally for peripherals.",
-                "if_defined": "USE_EXTMEM",
-                "ports": [],
-            },
-        ]
-
-        # Get number of peripherals and IDs
-        setup_peripherals(cls.confs, cls.peripherals)
-
-    # override empty iob_module's method
-    @classmethod
-    def _pre_setup(cls):
-        # *** PRE-SETUP SCRIPT WILL BE REMOVED IN `python-gen` *** https://github.com/IObundle/iob-soc/issues/606
-        # It will be removed in `python-gen` because that feature will automatically generate all portmaps. So we don't need to do it here.
-        # Pre-setup specialized IOb-SoC functions
-        pre_setup_iob_soc(cls)
-
-    # override empty iob_module's method
-    @classmethod
-    def _post_setup(cls):
-        post_setup_iob_soc(cls, cls.num_extmem_connections)
-
-
-if __name__ == "__main__":
-    iob_soc.setup_as_top_module()
->>>>>>> 001786a2
+        iob_soc()