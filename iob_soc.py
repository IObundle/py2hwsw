#!/usr/bin/env python3

import os
import sys

# Find python modules
if __name__ == "__main__":
    sys.path.append("./submodules/LIB/scripts")
    from iob_module import iob_module
if __name__ == "__main__":
    iob_module.find_modules()

from iob_block_group import iob_block_group
from iob_soc_utils import pre_setup_iob_soc, post_setup_iob_soc
from mk_configuration import update_define

# Submodules
from iob_picorv32 import iob_picorv32
from iob_cache import iob_cache
from iob_uart import iob_uart
from iob_utils import iob_utils
from iob_merge import iob_merge
from iob_split import iob_split
from iob_rom_sp import iob_rom_sp
from iob_ram_dp_be import iob_ram_dp_be
from iob_ram_dp_be_xil import iob_ram_dp_be_xil
from iob_pulse_gen import iob_pulse_gen
from iob_counter import iob_counter
from iob_reg import iob_reg
from iob_reg_re import iob_reg_re
from iob_ram_sp_be import iob_ram_sp_be
from iob_ram_dp import iob_ram_dp
from iob_reset_sync import iob_reset_sync
from axi_ram import axi_ram
from iob_tasks import iob_tasks
from iob_str import iob_str
from printf import printf
from iob_ctls import iob_ctls
from iob_ram_2p import iob_ram_2p
from iob_ram_sp import iob_ram_sp
from axi_interconnect import axi_interconnect
import if_gen


class iob_soc(iob_module):
    name = "iob_soc"
    version = "V0.70"
    flows = "pc-emul emb sim doc fpga"
    setup_dir = os.path.dirname(__file__)

    # IOb-SoC has the following list of non standard attributes:
    peripherals = None  # List with instances peripherals to include in system
    peripheral_portmap = None  # List of tuples, each tuple corresponds to a port map
    num_extmem_connections = None

    # Method that runs the setup process of this class
    @classmethod
    def _pre_setup(cls):
        # Add the following arguments:
        # "INIT_MEM=x": if should setup with init_mem or not
        # "USE_EXTMEM=x": if should setup with extmem or not
        for arg in sys.argv[1:]:
            if "INIT_MEM" in arg and arg.split("=")[1] == "1":
                update_define(cls.confs, "INIT_MEM", True)
            if "USE_EXTMEM" in arg and arg.split("=")[1] == "1":
                update_define(cls.confs, "USE_EXTMEM", True)
        # Pre-setup specialized IOb-SoC functions
        cls.num_extmem_connections = pre_setup_iob_soc(cls)
        # Update `axi` interface of `ios` dict with correct num_extmem_connections
        for table in cls.ios:
            if table["name"] == "axi":
                table["file_prefix"] = f"iob_bus_0_{cls.num_extmem_connections}_"
                table["mult"] = cls.num_extmem_connections
                break
        # Generate wires for tb
        if_gen.gen_if(
            "axi",  # Interface
            f"iob_bus_{cls.num_extmem_connections}_",  # file_prefix
            "",  # port_prefix
            "",  # wire_prefix
            [],  # ports
            cls.num_extmem_connections,  # mult (bus_size)
        )

    @classmethod
    def _post_setup(cls):
        post_setup_iob_soc(cls, cls.num_extmem_connections)

    @classmethod
    def _init_attributes(cls):
        # Initialize empty lists for attributes (We can't initialize in the attribute declaration because it would cause every subclass to reference the same list)
        cls.peripherals = []
        cls.peripheral_portmap = []

        cls.submodules = [
            # Hardware modules
            iob_utils,
            iob_picorv32,
            iob_cache,
            iob_uart,
            iob_merge,
            iob_split,
            iob_rom_sp,
            iob_ram_dp_be,
            iob_ram_dp_be_xil,
            iob_pulse_gen,
            iob_counter,
            iob_reg,
            iob_reg_re,
            iob_ram_sp_be,
            iob_ram_dp,
            iob_reset_sync,
            iob_ctls,
            (iob_ram_2p, {"purpose": "simulation"}),
            (iob_ram_2p, {"purpose": "fpga"}),
            (iob_ram_sp, {"purpose": "simulation"}),
            (iob_ram_sp, {"purpose": "fpga"}),
            {
                "interface": "axi",
                "file_prefix": "",
                "wire_prefix": "",
                "port_prefix": "",
            },
            {
                "interface": "axi",
                "file_prefix": "ddr4_",
                "wire_prefix": "ddr4_",
                "port_prefix": "ddr4_",
            },
            {
                "interface": "axi",
                "file_prefix": "iob_memory_",
                "wire_prefix": "memory_",
                "port_prefix": "",
            },
            # Simulation headers & modules
            (axi_interconnect, {"purpose": "simulation"}),
            (axi_ram, {"purpose": "simulation"}),
            (iob_tasks, {"purpose": "simulation"}),
            # Software modules
            iob_str,
            printf,
        ]

        cls.peripheral_portmap += [
            (
                {
                    "corename": "UART0",
                    "if_name": "rs232",
                    "port": "txd",
                    "bits": [],
                },
                {
                    "corename": "external",
                    "if_name": "uart",
                    "port": "uart_txd_o",
                    "bits": [],
                },
            ),
            (
                {
                    "corename": "UART0",
                    "if_name": "rs232",
                    "port": "rxd",
                    "bits": [],
                },
                {
                    "corename": "external",
                    "if_name": "uart",
                    "port": "uart_rxd_i",
                    "bits": [],
                },
            ),
            (
                {
                    "corename": "UART0",
                    "if_name": "rs232",
                    "port": "cts",
                    "bits": [],
                },
                {
                    "corename": "external",
                    "if_name": "uart",
                    "port": "uart_cts_i",
                    "bits": [],
                },
            ),
            (
                {
                    "corename": "UART0",
                    "if_name": "rs232",
                    "port": "rts",
                    "bits": [],
                },
                {
                    "corename": "external",
                    "if_name": "uart",
                    "port": "uart_rts_o",
                    "bits": [],
                },
            ),
        ]

        # Verilog modules instances if we have them in the setup list (they may not be in the list if a subclass decided to remove them).
        if iob_picorv32 in cls.submodules:
            cls.cpu = iob_picorv32("cpu_0")
        if iob_split in cls.submodules:
            cls.ibus_split = iob_split("ibus_split_0")
            cls.dbus_split = iob_split("dbus_split_0")
            cls.int_dbus_split = iob_split("int_dbus_split_0")
            cls.pbus_split = iob_split("pbus_split_0")
        if iob_merge in cls.submodules:
            cls.int_mem = iob_merge("iob_merge_0")
            cls.ext_mem = iob_merge("iob_merge_1")
        if iob_uart in cls.submodules:
            cls.peripherals.append(iob_uart("UART0"))

        cls.block_groups += [
            iob_block_group(name="cpu", description="CPU module", blocks=[cls.cpu]),
            iob_block_group(
                name="bus_split",
                description="Split modules for buses",
                blocks=[
                    cls.ibus_split,
                    cls.dbus_split,
                    cls.int_dbus_split,
                    cls.pbus_split,
                ],
            ),
            iob_block_group(
                name="mem",
                description="Memory module",
                blocks=[cls.int_mem, cls.ext_mem],
            ),
            iob_block_group(
                name="peripheral",
                description="Peripheral module",
                blocks=cls.peripherals,
            ),
        ]

<<<<<<< HEAD
        cls.confs = [
            # macros
            {
                "name": "USE_MUL_DIV",
                "type": "M",
                "val": "1",
                "min": "0",
                "max": "1",
                "descr": "Enable MUL and DIV CPU instructions",
            },
            {
                "name": "USE_COMPRESSED",
                "type": "M",
                "val": "1",
                "min": "0",
                "max": "1",
                "descr": "Use compressed CPU instructions",
            },
            {
                "name": "E",
                "type": "M",
                "val": "31",
                "min": "1",
                "max": "32",
                "descr": "Address selection bit for external memory",
            },
            {
                "name": "B",
                "type": "M",
                "val": "20",
                "min": "1",
                "max": "32",
                "descr": "Address selection bit for boot ROM",
            },
            # parameters
            {
                "name": "BOOTROM_ADDR_W",
                "type": "P",
                "val": "12",
                "min": "1",
                "max": "32",
                "descr": "Boot ROM address width",
            },
            {
                "name": "SRAM_ADDR_W",
                "type": "P",
                "val": "15",
                "min": "1",
                "max": "32",
                "descr": "SRAM address width",
            },
            {
                "name": "MEM_ADDR_W",
                "type": "P",
                "val": "24",
                "min": "1",
                "max": "32",
                "descr": "Memory bus address width",
            },
            # mandatory parameters (do not change them!)
            {
                "name": "ADDR_W",
                "type": "P",
                "val": "32",
                "min": "1",
                "max": "32",
                "descr": "Address bus width",
            },
            {
                "name": "DATA_W",
                "type": "P",
                "val": "32",
                "min": "1",
                "max": "32",
                "descr": "Data bus width",
            },
            {
                "name": "AXI_ID_W",
                "type": "P",
                "val": "0",
                "min": "1",
                "max": "32",
                "descr": "AXI ID bus width",
            },
            {
                "name": "AXI_ADDR_W",
                "type": "P",
                "val": "`IOB_SOC_MEM_ADDR_W",
                "min": "1",
                "max": "32",
                "descr": "AXI address bus width",
            },
            {
                "name": "AXI_DATA_W",
                "type": "P",
                "val": "`IOB_SOC_DATA_W",
                "min": "1",
                "max": "32",
                "descr": "AXI data bus width",
            },
            {
                "name": "AXI_LEN_W",
                "type": "P",
                "val": "4",
                "min": "1",
                "max": "4",
                "descr": "AXI burst length width",
            },
        ]
=======
    @classmethod
    def _setup_confs(cls, extra_confs=[]):
        # Append confs or override them if they exist
        super()._setup_confs(
            [
                # macros
                {
                    "name": "USE_MUL_DIV",
                    "type": "M",
                    "val": "1",
                    "min": "0",
                    "max": "1",
                    "descr": "Enable MUL and DIV CPU instructions",
                },
                {
                    "name": "USE_COMPRESSED",
                    "type": "M",
                    "val": "1",
                    "min": "0",
                    "max": "1",
                    "descr": "Use compressed CPU instructions",
                },
                {
                    "name": "E",
                    "type": "M",
                    "val": "31",
                    "min": "1",
                    "max": "32",
                    "descr": "Address selection bit for external memory",
                },
                {
                    "name": "B",
                    "type": "M",
                    "val": "20",
                    "min": "1",
                    "max": "32",
                    "descr": "Address selection bit for boot ROM",
                },
                # parameters
                {
                    "name": "BOOTROM_ADDR_W",
                    "type": "P",
                    "val": "12",
                    "min": "1",
                    "max": "32",
                    "descr": "Boot ROM address width",
                },
                {
                    "name": "SRAM_ADDR_W",
                    "type": "P",
                    "val": "15",
                    "min": "1",
                    "max": "32",
                    "descr": "SRAM address width",
                },
                {
                    "name": "MEM_ADDR_W",
                    "type": "P",
                    "val": "24",
                    "min": "1",
                    "max": "32",
                    "descr": "Memory bus address width",
                },
                # mandatory parameters (do not change them!)
                {
                    "name": "ADDR_W",
                    "type": "P",
                    "val": "32",
                    "min": "1",
                    "max": "32",
                    "descr": "Address bus width",
                },
                {
                    "name": "DATA_W",
                    "type": "P",
                    "val": "32",
                    "min": "1",
                    "max": "32",
                    "descr": "Data bus width",
                },
                {
                    "name": "AXI_ID_W",
                    "type": "P",
                    "val": "0",
                    "min": "1",
                    "max": "32",
                    "descr": "AXI ID bus width",
                },
                {
                    "name": "AXI_ADDR_W",
                    "type": "P",
                    "val": "`IOB_SOC_MEM_ADDR_W",
                    "min": "1",
                    "max": "32",
                    "descr": "AXI address bus width",
                },
                {
                    "name": "AXI_DATA_W",
                    "type": "P",
                    "val": "`IOB_SOC_DATA_W",
                    "min": "1",
                    "max": "32",
                    "descr": "AXI data bus width",
                },
                {
                    "name": "AXI_LEN_W",
                    "type": "P",
                    "val": "4",
                    "min": "1",
                    "max": "4",
                    "descr": "AXI burst length width",
                },
                {
                    "name": "MEM_ADDR_OFFSET",
                    "type": "P",
                    "val": "0",
                    "min": "0",
                    "max": "NA",
                    "descr": "Offset of memory address",
                },
            ]
            + extra_confs
        )
>>>>>>> db78eeea

        cls.ios += [
            {
                "name": "clk_rst",
                "type": "slave",
                "port_prefix": "",
                "wire_prefix": "",
                "descr": "Clock and reset",
                "ports": [],
            },
            {
                "name": "trap",
                "type": "master",
                "port_prefix": "",
                "wire_prefix": "",
                "descr": "iob-soc trap signal",
                "ports": [
                    {
<<<<<<< HEAD
                        "name": "trap",
                        "direction": "output",
                        "width": 1,
=======
                        "name": "clk_i",
                        "type": "I",
                        "n_bits": "1",
                        "descr": "System clock input",
                    },
                    {
                        "name": "cke_i",
                        "type": "I",
                        "n_bits": "1",
                        "descr": "System clock enable",
                    },
                    {
                        "name": "arst_i",
                        "type": "I",
                        "n_bits": "1",
                        "descr": "System reset, synchronous and active high",
                    },
                    {
                        "name": "trap_o",
                        "type": "O",
                        "n_bits": "1",
>>>>>>> db78eeea
                        "descr": "CPU trap signal",
                    },
                ],
            },
            {
                "name": "axi",
                "type": "master",
                # "file_prefix": f"iob_bus_0_{cls.num_extmem_connections}_",
                "wire_prefix": "",
                "port_prefix": "",
                # "mult": cls.num_extmem_connections,
                "descr": "Bus of AXI master interfaces for external memory. One interface for this system and others optionally for peripherals.",
                "if_defined": "USE_EXTMEM",
                "ports": [],
            },
        ]


if __name__ == "__main__":
    iob_soc.setup_as_top_module()<|MERGE_RESOLUTION|>--- conflicted
+++ resolved
@@ -48,12 +48,17 @@
     flows = "pc-emul emb sim doc fpga"
     setup_dir = os.path.dirname(__file__)
 
+    # Configurable by subclasses
+    cpu = iob_picorv32
+    uart = iob_uart
+
     # IOb-SoC has the following list of non standard attributes:
     peripherals = None  # List with instances peripherals to include in system
     peripheral_portmap = None  # List of tuples, each tuple corresponds to a port map
     num_extmem_connections = None
 
     # Method that runs the setup process of this class
+    # TODO: Check in other repositories if we really need the _pre_setup method. We may be able to remove it.
     @classmethod
     def _pre_setup(cls):
         # Add the following arguments:
@@ -95,9 +100,9 @@
         cls.submodules = [
             # Hardware modules
             iob_utils,
-            iob_picorv32,
+            cls.cpu,
             iob_cache,
-            iob_uart,
+            cls.uart,
             iob_merge,
             iob_split,
             iob_rom_sp,
@@ -201,36 +206,24 @@
             ),
         ]
 
-        # Verilog modules instances if we have them in the setup list (they may not be in the list if a subclass decided to remove them).
-        if iob_picorv32 in cls.submodules:
-            cls.cpu = iob_picorv32("cpu_0")
-        if iob_split in cls.submodules:
-            cls.ibus_split = iob_split("ibus_split_0")
-            cls.dbus_split = iob_split("dbus_split_0")
-            cls.int_dbus_split = iob_split("int_dbus_split_0")
-            cls.pbus_split = iob_split("pbus_split_0")
-        if iob_merge in cls.submodules:
-            cls.int_mem = iob_merge("iob_merge_0")
-            cls.ext_mem = iob_merge("iob_merge_1")
-        if iob_uart in cls.submodules:
-            cls.peripherals.append(iob_uart("UART0"))
+        cls.peripherals.append(cls.uart("UART0"))
 
         cls.block_groups += [
-            iob_block_group(name="cpu", description="CPU module", blocks=[cls.cpu]),
+            iob_block_group(name="cpu", description="CPU module", blocks=[cls.cpu("cpu_0")]),
             iob_block_group(
                 name="bus_split",
                 description="Split modules for buses",
                 blocks=[
-                    cls.ibus_split,
-                    cls.dbus_split,
-                    cls.int_dbus_split,
-                    cls.pbus_split,
+                    iob_split("ibus_split_0"),
+                    iob_split("dbus_split_0"),
+                    iob_split("int_dbus_split_0"),
+                    iob_split("pbus_split_0")
                 ],
             ),
             iob_block_group(
                 name="mem",
                 description="Memory module",
-                blocks=[cls.int_mem, cls.ext_mem],
+                blocks=[iob_merge("iob_merge_0"), iob_merge("iob_merge_1")],
             ),
             iob_block_group(
                 name="peripheral",
@@ -239,7 +232,6 @@
             ),
         ]
 
-<<<<<<< HEAD
         cls.confs = [
             # macros
             {
@@ -348,132 +340,15 @@
                 "max": "4",
                 "descr": "AXI burst length width",
             },
-        ]
-=======
-    @classmethod
-    def _setup_confs(cls, extra_confs=[]):
-        # Append confs or override them if they exist
-        super()._setup_confs(
-            [
-                # macros
-                {
-                    "name": "USE_MUL_DIV",
-                    "type": "M",
-                    "val": "1",
-                    "min": "0",
-                    "max": "1",
-                    "descr": "Enable MUL and DIV CPU instructions",
-                },
-                {
-                    "name": "USE_COMPRESSED",
-                    "type": "M",
-                    "val": "1",
-                    "min": "0",
-                    "max": "1",
-                    "descr": "Use compressed CPU instructions",
-                },
-                {
-                    "name": "E",
-                    "type": "M",
-                    "val": "31",
-                    "min": "1",
-                    "max": "32",
-                    "descr": "Address selection bit for external memory",
-                },
-                {
-                    "name": "B",
-                    "type": "M",
-                    "val": "20",
-                    "min": "1",
-                    "max": "32",
-                    "descr": "Address selection bit for boot ROM",
-                },
-                # parameters
-                {
-                    "name": "BOOTROM_ADDR_W",
-                    "type": "P",
-                    "val": "12",
-                    "min": "1",
-                    "max": "32",
-                    "descr": "Boot ROM address width",
-                },
-                {
-                    "name": "SRAM_ADDR_W",
-                    "type": "P",
-                    "val": "15",
-                    "min": "1",
-                    "max": "32",
-                    "descr": "SRAM address width",
-                },
-                {
-                    "name": "MEM_ADDR_W",
-                    "type": "P",
-                    "val": "24",
-                    "min": "1",
-                    "max": "32",
-                    "descr": "Memory bus address width",
-                },
-                # mandatory parameters (do not change them!)
-                {
-                    "name": "ADDR_W",
-                    "type": "P",
-                    "val": "32",
-                    "min": "1",
-                    "max": "32",
-                    "descr": "Address bus width",
-                },
-                {
-                    "name": "DATA_W",
-                    "type": "P",
-                    "val": "32",
-                    "min": "1",
-                    "max": "32",
-                    "descr": "Data bus width",
-                },
-                {
-                    "name": "AXI_ID_W",
-                    "type": "P",
-                    "val": "0",
-                    "min": "1",
-                    "max": "32",
-                    "descr": "AXI ID bus width",
-                },
-                {
-                    "name": "AXI_ADDR_W",
-                    "type": "P",
-                    "val": "`IOB_SOC_MEM_ADDR_W",
-                    "min": "1",
-                    "max": "32",
-                    "descr": "AXI address bus width",
-                },
-                {
-                    "name": "AXI_DATA_W",
-                    "type": "P",
-                    "val": "`IOB_SOC_DATA_W",
-                    "min": "1",
-                    "max": "32",
-                    "descr": "AXI data bus width",
-                },
-                {
-                    "name": "AXI_LEN_W",
-                    "type": "P",
-                    "val": "4",
-                    "min": "1",
-                    "max": "4",
-                    "descr": "AXI burst length width",
-                },
-                {
-                    "name": "MEM_ADDR_OFFSET",
-                    "type": "P",
-                    "val": "0",
-                    "min": "0",
-                    "max": "NA",
-                    "descr": "Offset of memory address",
-                },
-            ]
-            + extra_confs
-        )
->>>>>>> db78eeea
+            {
+                "name": "MEM_ADDR_OFFSET",
+                "type": "P",
+                "val": "0",
+                "min": "0",
+                "max": "NA",
+                "descr": "Offset of memory address",
+            },
+        ]
 
         cls.ios += [
             {
@@ -492,33 +367,9 @@
                 "descr": "iob-soc trap signal",
                 "ports": [
                     {
-<<<<<<< HEAD
                         "name": "trap",
                         "direction": "output",
                         "width": 1,
-=======
-                        "name": "clk_i",
-                        "type": "I",
-                        "n_bits": "1",
-                        "descr": "System clock input",
-                    },
-                    {
-                        "name": "cke_i",
-                        "type": "I",
-                        "n_bits": "1",
-                        "descr": "System clock enable",
-                    },
-                    {
-                        "name": "arst_i",
-                        "type": "I",
-                        "n_bits": "1",
-                        "descr": "System reset, synchronous and active high",
-                    },
-                    {
-                        "name": "trap_o",
-                        "type": "O",
-                        "n_bits": "1",
->>>>>>> db78eeea
                         "descr": "CPU trap signal",
                     },
                 ],
