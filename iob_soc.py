--- conflicted
+++ resolved
@@ -2,7 +2,6 @@
 
 import sys
 
-<<<<<<< HEAD
 from iob_core import iob_core
 from iob_soc_utils import pre_setup_iob_soc, post_setup_iob_soc
 
@@ -170,158 +169,6 @@
                 "ADDR_W": "AXI_ADDR_W",
                 "DATA_W": "AXI_DATA_W",
                 "LEN_W": "AXI_LEN_W",
-=======
-from iob_module import iob_module
-from iob_block_group import iob_block_group
-from iob_soc_utils import pre_setup_iob_soc, post_setup_iob_soc
-
-# Submodules
-from iob_picorv32 import iob_picorv32
-from iob_cache import iob_cache
-from iob_uart import iob_uart
-from iob_timer import iob_timer
-from iob_utils import iob_utils
-from iob_merge import iob_merge
-from iob_split import iob_split
-from iob_rom_sp import iob_rom_sp
-from iob_ram_dp_be import iob_ram_dp_be
-from iob_ram_dp_be_xil import iob_ram_dp_be_xil
-from iob_pulse_gen import iob_pulse_gen
-from iob_counter import iob_counter
-from iob_reg import iob_reg
-from iob_reg_re import iob_reg_re
-from iob_ram_sp_be import iob_ram_sp_be
-from iob_ram_dp import iob_ram_dp
-from iob_reset_sync import iob_reset_sync
-from axi_ram import axi_ram
-from iob_tasks import iob_tasks
-from printf import printf
-from iob_ctls import iob_ctls
-from iob_ram_2p import iob_ram_2p
-from iob_ram_sp import iob_ram_sp
-from axi_interconnect import axi_interconnect
-from iob_split2 import iob_split2
-from iob_merge2 import iob_merge2
-
-
-class iob_soc(iob_module):
-    def __init__(self):
-        super().__init__()
-        self.version = "V0.70"
-        self.rw_overlap = True
-        self.is_system = True
-        self.board_list = ["CYCLONEV-GT-DK", "AES-KU040-DB-G"]
-        cpu = iob_picorv32()
-        uart = iob_uart()
-        timer = iob_timer()
-        merge = iob_merge()
-        split = iob_split()
-        self.submodule_list = [
-            cpu,
-            iob_cache(),
-            uart,
-            timer,
-            iob_utils(),
-            merge,
-            split,
-            iob_rom_sp(),
-            iob_ram_dp_be(),
-            iob_ram_dp_be_xil(),
-            iob_pulse_gen(),
-            iob_counter(),
-            iob_reg(),
-            iob_reg_re(),
-            iob_ram_sp_be(),
-            iob_ram_dp(),
-            iob_reset_sync(),
-            iob_ctls(),
-            axi_interconnect(),
-            # Simulation headers & modules
-            (axi_ram(), {"purpose": "simulation"}),
-            (iob_tasks(), {"purpose": "simulation"}),
-            # Software modules
-            printf(),
-            # Modules required for CACHE
-            (iob_ram_2p(), {"purpose": "simulation"}),
-            (iob_ram_2p(), {"purpose": "fpga"}),
-            (iob_ram_sp(), {"purpose": "simulation"}),
-            (iob_ram_sp(), {"purpose": "fpga"}),
-        ]
-        self.confs = [
-            # macros
-            {
-                "name": "INIT_MEM",
-                "type": "M",
-                "val": "INIT_MEM" in sys.argv,
-                "min": "0",
-                "max": "1",
-                "descr": "Enable MUL and DIV CPU instructions",
-            },
-            {
-                "name": "USE_EXTMEM",
-                "type": "M",
-                "val": "USE_EXTMEM" in sys.argv,
-                "min": "0",
-                "max": "1",
-                "descr": "Enable MUL and DIV CPU instructions",
-            },
-            {
-                "name": "USE_MUL_DIV",
-                "type": "M",
-                "val": "1",
-                "min": "0",
-                "max": "1",
-                "descr": "Enable MUL and DIV CPU instructions",
-            },
-            {
-                "name": "USE_COMPRESSED",
-                "type": "M",
-                "val": "1",
-                "min": "0",
-                "max": "1",
-                "descr": "Use compressed CPU instructions",
-            },
-            {
-                "name": "E",
-                "type": "M",
-                "val": "31",
-                "min": "1",
-                "max": "32",
-                "descr": "Address selection bit for external memory",
-            },
-            {
-                "name": "B",
-                "type": "M",
-                "val": "20",
-                "min": "1",
-                "max": "32",
-                "descr": "Address selection bit for boot ROM",
-            },
-            # parameters
-            {
-                "name": "BOOTROM_ADDR_W",
-                "type": "P",
-                "val": "12",
-                "min": "1",
-                "max": "32",
-                "descr": "Boot ROM address width",
-            },
-            {
-                "name": "SRAM_ADDR_W",
-                "type": "P",
-                "val": "15",
-                "min": "1",
-                "max": "32",
-                "descr": "SRAM address width",
-            },
-            {
-                "name": "MEM_ADDR_W",
-                "type": "P",
-                "val": "24",
-                "min": "1",
-                "max": "32",
-                "descr": "Memory bus address width",
->>>>>>> 6140903f
             },
             descr="Bus of AXI master interfaces for external memory. One interface for this system and others optionally for peripherals.",
             if_defined="USE_EXTMEM",
@@ -675,280 +522,10 @@
                 "ADDR_W": "UART0_ADDR_W",
                 "UART_DATA_W": "UART0_UART_DATA_W",
             },
-<<<<<<< HEAD
             connect={
                 "rs232": rs232,
                 "clk_en_rst": clk_en_rst,
                 "iob_interface": slaves_bus.part_sel(0, REQ_W or RESP_W?),  # .part(<part index>, <part width>)
-=======
-        ]
-        int_mem_i_io = {
-            "name": "iob",
-            "type": "slave",
-            "file_prefix": "iob_soc_int_mem_i_",
-            "port_prefix": "i_",
-            "wire_prefix": "int_mem_i_",
-            "param_prefix": "",
-            "descr": "iob-soc internal memory instruction interface",
-            "ports": [],
-            "widths": {
-                "DATA_W": "DATA_W",
-                "ADDR_W": "ADDR_W",
-            },
-            "is_io": False,
-        }
-        int_mem_d_io = {
-            "name": "iob",
-            "type": "slave",
-            "file_prefix": "iob_soc_int_mem_d_",
-            "port_prefix": "d_",
-            "wire_prefix": "int_mem_d_",
-            "param_prefix": "",
-            "descr": "iob-soc internal memory data interface",
-            "ports": [],
-            "widths": {
-                "DATA_W": "DATA_W",
-                "ADDR_W": "ADDR_W",
-            },
-            "is_io": False,
-        }
-        int_mem_boot_ctr_io = {
-            "name": "iob",
-            "type": "master",
-            "file_prefix": "iob_soc_int_mem_boot_ctr_",
-            "port_prefix": "boot_ctr_",
-            "wire_prefix": "boot_ctr_",
-            "param_prefix": "",
-            "descr": "iob-soc internal memory boot controler interface",
-            "ports": [],
-            "widths": {
-                "DATA_W": "DATA_W",
-                "ADDR_W": "ADDR_W",
-            },
-            "is_io": False,
-        }
-        int_mem_ram_d_io = {
-            "name": "iob",
-            "type": "master",
-            "file_prefix": "iob_soc_int_mem_ram_d_",
-            "port_prefix": "ram_d_",
-            "wire_prefix": "ram_d_",
-            "param_prefix": "",
-            "descr": "iob-soc internal memory ram data interface",
-            "ports": [],
-            "widths": {
-                "DATA_W": "DATA_W",
-                "ADDR_W": "ADDR_W",
-            },
-            "is_io": False,
-        }
-        int_mem_ram_w_io = {
-            "name": "iob",
-            "type": "slave",
-            "file_prefix": "iob_soc_int_mem_ram_w_",
-            "port_prefix": "ram_w_",
-            "wire_prefix": "ram_w_",
-            "param_prefix": "",
-            "descr": "iob-soc internal memory sram write interface",
-            "ports": [],
-            "widths": {
-                "DATA_W": "DATA_W",
-                "ADDR_W": "ADDR_W",
-            },
-            "is_io": False,
-        }
-
-        int_mem_ram_r_io = {
-            "name": "iob",
-            "type": "slave",
-            "file_prefix": "iob_soc_int_mem_ram_r_",
-            "port_prefix": "ram_r_",
-            "wire_prefix": "ram_r_",
-            "param_prefix": "",
-            "descr": "iob-soc internal ram r bus",
-            "ports": [],
-            "widths": {
-                "DATA_W": "DATA_W",
-                "ADDR_W": "ADDR_W",
-            },
-            "is_io": False,
-        }
-        int_mem_ram_i_io = {
-            "name": "iob",
-            "type": "master",
-            "file_prefix": "iob_soc_int_mem_ram_i_",
-            "port_prefix": "ram_i_",
-            "wire_prefix": "ram_i_",
-            "param_prefix": "",
-            "descr": "iob-soc internal ram i bus",
-            "ports": [],
-            "widths": {
-                "DATA_W": "DATA_W",
-                "ADDR_W": "ADDR_W",
-            },
-            "is_io": False,
-        }
-        ext_mem_i_io = {
-            "name": "iob",
-            "type": "slave",
-            "file_prefix": "iob_soc_ext_mem_i_",
-            "port_prefix": "i_",
-            "wire_prefix": "ext_mem_i_",
-            "param_prefix": "",
-            "descr": "iob-soc external memory instruction interface",
-            "ports": [],
-            "widths": {
-                "DATA_W": "DATA_W",
-                "ADDR_W": "ADDR_W",
-            },
-            "is_io": False,
-        }
-        ext_mem_d_io = {
-            "name": "iob",
-            "type": "slave",
-            "file_prefix": "iob_soc_ext_mem_d_",
-            "port_prefix": "d_",
-            "wire_prefix": "ext_mem_d_",
-            "param_prefix": "",
-            "descr": "iob-soc external memory data interface",
-            "ports": [],
-            "widths": {
-                "DATA_W": "DATA_W",
-                "ADDR_W": "ADDR_W",
-            },
-            "is_io": False,
-        }
-        ext_mem_icache_io = {
-            "name": "iob",
-            "type": "slave",
-            "file_prefix": "iob_soc_ext_mem_icache_",
-            "port_prefix": "icache_",
-            "wire_prefix": "icache_be_",
-            "param_prefix": "",
-            "descr": "iob-soc external memory instruction cache interface",
-            "ports": [],
-            "widths": {
-                "DATA_W": "DATA_W",
-                "ADDR_W": "MEM_ADDR_W",
-            },
-            "is_io": False,
-        }
-        ext_mem_icache_merge_io = ext_mem_icache_io.copy()
-        ext_mem_icache_merge_io["widths"]["ADDR_W"] = "ADDR_W"
-        ext_mem_dcache_io = {
-            "name": "iob",
-            "type": "slave",
-            "file_prefix": "iob_soc_ext_mem_dcache_",
-            "port_prefix": "dcache_",
-            "wire_prefix": "dcache_be_",
-            "param_prefix": "",
-            "descr": "iob-soc external memory data cache interface",
-            "ports": [],
-            "widths": {
-                "DATA_W": "DATA_W",
-                "ADDR_W": "MEM_ADDR_W",
-            },
-            "is_io": False,
-        }
-        ext_mem_dcache_merge_io = ext_mem_dcache_io.copy()
-        ext_mem_dcache_merge_io["widths"]["ADDR_W"] = "ADDR_W"
-        ext_mem_l2cache_io = {
-            "name": "iob",
-            "type": "master",
-            "file_prefix": "iob_soc_ext_mem_l2cache_",
-            "port_prefix": "l2cache_",
-            "wire_prefix": "l2cache_",
-            "param_prefix": "",
-            "descr": "iob-soc external memory l2 cache interface",
-            "ports": [],
-            "widths": {
-                "DATA_W": "DATA_W",
-                "ADDR_W": "MEM_ADDR_W",
-            },
-            "is_io": False,
-        }
-        ext_mem_l2cache_merge_io = ext_mem_l2cache_io.copy()
-        ext_mem_l2cache_merge_io["widths"]["ADDR_W"] = "ADDR_W"
-        cpu_i_io = {
-            "name": "iob",
-            "type": "slave",
-            "file_prefix": "iob_soc_cpu_i_",
-            "port_prefix": "cpu_i_",
-            "wire_prefix": "cpu_i_",
-            "param_prefix": "",
-            "descr": "cpu instruction bus",
-            "ports": [],
-            "widths": {
-                "DATA_W": "DATA_W",
-                "ADDR_W": "ADDR_W",
-            },
-            "is_io": False,
-        }
-        cpu_d_io = {
-            "name": "iob",
-            "type": "slave",
-            "file_prefix": "iob_soc_cpu_d_",
-            "port_prefix": "dbus_",
-            "wire_prefix": "cpu_d_",
-            "param_prefix": "",
-            "descr": "cpu data bus",
-            "ports": [],
-            "widths": {
-                "DATA_W": "DATA_W",
-                "ADDR_W": "ADDR_W",
-            },
-            "is_io": False,
-        }
-        cpu_i_inst_io = cpu_i_io.copy()
-        cpu_i_inst_io["type"] = "master"
-        cpu_i_inst_io["file_prefix"] = "iob_soc_cpu_i_inst_"
-        cpu_i_inst_io["port_prefix"] = "ibus_"
-
-        cpu_d_inst_io = cpu_d_io.copy()
-        cpu_d_inst_io["type"] = "master"
-        cpu_d_inst_io["file_prefix"] = "iob_soc_cpu_d_inst_"
-        cpu_d_inst_io["wire_prefix"] = "cpu_d_"
-
-        ext_mem_i_split_io = ext_mem_i_io.copy()
-        ext_mem_i_split_io["type"] = "master"
-        ext_mem_i_split_io["file_prefix"] = "iob_soc_ext_mem_i_split_"
-        ext_mem_i_split_io["port_prefix"] = "ext_mem_i_"
-
-        int_mem_i_split_io = int_mem_i_io.copy()
-        int_mem_i_split_io["type"] = "master"
-        int_mem_i_split_io["file_prefix"] = "iob_soc_int_mem_i_split_"
-        int_mem_i_split_io["port_prefix"] = "int_mem_i_"
-
-        ext_mem_d_split_io = ext_mem_d_io.copy()
-        ext_mem_d_split_io["type"] = "master"
-        ext_mem_d_split_io["file_prefix"] = "iob_soc_ext_mem_d_split_"
-        ext_mem_d_split_io["port_prefix"] = "ext_mem_d_"
-
-        int_d_dbus_split_io = {
-            "name": "iob",
-            "type": "master",
-            "file_prefix": "iob_soc_int_d_dbus_",
-            "port_prefix": "int_d_",
-            "wire_prefix": "int_d_",
-            "param_prefix": "",
-            "descr": "iob-soc internal data interface",
-            "ports": [],
-            "widths": {
-                "DATA_W": "DATA_W",
-                "ADDR_W": "ADDR_W",
-            },
-            "is_io": False,
-        }
-
-        self.ios = [
-            {
-                "name": "clk_en_rst",
-                "type": "slave",
-                "port_prefix": "",
-                "wire_prefix": "",
-                "descr": "Clock, enable, and reset",
-                "ports": [],
->>>>>>> 6140903f
             },
         )
         TIMER0 = iob_timer(
@@ -962,162 +539,325 @@
                 "clk_en_rst": clk_en_rst,
                 "iob_interface": slaves_bus.part_sel(0, REQ_W or RESP_W?),  # .part(<part index>, <part width>)
             },
-<<<<<<< HEAD
-=======
-            cpu_i_io,
-            cpu_d_io,
-            cpu_i_inst_io,
-            cpu_d_inst_io,
-            ext_mem_i_split_io,
-            int_mem_i_split_io,
-            ext_mem_d_split_io,
-            int_d_dbus_split_io,
-            # iob_soc_int_mem.v
-            int_mem_i_io,
-            int_mem_d_io,
-            int_mem_boot_ctr_io,
-            int_mem_ram_d_io,
-            int_mem_ram_w_io,
-            int_mem_ram_r_io,
-            int_mem_ram_i_io,
-            # iob_soc_ext_mem.v
-            ext_mem_i_io,
-            ext_mem_d_io,
-            ext_mem_icache_io,
-            ext_mem_dcache_io,
-            ext_mem_l2cache_io,
-        ]
-        self.submodule_list += [
-            iob_split2(
-                name_prefix="data_boot_ctr",
-                data_w="DATA_W",
-                addr_w="ADDR_W",
-                split_ptr="B_BIT",
-                input_io=int_mem_d_io,
-                output_ios=[
-                    int_mem_ram_d_io,
-                    int_mem_boot_ctr_io,
-                ],
-            ),
-            iob_merge2(
-                name_prefix="ibus",
-                data_w="DATA_W",
-                addr_w="ADDR_W",
-                input_ios=[
-                    int_mem_ram_r_io,
-                    int_mem_ram_w_io,
-                ],
-                output_io=int_mem_ram_i_io,
-            ),
-            iob_merge2(
-                name_prefix="i_d_into_l2",
-                data_w="DATA_W",
-                addr_w="MEM_ADDR_W",
-                input_ios=[
-                    ext_mem_dcache_merge_io,
-                    ext_mem_icache_merge_io,
-                ],
-                output_io=ext_mem_l2cache_merge_io,
-            ),
-            iob_split2(
-                name_prefix="ibus",
-                data_w="DATA_W",
-                addr_w="ADDR_W",
-                split_ptr="ADDR_W-1",
-                input_io=cpu_i_io,
-                output_ios=[
-                    int_mem_i_split_io,
-                    ext_mem_i_split_io,
-                ],
-            ),
-            iob_split2(
-                name_prefix="dbus",
-                data_w="DATA_W",
-                addr_w="ADDR_W",
-                split_ptr="ADDR_W-1",
-                input_io=cpu_d_io,
-                output_ios=[
-                    int_d_dbus_split_io,
-                    ext_mem_d_split_io,
-                ],
-            ),
-        ]
-
-        # IOb-SoC has the following set of non standard attributes:
-        self.peripherals = [
-            uart.instance("UART0"),
-            timer.instance("TIMER0"),
-        ]  # List of peripherals
-        self.peripheral_portmap = (
-            [  # List of tuples, each tuple corresponds to a port map
-                (
-                    {
-                        "corename": "UART0",
-                        "if_name": "rs232",
-                        "port": "txd",
-                        "bits": [],
-                    },
-                    {
-                        "corename": "external",
-                        "if_name": "uart",
-                        "port": "uart_txd_o",
-                        "bits": [],
-                    },
-                ),
-                (
-                    {
-                        "corename": "UART0",
-                        "if_name": "rs232",
-                        "port": "rxd",
-                        "bits": [],
-                    },
-                    {
-                        "corename": "external",
-                        "if_name": "uart",
-                        "port": "uart_rxd_i",
-                        "bits": [],
-                    },
-                ),
-                (
-                    {
-                        "corename": "UART0",
-                        "if_name": "rs232",
-                        "port": "cts",
-                        "bits": [],
-                    },
-                    {
-                        "corename": "external",
-                        "if_name": "uart",
-                        "port": "uart_cts_i",
-                        "bits": [],
-                    },
-                ),
-                (
-                    {
-                        "corename": "UART0",
-                        "if_name": "rs232",
-                        "port": "rts",
-                        "bits": [],
-                    },
-                    {
-                        "corename": "external",
-                        "if_name": "uart",
-                        "port": "uart_rts_o",
-                        "bits": [],
-                    },
-                ),
-            ]
->>>>>>> 6140903f
-        )
-
+        )
+
+        # iob_split2(
+        #     name_prefix="data_boot_ctr",
+        #     data_w="DATA_W",
+        #     addr_w="ADDR_W",
+        #     split_ptr="B_BIT",
+        #     input_io=int_mem_d_io,
+        #     output_ios=[
+        #         int_mem_ram_d_io,
+        #         int_mem_boot_ctr_io,
+        #     ],
+        # ),
+        # iob_merge2(
+        #     name_prefix="ibus",
+        #     data_w="DATA_W",
+        #     addr_w="ADDR_W",
+        #     input_ios=[
+        #         int_mem_ram_r_io,
+        #         int_mem_ram_w_io,
+        #     ],
+        #     output_io=int_mem_ram_i_io,
+        # ),
+        # iob_merge2(
+        #     name_prefix="i_d_into_l2",
+        #     data_w="DATA_W",
+        #     addr_w="MEM_ADDR_W",
+        #     input_ios=[
+        #         ext_mem_dcache_merge_io,
+        #         ext_mem_icache_merge_io,
+        #     ],
+        #     output_io=ext_mem_l2cache_merge_io,
+        # ),
+        # iob_split2(
+        #     name_prefix="ibus",
+        #     data_w="DATA_W",
+        #     addr_w="ADDR_W",
+        #     split_ptr="ADDR_W-1",
+        #     input_io=cpu_i_io,
+        #     output_ios=[
+        #         int_mem_i_split_io,
+        #         ext_mem_i_split_io,
+        #     ],
+        # ),
+        # iob_split2(
+        #     name_prefix="dbus",
+        #     data_w="DATA_W",
+        #     addr_w="ADDR_W",
+        #     split_ptr="ADDR_W-1",
+        #     input_io=cpu_d_io,
+        #     output_ios=[
+        #         int_d_dbus_split_io,
+        #         ext_mem_d_split_io,
+        #     ],
+        # ),
+
+        # int_mem_i_io = {
+        #     "name": "iob",
+        #     "type": "slave",
+        #     "file_prefix": "iob_soc_int_mem_i_",
+        #     "port_prefix": "i_",
+        #     "wire_prefix": "int_mem_i_",
+        #     "param_prefix": "",
+        #     "descr": "iob-soc internal memory instruction interface",
+        #     "ports": [],
+        #     "widths": {
+        #         "DATA_W": "DATA_W",
+        #         "ADDR_W": "ADDR_W",
+        #     },
+        #     "is_io": False,
+        # }
+        # int_mem_d_io = {
+        #     "name": "iob",
+        #     "type": "slave",
+        #     "file_prefix": "iob_soc_int_mem_d_",
+        #     "port_prefix": "d_",
+        #     "wire_prefix": "int_mem_d_",
+        #     "param_prefix": "",
+        #     "descr": "iob-soc internal memory data interface",
+        #     "ports": [],
+        #     "widths": {
+        #         "DATA_W": "DATA_W",
+        #         "ADDR_W": "ADDR_W",
+        #     },
+        #     "is_io": False,
+        # }
+        # int_mem_boot_ctr_io = {
+        #     "name": "iob",
+        #     "type": "master",
+        #     "file_prefix": "iob_soc_int_mem_boot_ctr_",
+        #     "port_prefix": "boot_ctr_",
+        #     "wire_prefix": "boot_ctr_",
+        #     "param_prefix": "",
+        #     "descr": "iob-soc internal memory boot controler interface",
+        #     "ports": [],
+        #     "widths": {
+        #         "DATA_W": "DATA_W",
+        #         "ADDR_W": "ADDR_W",
+        #     },
+        #     "is_io": False,
+        # }
+        # int_mem_ram_d_io = {
+        #     "name": "iob",
+        #     "type": "master",
+        #     "file_prefix": "iob_soc_int_mem_ram_d_",
+        #     "port_prefix": "ram_d_",
+        #     "wire_prefix": "ram_d_",
+        #     "param_prefix": "",
+        #     "descr": "iob-soc internal memory ram data interface",
+        #     "ports": [],
+        #     "widths": {
+        #         "DATA_W": "DATA_W",
+        #         "ADDR_W": "ADDR_W",
+        #     },
+        #     "is_io": False,
+        # }
+        # int_mem_ram_w_io = {
+        #     "name": "iob",
+        #     "type": "slave",
+        #     "file_prefix": "iob_soc_int_mem_ram_w_",
+        #     "port_prefix": "ram_w_",
+        #     "wire_prefix": "ram_w_",
+        #     "param_prefix": "",
+        #     "descr": "iob-soc internal memory sram write interface",
+        #     "ports": [],
+        #     "widths": {
+        #         "DATA_W": "DATA_W",
+        #         "ADDR_W": "ADDR_W",
+        #     },
+        #     "is_io": False,
+        # }
+
+        # int_mem_ram_r_io = {
+        #     "name": "iob",
+        #     "type": "slave",
+        #     "file_prefix": "iob_soc_int_mem_ram_r_",
+        #     "port_prefix": "ram_r_",
+        #     "wire_prefix": "ram_r_",
+        #     "param_prefix": "",
+        #     "descr": "iob-soc internal ram r bus",
+        #     "ports": [],
+        #     "widths": {
+        #         "DATA_W": "DATA_W",
+        #         "ADDR_W": "ADDR_W",
+        #     },
+        #     "is_io": False,
+        # }
+        # int_mem_ram_i_io = {
+        #     "name": "iob",
+        #     "type": "master",
+        #     "file_prefix": "iob_soc_int_mem_ram_i_",
+        #     "port_prefix": "ram_i_",
+        #     "wire_prefix": "ram_i_",
+        #     "param_prefix": "",
+        #     "descr": "iob-soc internal ram i bus",
+        #     "ports": [],
+        #     "widths": {
+        #         "DATA_W": "DATA_W",
+        #         "ADDR_W": "ADDR_W",
+        #     },
+        #     "is_io": False,
+        # }
+        # ext_mem_i_io = {
+        #     "name": "iob",
+        #     "type": "slave",
+        #     "file_prefix": "iob_soc_ext_mem_i_",
+        #     "port_prefix": "i_",
+        #     "wire_prefix": "ext_mem_i_",
+        #     "param_prefix": "",
+        #     "descr": "iob-soc external memory instruction interface",
+        #     "ports": [],
+        #     "widths": {
+        #         "DATA_W": "DATA_W",
+        #         "ADDR_W": "ADDR_W",
+        #     },
+        #     "is_io": False,
+        # }
+        # ext_mem_d_io = {
+        #     "name": "iob",
+        #     "type": "slave",
+        #     "file_prefix": "iob_soc_ext_mem_d_",
+        #     "port_prefix": "d_",
+        #     "wire_prefix": "ext_mem_d_",
+        #     "param_prefix": "",
+        #     "descr": "iob-soc external memory data interface",
+        #     "ports": [],
+        #     "widths": {
+        #         "DATA_W": "DATA_W",
+        #         "ADDR_W": "ADDR_W",
+        #     },
+        #     "is_io": False,
+        # }
+        # ext_mem_icache_io = {
+        #     "name": "iob",
+        #     "type": "slave",
+        #     "file_prefix": "iob_soc_ext_mem_icache_",
+        #     "port_prefix": "icache_",
+        #     "wire_prefix": "icache_be_",
+        #     "param_prefix": "",
+        #     "descr": "iob-soc external memory instruction cache interface",
+        #     "ports": [],
+        #     "widths": {
+        #         "DATA_W": "DATA_W",
+        #         "ADDR_W": "MEM_ADDR_W",
+        #     },
+        #     "is_io": False,
+        # }
+        # ext_mem_icache_merge_io = ext_mem_icache_io.copy()
+        # ext_mem_icache_merge_io["widths"]["ADDR_W"] = "ADDR_W"
+        # ext_mem_dcache_io = {
+        #     "name": "iob",
+        #     "type": "slave",
+        #     "file_prefix": "iob_soc_ext_mem_dcache_",
+        #     "port_prefix": "dcache_",
+        #     "wire_prefix": "dcache_be_",
+        #     "param_prefix": "",
+        #     "descr": "iob-soc external memory data cache interface",
+        #     "ports": [],
+        #     "widths": {
+        #         "DATA_W": "DATA_W",
+        #         "ADDR_W": "MEM_ADDR_W",
+        #     },
+        #     "is_io": False,
+        # }
+        # ext_mem_dcache_merge_io = ext_mem_dcache_io.copy()
+        # ext_mem_dcache_merge_io["widths"]["ADDR_W"] = "ADDR_W"
+        # ext_mem_l2cache_io = {
+        #     "name": "iob",
+        #     "type": "master",
+        #     "file_prefix": "iob_soc_ext_mem_l2cache_",
+        #     "port_prefix": "l2cache_",
+        #     "wire_prefix": "l2cache_",
+        #     "param_prefix": "",
+        #     "descr": "iob-soc external memory l2 cache interface",
+        #     "ports": [],
+        #     "widths": {
+        #         "DATA_W": "DATA_W",
+        #         "ADDR_W": "MEM_ADDR_W",
+        #     },
+        #     "is_io": False,
+        # }
+        # ext_mem_l2cache_merge_io = ext_mem_l2cache_io.copy()
+        # ext_mem_l2cache_merge_io["widths"]["ADDR_W"] = "ADDR_W"
+        # cpu_i_io = {
+        #     "name": "iob",
+        #     "type": "slave",
+        #     "file_prefix": "iob_soc_cpu_i_",
+        #     "port_prefix": "cpu_i_",
+        #     "wire_prefix": "cpu_i_",
+        #     "param_prefix": "",
+        #     "descr": "cpu instruction bus",
+        #     "ports": [],
+        #     "widths": {
+        #         "DATA_W": "DATA_W",
+        #         "ADDR_W": "ADDR_W",
+        #     },
+        #     "is_io": False,
+        # }
+        # cpu_d_io = {
+        #     "name": "iob",
+        #     "type": "slave",
+        #     "file_prefix": "iob_soc_cpu_d_",
+        #     "port_prefix": "dbus_",
+        #     "wire_prefix": "cpu_d_",
+        #     "param_prefix": "",
+        #     "descr": "cpu data bus",
+        #     "ports": [],
+        #     "widths": {
+        #         "DATA_W": "DATA_W",
+        #         "ADDR_W": "ADDR_W",
+        #     },
+        #     "is_io": False,
+        # }
+        # cpu_i_inst_io = cpu_i_io.copy()
+        # cpu_i_inst_io["type"] = "master"
+        # cpu_i_inst_io["file_prefix"] = "iob_soc_cpu_i_inst_"
+        # cpu_i_inst_io["port_prefix"] = "ibus_"
+
+        # cpu_d_inst_io = cpu_d_io.copy()
+        # cpu_d_inst_io["type"] = "master"
+        # cpu_d_inst_io["file_prefix"] = "iob_soc_cpu_d_inst_"
+        # cpu_d_inst_io["wire_prefix"] = "cpu_d_"
+
+        # ext_mem_i_split_io = ext_mem_i_io.copy()
+        # ext_mem_i_split_io["type"] = "master"
+        # ext_mem_i_split_io["file_prefix"] = "iob_soc_ext_mem_i_split_"
+        # ext_mem_i_split_io["port_prefix"] = "ext_mem_i_"
+
+        # int_mem_i_split_io = int_mem_i_io.copy()
+        # int_mem_i_split_io["type"] = "master"
+        # int_mem_i_split_io["file_prefix"] = "iob_soc_int_mem_i_split_"
+        # int_mem_i_split_io["port_prefix"] = "int_mem_i_"
+
+        # ext_mem_d_split_io = ext_mem_d_io.copy()
+        # ext_mem_d_split_io["type"] = "master"
+        # ext_mem_d_split_io["file_prefix"] = "iob_soc_ext_mem_d_split_"
+        # ext_mem_d_split_io["port_prefix"] = "ext_mem_d_"
+
+        # int_d_dbus_split_io = {
+        #     "name": "iob",
+        #     "type": "master",
+        #     "file_prefix": "iob_soc_int_d_dbus_",
+        #     "port_prefix": "int_d_",
+        #     "wire_prefix": "int_d_",
+        #     "param_prefix": "",
+        #     "descr": "iob-soc internal data interface",
+        #     "ports": [],
+        #     "widths": {
+        #         "DATA_W": "DATA_W",
+        #         "ADDR_W": "ADDR_W",
+        #     },
+        #     "is_io": False,
+        # }
 
         #######################################
         # End of IOb-SoC module
         #######################################
 
         # Modules that need to be setup, but are not instantiated inside iob_soc Verilog module
-        iob_utils("utils")
-        iob_merge("merge")
         iob_cache("cache")
         iob_rom_sp("rom_sp")
         iob_ram_dp_be("ram_dp_be")
