--- conflicted
+++ resolved
@@ -414,51 +414,10 @@
             },
         },
     ]
-<<<<<<< HEAD
     attributes_dict["blocks"] += [
         {
             "core_name": "iob_soc_mem",
             "instance_name": "mem",
-=======
-    if params["use_extmem"]:
-        attributes_dict["blocks"] += [
-            {
-                "core_name": "iob_split",
-                "name": "iob_ibus_split",
-                "instance_name": "iob_ibus_split",
-                "instance_description": "Instruction split between internal and external memory",
-                "connect": {
-                    "clk_en_rst": "clk_en_rst",
-                    "reset": "split_reset",
-                    "input": "cpu_i",
-                    "output_0": "int_mem_i",
-                    "output_1": "ext_mem_i",
-                },
-                "num_outputs": 2,
-                "addr_w": params["addr_w"],
-            },
-            {
-                "core_name": "iob_split",
-                "name": "iob_dbus_split",
-                "instance_name": "iob_dbus_split",
-                "instance_description": "Data split between internal bus and external memory",
-                "connect": {
-                    "clk_en_rst": "clk_en_rst",
-                    "reset": "split_reset",
-                    "input": "cpu_d",
-                    "output_0": "int_d",
-                    "output_1": "ext_mem_d",
-                },
-                "num_outputs": 2,
-                "addr_w": params["addr_w"],
-            },
-        ]
-    attributes_dict["blocks"] += [
-        {
-            "core_name": "iob_soc_int_mem",
-            "instance_name": "int_mem",
-            "instance_description": "Internal memory controller",
->>>>>>> 77dacd4a
             "parameters": {
                 "FIRM_ADDR_W": params["mem_addr_w"],
                 "DDR_ADDR_W ": "`DDR_ADDR_W",
@@ -479,59 +438,11 @@
             "mem_addr_w": params["mem_addr_w"],
         },
     ]
-<<<<<<< HEAD
     attributes_dict["blocks"] += [
         {
             "core_name": "iob_split",
             "name": "iob_mem_split",
             "instance_name": "iob_mem_split",
-=======
-    if params["use_spram"]:
-        attributes_dict["blocks"][-1]["connect"].update(
-            {
-                "spram_bus": "spram_bus",
-            }
-        )
-    else:  # Not params["use_spram"]
-        attributes_dict["blocks"][-1]["connect"].update(
-            {
-                "sram_i_bus": "sram_i_bus",
-                "sram_d_bus": "sram_d_bus",
-            }
-        )
-    if params["use_extmem"]:
-        attributes_dict["blocks"] += [
-            {
-                "core_name": "iob_soc_ext_mem",
-                "instance_name": "ext_mem",
-                "instance_description": "External memory controller",
-                "parameters": {
-                    "FIRM_ADDR_W": params["mem_addr_w"],
-                    "DDR_ADDR_W ": "`DDR_ADDR_W",
-                    "DDR_DATA_W ": "`DDR_DATA_W",
-                    "AXI_ID_W   ": "AXI_ID_W",
-                    "AXI_LEN_W  ": "AXI_LEN_W",
-                    "AXI_ADDR_W ": "AXI_ADDR_W",
-                    "AXI_DATA_W ": "AXI_DATA_W",
-                },
-                "connect": {
-                    "clk_en_rst": "ext_mem_clk_en_rst",
-                    "i_bus": "ext_mem_i",
-                    "d_bus": "ext_mem_d",
-                    "axi": "axi",
-                },
-                "addr_w": params["addr_w"] - 1,
-                "data_w": params["data_w"],
-                "mem_addr_w": params["mem_addr_w"],
-            },
-        ]
-    attributes_dict["blocks"] += [
-        {
-            "core_name": "iob_split",
-            "name": "iob_intmem_split",
-            "instance_name": "iob_intmem_split",
-            "instance_description": "Split between internal memory and peripheral bus",
->>>>>>> 77dacd4a
             "connect": {
                 "clk_en_rst": "clk_en_rst",
                 "reset": "split_reset",
@@ -612,64 +523,7 @@
     attributes_dict["blocks"] += peripherals + [
         # Modules that need to be setup, but are not instantiated directly inside
         # 'iob_soc' Verilog module
-<<<<<<< HEAD
-        {
-            "core_name": "iob_cache",
-            "instance_name": "iob_cache_inst",
-            "instantiate": False,
-        },
-        {
-            "core_name": "iob_rom_sp",
-            "instance_name": "iob_rom_sp_inst",
-            "instantiate": False,
-        },
-        {
-            "core_name": "iob_ram_dp_be",
-            "instance_name": "iob_ram_dp_be_inst",
-            "instantiate": False,
-        },
-        {
-            "core_name": "iob_ram_dp_be_xil",
-            "instance_name": "iob_ram_dp_be_xil_inst",
-            "instantiate": False,
-        },
-        {
-            "core_name": "iob_pulse_gen",
-            "instance_name": "iob_pulse_gen_inst",
-            "instantiate": False,
-        },
-        {
-            "core_name": "iob_bus_demux",
-            "instance_name": "iob_bus_demux_inst",
-            "instantiate": False,
-        },
-        # iob_counter("counter")
-        {
-            "core_name": "iob_reg",
-            "instance_name": "iob_reg_inst",
-            "instantiate": False,
-        },
-        {
-            "core_name": "iob_reg_re",
-            "instance_name": "iob_reg_re_inst",
-            "instantiate": False,
-        },
-        {
-            "core_name": "iob_ram_sp_be",
-            "instance_name": "iob_ram_sp_be_inst",
-            "instantiate": False,
-        },
-        # iob_ram_dp("ram_dp")
-        # iob_ctls("ctls")
-        {
-            "core_name": "axi_interconnect",
-            "instance_name": "axi_interconnect_inst",
-            "instantiate": False,
-        },
-        # Simulation headers & modules
-=======
         # Testbench
->>>>>>> 77dacd4a
         {
             "core_name": "iob_tasks",
             "instance_name": "iob_tasks_inst",
