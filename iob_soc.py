--- conflicted
+++ resolved
@@ -17,11 +17,8 @@
         "mem_addr_w": 24,
         "use_compressed": True,
         "use_mul_div": True,
-<<<<<<< HEAD
         "fw_addr": 0,
-=======
         "build_dir": "",
->>>>>>> 2aea975f
     }
 
     # Update params with py_params_dict
