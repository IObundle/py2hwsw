--- conflicted
+++ resolved
@@ -13,6 +13,7 @@
 from iob_block_group import iob_block_group
 from iob_soc_utils import pre_setup_iob_soc, post_setup_iob_soc
 from mk_configuration import update_define
+from submodule_utils import get_peripheral_macros
 
 # Submodules
 from iob_picorv32 import iob_picorv32
@@ -39,61 +40,11 @@
 from iob_ram_2p import iob_ram_2p
 from iob_ram_sp import iob_ram_sp
 from axi_interconnect import axi_interconnect
-import if_gen
 
 MEM_ADDR_W = 24
 
+
 class iob_soc(iob_module):
-<<<<<<< HEAD
-    name = "iob_soc"
-    version = "V0.70"
-    flows = "pc-emul emb sim doc fpga"
-    setup_dir = os.path.dirname(__file__)
-
-    # Configurable by subclasses
-    cpu = iob_picorv32
-    uart = iob_uart
-
-    # IOb-SoC has the following list of non standard attributes:
-    peripherals = None  # List with instances peripherals to include in system
-    peripheral_portmap = None  # List of tuples, each tuple corresponds to a port map
-    num_extmem_connections = None
-
-    # Method that runs the setup process of this class
-    # TODO: Check in other repositories if we really need the _pre_setup method. We may be able to remove it.
-    @classmethod
-    def _pre_setup(cls):
-        # Add the following arguments:
-        # "INIT_MEM=x": if should setup with init_mem or not
-        # "USE_EXTMEM=x": if should setup with extmem or not
-        for arg in sys.argv[1:]:
-            if "INIT_MEM" in arg and arg.split("=")[1] == "1":
-                update_define(cls.confs, "INIT_MEM", True)
-            if "USE_EXTMEM" in arg and arg.split("=")[1] == "1":
-                update_define(cls.confs, "USE_EXTMEM", True)
-        # Pre-setup specialized IOb-SoC functions
-        cls.num_extmem_connections = pre_setup_iob_soc(cls)
-        # Update `axi` interface of `ios` dict with correct num_extmem_connections
-        for table in cls.ios:
-            if table["name"] == "axi":
-                table["file_prefix"] = f"iob_bus_0_{cls.num_extmem_connections}_"
-                table["mult"] = cls.num_extmem_connections
-                break
-        # Generate wires for tb
-        if_gen.gen_if(
-            "axi",  # Interface
-            f"iob_bus_{cls.num_extmem_connections}_",  # file_prefix
-            "",  # port_prefix
-            "",  # wire_prefix
-            [],  # ports
-            cls.num_extmem_connections,  # mult (bus_size)
-        )
-
-    @classmethod
-    def _post_setup(cls):
-        post_setup_iob_soc(cls, cls.num_extmem_connections)
-=======
->>>>>>> 316ea239
 
     # override empty iob_module's method
     @classmethod
@@ -103,7 +54,11 @@
         cls.flows = "pc-emul emb sim doc fpga"
         cls.setup_dir = os.path.dirname(__file__)
 
-        #warning: do not initialize lists as class variables, they will be shared between all subclasses
+        cls.cpu = iob_picorv32
+        cls.uart = iob_uart
+        cls.num_extmem_connections = 1
+
+        # warning: do not initialize lists as class variables, they will be shared between all subclasses
         cls.peripherals = []
         cls.peripheral_portmap = []
 
@@ -149,6 +104,13 @@
                 "wire_prefix": "memory_",
                 "port_prefix": "",
             },
+            {
+                "interface": "axi",
+                "file_prefix": f"iob_bus_{cls.num_extmem_connections}_",
+                "wire_prefix": "",
+                "port_prefix": "",
+                "mult": cls.num_extmem_connections,
+            },
             # Simulation headers & modules
             (axi_ram, {"purpose": "simulation"}),
             (iob_tasks, {"purpose": "simulation"}),
@@ -398,10 +360,10 @@
             {
                 "name": "axi",
                 "type": "master",
-                "file_prefix": f"iob_bus_0_1_",
-                "wire_prefix": "",
-                "port_prefix": "",
-                "mult": 1,
+                "file_prefix": f"iob_bus_0_{cls.num_extmem_connections}_",
+                "wire_prefix": "",
+                "port_prefix": "",
+                "mult": cls.num_extmem_connections,
                 "descr": "Bus of AXI master interfaces for external memory. One interface for this system and others optionally for peripherals.",
                 "if_defined": "USE_EXTMEM",
                 "ports": [],
@@ -409,30 +371,14 @@
         ]
 
         # Get number of peripherals and IDs
-        # TODO revise name of function 
+        # TODO revise name of function
         get_peripheral_macros(cls.confs, cls.peripherals)
-
 
     # override empty iob_module's method
     @classmethod
     def _pre_setup(cls):
         # Pre-setup specialized IOb-SoC functions
         pre_setup_iob_soc(cls)
-        # Update `axi` interface of `ios` dict with correct num_extmem_connections
-        for table in cls.ios:
-            if table["name"] == "axi":
-                table["file_prefix"] = f"iob_bus_0_{cls.num_extmem_connections}_"
-                table["mult"] = cls.num_extmem_connections
-                break
-        # Generate wires for tb
-        if_gen.gen_if(
-            "axi",  # Interface
-            f"iob_bus_{cls.num_extmem_connections}_",  # file_prefix
-            "",  # port_prefix
-            "",  # wire_prefix
-            [],  # ports
-            cls.num_extmem_connections,  # mult (bus_size)
-        )
 
     # override empty iob_module's method
     @classmethod
@@ -440,7 +386,5 @@
         post_setup_iob_soc(cls, cls.num_extmem_connections)
 
 
-
-
 if __name__ == "__main__":
     iob_soc.setup_as_top_module()