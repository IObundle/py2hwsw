#!/usr/bin/env python3

import os, sys
sys.path.insert(0, os.getcwd()+'/submodules/LIB/scripts')
import setup

meta = \
{
'name':'iob_soc',
'version':'V0.70',
'flows':'pc-emul emb sim doc fpga',
'setup_dir':os.path.dirname(__file__)}
meta['build_dir']=f"../{meta['name']+'_'+meta['version']}"
meta['board'] = 'CYCLONEV-GT-DK'
meta['submodules'] = {
    'hw_setup': {
<<<<<<< HEAD
        'v_headers' : [ 'iob_wire', 'axi_wire', 'axi_m_m_portmap', 'axi_m_port', 'axi_m_m_portmap', ],
        'hw_modules': [ 'PICORV32', 'CACHE', 'UART', 'iob_merge.v', 'iob_split.v', 'iob_rom_sp.v', 'iob_ram_dp_be.v', 'iob_pulse_gen.v', 'iob_counter.v', 'iob_ram_2p_asym.v', 'iob_reg.v', 'iob_reg_re.v', 'iob_ram_sp_be.v', 'iob_ram_dp.v' ]
=======
        'headers' : [ 'iob_wire', 'axi_wire', 'axi_m_m_portmap', 'axi_m_port', 'axi_m_m_portmap', ],
        'modules': [ 'PICORV32', 'CACHE', 'UART', 'iob_merge.v', 'iob_split.v', 'iob_rom_sp.v', 'iob_ram_dp_be.v', 'iob_pulse_gen.v', 'iob_counter.v', 'iob_ram_2p_asym.v', 'iob_reg.v', 'iob_reg_re.v']
>>>>>>> c046889a
    },
    'sim_setup': {
        'headers' : [ 'axi_wire', 'axi_s_portmap', 'axi_m_portmap' ],
        'modules': [ 'axi_ram.v', 'iob_tasks.vh'  ]
    },
    'sw_setup': {
        'headers': [  ],
        'modules': [ 'CACHE', 'UART', ]
    },
}

blocks = \
[
    {'name':'cpu', 'descr':'CPU module', 'blocks': [
        {'name':'cpu', 'descr':'PicoRV32 CPU'},
    ]},
    {'name':'bus_split', 'descr':'Split modules for buses', 'blocks': [
        {'name':'ibus_split', 'descr':'Split CPU instruction bus into internal and external memory buses'},
        {'name':'dbus_split', 'descr':'Split CPU data bus into internal and external memory buses'},
        {'name':'int_dbus_split', 'descr':'Split internal data bus into internal memory and peripheral buses'},
        {'name':'pbus_split', 'descr':'Split peripheral bus into a bus for each peripheral'},
    ]},
    {'name':'memories', 'descr':'Memory modules', 'blocks': [
        {'name':'int_mem0', 'descr':'Internal SRAM memory'},
        {'name':'ext_mem0', 'descr':'External DDR memory'},
    ]},
    {'name':'peripherals', 'descr':'peripheral modules', 'blocks': [
        {'name':'UART0', 'type':'UART', 'descr':'Default UART interface', 'params':{}},
    ]},
]

confs = \
[
    # SoC defines
    {'name':'INIT_MEM',      'type':'D', 'val':'1', 'min':'0', 'max':'1', 'descr':"Enable memory initialization"},
    {'name':'RUN_EXTMEM',    'type':'D', 'val':'0', 'min':'0', 'max':'1', 'descr':"Run firmware from external memory"}, # USE_DDR was merged with RUN_EXTMEM

    # SoC macros
    {'name':'USE_MUL_DIV',   'type':'M', 'val':'1', 'min':'0', 'max':'1', 'descr':"Enable MUL and DIV CPU instrunctions"},
    {'name':'USE_COMPRESSED','type':'M', 'val':'1', 'min':'0', 'max':'1', 'descr':"Use compressed CPU instructions"},
    {'name':'E',             'type':'M', 'val':'31', 'min':'1', 'max':'32', 'descr':"Address selection bit for external memory"},
    {'name':'P',             'type':'M', 'val':'30', 'min':'1', 'max':'32', 'descr':"Address selection bit for peripherals"},
    {'name':'B',             'type':'M', 'val':'29', 'min':'1', 'max':'32', 'descr':"Address selection bit for boot ROM"},
    {'name':'DDR_DATA_W',    'type':'M', 'val':'32', 'min':'1', 'max':'32', 'descr':"DDR data bus width"},
    {'name':'DDR_ADDR_W',    'type':'M', 'val':'24', 'min':'1', 'max':'32', 'descr':"DDR address bus width in simulation"},
    #TODO: Need to find a way to use value below when running on fpga
    {'name':'DDR_ADDR_W_HW', 'type':'M', 'val':'30', 'min':'1', 'max':'32', 'descr':"DDR address bus width"},
    {'name':'BAUD',          'type':'M', 'val':'115200', 'min':'1', 'max':'NA', 'descr':"UART baud rate"},
    {'name':'FREQ',          'type':'M', 'val':'50000000', 'min':'1', 'max':'NA', 'descr':"System clock frequency"},
    {'name':'IOB_MEM_NO_READ_ON_WRITE', 'type':'M', 'val':'1', 'min':'1', 'max':'NA', 'descr':"System clock frequency"},

    # SoC parameters
    {'name':'ADDR_W',        'type':'P', 'val':'32', 'min':'1', 'max':'32', 'descr':"Address bus width"},
    {'name':'DATA_W',        'type':'P', 'val':'32', 'min':'1', 'max':'32', 'descr':"Data bus width"},
    {'name':'BOOTROM_ADDR_W','type':'P', 'val':'12', 'min':'1', 'max':'32', 'descr':"Boot ROM address width"},
    {'name':'SRAM_ADDR_W',   'type':'P', 'val':'15', 'min':'1', 'max':'32', 'descr':"SRAM address width"},
    {'name':'DCACHE_ADDR_W', 'type':'P', 'val':'24', 'min':'1', 'max':'32', 'descr':"DCACHE address width"},
    {'name':'AXI_ID_W',      'type':'P', 'val':'0', 'min':'1', 'max':'32', 'descr':"AXI ID bus width"},
    {'name':'AXI_ADDR_W',    'type':'P', 'val':'`IOB_SOC_DCACHE_ADDR_W', 'min':'1', 'max':'32', 'descr':"AXI address bus width"},
    {'name':'AXI_DATA_W',    'type':'P', 'val':'`IOB_SOC_DATA_W', 'min':'1', 'max':'32', 'descr':"AXI data bus width"},
    {'name':'AXI_LEN_W',     'type':'P', 'val':'4', 'min':'1', 'max':'4', 'descr':"AXI burst length width"},
]

regs = [] 

ios = \
[
    {'name': 'general', 'descr':'General interface signals', 'ports': [
        {'name':"clk_i", 'type':"I", 'n_bits':'1', 'descr':"System clock input"},
        {'name':"rst_i", 'type':"I", 'n_bits':'1', 'descr':"System reset, synchronous and active high"},
        {'name':"trap_o", 'type':"O", 'n_bits':'1', 'descr':"CPU trap signal"}
    ]},
    {'name': 'axi_m_port', 'descr':'General interface signals', 'ports': [], 'if_defined':'RUN_EXTMEM'},
]


# Main function to setup this system and its components
def main():
    # Setup this system
    setup.setup(sys.modules[__name__], ios_prefix=True )

if __name__ == "__main__":
    main()<|MERGE_RESOLUTION|>--- conflicted
+++ resolved
@@ -14,13 +14,8 @@
 meta['board'] = 'CYCLONEV-GT-DK'
 meta['submodules'] = {
     'hw_setup': {
-<<<<<<< HEAD
-        'v_headers' : [ 'iob_wire', 'axi_wire', 'axi_m_m_portmap', 'axi_m_port', 'axi_m_m_portmap', ],
-        'hw_modules': [ 'PICORV32', 'CACHE', 'UART', 'iob_merge.v', 'iob_split.v', 'iob_rom_sp.v', 'iob_ram_dp_be.v', 'iob_pulse_gen.v', 'iob_counter.v', 'iob_ram_2p_asym.v', 'iob_reg.v', 'iob_reg_re.v', 'iob_ram_sp_be.v', 'iob_ram_dp.v' ]
-=======
         'headers' : [ 'iob_wire', 'axi_wire', 'axi_m_m_portmap', 'axi_m_port', 'axi_m_m_portmap', ],
-        'modules': [ 'PICORV32', 'CACHE', 'UART', 'iob_merge.v', 'iob_split.v', 'iob_rom_sp.v', 'iob_ram_dp_be.v', 'iob_pulse_gen.v', 'iob_counter.v', 'iob_ram_2p_asym.v', 'iob_reg.v', 'iob_reg_re.v']
->>>>>>> c046889a
+        'modules': [ 'PICORV32', 'CACHE', 'UART', 'iob_merge.v', 'iob_split.v', 'iob_rom_sp.v', 'iob_ram_dp_be.v', 'iob_pulse_gen.v', 'iob_counter.v', 'iob_ram_2p_asym.v', 'iob_reg.v', 'iob_reg_re.v', 'iob_ram_sp_be.v', 'iob_ram_dp.v']
     },
     'sim_setup': {
         'headers' : [ 'axi_wire', 'axi_s_portmap', 'axi_m_portmap' ],
