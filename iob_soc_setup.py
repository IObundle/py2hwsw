--- conflicted
+++ resolved
@@ -48,13 +48,7 @@
 
 confs = \
 [
-<<<<<<< HEAD
-    # SoC macros
-=======
     # macros
-    {'name':'INIT_MEM',      'type':'M', 'val':'1', 'min':'0', 'max':'1', 'descr':"Enable memory initialization"},
-    {'name':'USE_EXTMEM',    'type':'M', 'val':'NA', 'min':'0', 'max':'1', 'descr':"Run firmware from external memory"},
->>>>>>> 1b66736a
     {'name':'USE_MUL_DIV',   'type':'M', 'val':'1', 'min':'0', 'max':'1', 'descr':"Enable MUL and DIV CPU instructions"},
     {'name':'USE_COMPRESSED','type':'M', 'val':'1', 'min':'0', 'max':'1', 'descr':"Use compressed CPU instructions"},
     {'name':'E',             'type':'M', 'val':'31', 'min':'1', 'max':'32', 'descr':"Address selection bit for external memory"},
