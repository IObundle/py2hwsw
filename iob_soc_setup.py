#!/usr/bin/env python3

import os, sys
sys.path.insert(0, os.getcwd()+'/submodules/LIB/scripts')
import setup
from mk_configuration import update_define

<<<<<<< HEAD
meta = \
{
'name':'iob_soc',
'version':'V0.70',
'flows':'pc-emul emb sim doc fpga',
'setup_dir':os.path.dirname(__file__)}
meta['build_dir']=f"../{meta['name']+'_'+meta['version']}"
#meta['board'] = 'AES-KU040-DB-G'
meta['board'] = 'CYCLONEV-GT-DK'
=======
name='iob_soc'
version='V0.70'
flows='pc-emul emb sim doc fpga'
setup_dir=os.path.dirname(__file__)
build_dir=f"../{name}_{version}"
>>>>>>> 2ddcbd89

submodules = {
    'hw_setup': {
        'headers' : [ 'iob_wire', 'axi_wire', 'axi_m_m_portmap', 'axi_m_port', 'axi_m_m_portmap', ],
        'modules': [ 'PICORV32', 'CACHE', 'UART', 'iob_merge', 'iob_split', 'iob_rom_sp.v', 'iob_ram_dp_be.v', 'iob_ram_dp_be_xil.v', 'iob_pulse_gen.v', 'iob_counter.v', 'iob_ram_2p_asym.v', 'iob_reg.v', 'iob_reg_re.v', 'iob_ram_sp_be.v', 'iob_ram_dp.v', 'iob_reset_sync.v']
    },
    'sim_setup': {
        'headers' : [ 'axi_wire', 'axi_s_portmap', 'axi_m_portmap' ],
        'modules': [ 'axi_ram.v', 'iob_tasks.vh'  ]
    },
    'sw_setup': {
        'headers': [  ],
        'modules': [ 'CACHE', 'UART', ]
    },
}

blocks = \
[
    {'name':'cpu', 'descr':'CPU module', 'blocks': [
        {'name':'cpu', 'descr':'PicoRV32 CPU'},
    ]},
    {'name':'bus_split', 'descr':'Split modules for buses', 'blocks': [
        {'name':'ibus_split', 'descr':'Split CPU instruction bus into internal and external memory buses'},
        {'name':'dbus_split', 'descr':'Split CPU data bus into internal and external memory buses'},
        {'name':'int_dbus_split', 'descr':'Split internal data bus into internal memory and peripheral buses'},
        {'name':'pbus_split', 'descr':'Split peripheral bus into a bus for each peripheral'},
    ]},
    {'name':'memories', 'descr':'Memory modules', 'blocks': [
        {'name':'int_mem0', 'descr':'Internal SRAM memory'},
        {'name':'ext_mem0', 'descr':'External DDR memory'},
    ]},
    {'name':'peripherals', 'descr':'peripheral modules', 'blocks': [
        {'name':'UART0', 'type':'UART', 'descr':'Default UART interface', 'params':{}},
    ]},
]

confs = \
[
    # SoC macros
<<<<<<< HEAD
    {'name':'INIT_MEM',      'type':'M', 'val':'1', 'min':'0', 'max':'1', 'descr':"Enable memory initialization"},
    {'name':'RUN_EXTMEM',    'type':'M', 'val':'NA', 'min':'0', 'max':'1', 'descr':"Run firmware from external memory"}, # USE_DDR was merged with RUN_EXTMEM
=======
    {'name':'INIT_MEM',      'type':'M', 'val':'-', 'min':'-', 'max':'-', 'descr':"Enable memory initialization"},
    #{'name':'RUN_EXTMEM',    'type':'M', 'val':'-', 'min':'-', 'max':'-', 'descr':"Run firmware from external memory"},
>>>>>>> 2ddcbd89
    {'name':'USE_MUL_DIV',   'type':'M', 'val':'1', 'min':'0', 'max':'1', 'descr':"Enable MUL and DIV CPU instructions"},
    {'name':'USE_COMPRESSED','type':'M', 'val':'1', 'min':'0', 'max':'1', 'descr':"Use compressed CPU instructions"},
    {'name':'E',             'type':'M', 'val':'31', 'min':'1', 'max':'32', 'descr':"Address selection bit for external memory"},
    {'name':'P',             'type':'M', 'val':'30', 'min':'1', 'max':'32', 'descr':"Address selection bit for peripherals"},
    {'name':'B',             'type':'M', 'val':'29', 'min':'1', 'max':'32', 'descr':"Address selection bit for boot ROM"},

    # SoC parameters
    {'name':'ADDR_W',        'type':'P', 'val':'32', 'min':'1', 'max':'32', 'descr':"Address bus width"},
    {'name':'DATA_W',        'type':'P', 'val':'32', 'min':'1', 'max':'32', 'descr':"Data bus width"},
    {'name':'BOOTROM_ADDR_W','type':'P', 'val':'12', 'min':'1', 'max':'32', 'descr':"Boot ROM address width"},
    {'name':'SRAM_ADDR_W',   'type':'P', 'val':'15', 'min':'1', 'max':'32', 'descr':"SRAM address width"},
    {'name':'DCACHE_ADDR_W', 'type':'P', 'val':'24', 'min':'1', 'max':'32', 'descr':"DCACHE address width"},
    {'name':'AXI_ID_W',      'type':'P', 'val':'0', 'min':'1', 'max':'32', 'descr':"AXI ID bus width"},
    {'name':'AXI_ADDR_W',    'type':'P', 'val':'`IOB_SOC_DCACHE_ADDR_W', 'min':'1', 'max':'32', 'descr':"AXI address bus width"},
    {'name':'AXI_DATA_W',    'type':'P', 'val':'`IOB_SOC_DATA_W', 'min':'1', 'max':'32', 'descr':"AXI data bus width"},
    {'name':'AXI_LEN_W',     'type':'P', 'val':'4', 'min':'1', 'max':'4', 'descr':"AXI burst length width"},
]

regs = [] 

ios = \
[
    {'name': 'general', 'descr':'General interface signals', 'ports': [
        {'name':"clk_i", 'type':"I", 'n_bits':'1', 'descr':"System clock input"},
        {'name':"rst_i", 'type':"I", 'n_bits':'1', 'descr':"System reset, synchronous and active high"},
        {'name':"trap_o", 'type':"O", 'n_bits':'1', 'descr':"CPU trap signal"}
    ]},
    {'name': 'axi_m_port', 'descr':'General interface signals', 'ports': [], 'if_defined':'RUN_EXTMEM'},
]

# Main function to setup this system and its components
def main():
    # Add the following arguments:
    # "INIT_MEM=x":   allows choosing if should setup with init_mem or not
    # "RUN_EXTMEM=x": allows choosing if should setup with run_extmem or not
    for arg in sys.argv[1:]:
        if arg.startswith("INIT_MEM="):
            if arg[-1:]!="0": update_define(confs, "INIT_MEM",True)
            else: update_define(confs, "INIT_MEM",False)
        if arg.startswith("RUN_EXTMEM="):
            if arg[-1:]!="0": update_define(confs, "RUN_EXTMEM",True)
            else: update_define(confs, "RUN_EXTMEM",False)

    # Setup this system
    setup.setup(sys.modules[__name__], ios_prefix=True)

if __name__ == "__main__":
    main()<|MERGE_RESOLUTION|>--- conflicted
+++ resolved
@@ -5,23 +5,11 @@
 import setup
 from mk_configuration import update_define
 
-<<<<<<< HEAD
-meta = \
-{
-'name':'iob_soc',
-'version':'V0.70',
-'flows':'pc-emul emb sim doc fpga',
-'setup_dir':os.path.dirname(__file__)}
-meta['build_dir']=f"../{meta['name']+'_'+meta['version']}"
-#meta['board'] = 'AES-KU040-DB-G'
-meta['board'] = 'CYCLONEV-GT-DK'
-=======
 name='iob_soc'
 version='V0.70'
 flows='pc-emul emb sim doc fpga'
 setup_dir=os.path.dirname(__file__)
 build_dir=f"../{name}_{version}"
->>>>>>> 2ddcbd89
 
 submodules = {
     'hw_setup': {
@@ -61,13 +49,8 @@
 confs = \
 [
     # SoC macros
-<<<<<<< HEAD
-    {'name':'INIT_MEM',      'type':'M', 'val':'1', 'min':'0', 'max':'1', 'descr':"Enable memory initialization"},
-    {'name':'RUN_EXTMEM',    'type':'M', 'val':'NA', 'min':'0', 'max':'1', 'descr':"Run firmware from external memory"}, # USE_DDR was merged with RUN_EXTMEM
-=======
     {'name':'INIT_MEM',      'type':'M', 'val':'-', 'min':'-', 'max':'-', 'descr':"Enable memory initialization"},
     #{'name':'RUN_EXTMEM',    'type':'M', 'val':'-', 'min':'-', 'max':'-', 'descr':"Run firmware from external memory"},
->>>>>>> 2ddcbd89
     {'name':'USE_MUL_DIV',   'type':'M', 'val':'1', 'min':'0', 'max':'1', 'descr':"Enable MUL and DIV CPU instructions"},
     {'name':'USE_COMPRESSED','type':'M', 'val':'1', 'min':'0', 'max':'1', 'descr':"Use compressed CPU instructions"},
     {'name':'E',             'type':'M', 'val':'31', 'min':'1', 'max':'32', 'descr':"Address selection bit for external memory"},
