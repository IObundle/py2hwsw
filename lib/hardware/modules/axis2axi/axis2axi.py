def setup(py_params_dict):
    attributes_dict = {
        "original_name": "axis2axi",
        "name": "axis2axi",
        "version": "0.1",
        "generate_hw": False,
        "ports": [
            {
                "name": "clk_en_rst",
<<<<<<< HEAD
                "type": "slave",
                "port_prefix": "",
                "wire_prefix": "",
=======
>>>>>>> 4b58fcf1
                "descr": "Clock, clock enable and reset",
                "signals": [],
            },
            {
                "name": "rst",
<<<<<<< HEAD
                "type": "master",
                "port_prefix": "",
                "wire_prefix": "",
=======
>>>>>>> 4b58fcf1
                "descr": "Synchronous reset interface",
                "signals": [
                    {
                        "name": "rst",
                        "direction": "input",
                        "width": 1,
<<<<<<< HEAD
                        "descr": "Synchronous reset input",
=======
>>>>>>> 4b58fcf1
                    },
                ],
            },
            {
                "name": "config_in",
<<<<<<< HEAD
                "type": "master",
                "port_prefix": "",
                "wire_prefix": "",
=======
>>>>>>> 4b58fcf1
                "descr": "AXI Stream input configuration interface",
                "signals": [
                    {
                        "name": "config_in_addr",
                        "direction": "input",
                        "width": "AXI_ADDR_W",
<<<<<<< HEAD
                        "descr": "",
=======
>>>>>>> 4b58fcf1
                    },
                    {
                        "name": "config_in_valid",
                        "direction": "input",
                        "width": 1,
<<<<<<< HEAD
                        "descr": "",
=======
>>>>>>> 4b58fcf1
                    },
                    {
                        "name": "config_in_ready",
                        "direction": "output",
                        "width": 1,
<<<<<<< HEAD
                        "descr": "",
=======
>>>>>>> 4b58fcf1
                    },
                ],
            },
            {
                "name": "config_out",
<<<<<<< HEAD
                "type": "master",
                "port_prefix": "",
                "wire_prefix": "",
=======
>>>>>>> 4b58fcf1
                "descr": "AXI Stream output configuration interface",
                "signals": [
                    {
                        "name": "config_out_addr",
                        "direction": "input",
                        "width": "AXI_ADDR_W",
<<<<<<< HEAD
                        "descr": "",
=======
>>>>>>> 4b58fcf1
                    },
                    {
                        "name": "config_out_length",
                        "direction": "input",
                        "width": "AXI_ADDR_W",
<<<<<<< HEAD
                        "descr": "",
=======
>>>>>>> 4b58fcf1
                    },
                    {
                        "name": "config_out_valid",
                        "direction": "input",
                        "width": 1,
<<<<<<< HEAD
                        "descr": "",
=======
>>>>>>> 4b58fcf1
                    },
                    {
                        "name": "config_out_ready",
                        "direction": "output",
                        "width": 1,
<<<<<<< HEAD
                        "descr": "",
=======
>>>>>>> 4b58fcf1
                    },
                ],
            },
            {
                "name": "axis_in",
<<<<<<< HEAD
                "type": "master",
                "port_prefix": "",
                "wire_prefix": "",
=======
>>>>>>> 4b58fcf1
                "descr": "AXI Stream input interface",
                "signals": [
                    {
                        "name": "axis_in_data",
                        "direction": "input",
                        "width": "AXI_DATA_W",
<<<<<<< HEAD
                        "descr": "",
=======
>>>>>>> 4b58fcf1
                    },
                    {
                        "name": "axis_in_valid",
                        "direction": "input",
                        "width": 1,
<<<<<<< HEAD
                        "descr": "",
=======
>>>>>>> 4b58fcf1
                    },
                    {
                        "name": "axis_in_ready",
                        "direction": "output",
                        "width": 1,
<<<<<<< HEAD
                        "descr": "",
=======
>>>>>>> 4b58fcf1
                    },
                ],
            },
            {
                "name": "axis_out",
<<<<<<< HEAD
                "type": "master",
                "port_prefix": "",
                "wire_prefix": "",
=======
>>>>>>> 4b58fcf1
                "descr": "AXI Stream output interface",
                "signals": [
                    {
                        "name": "axis_out_data",
                        "direction": "output",
                        "width": "AXI_DATA_W",
<<<<<<< HEAD
                        "descr": "",
=======
>>>>>>> 4b58fcf1
                    },
                    {
                        "name": "axis_out_valid",
                        "direction": "output",
                        "width": 1,
<<<<<<< HEAD
                        "descr": "",
=======
>>>>>>> 4b58fcf1
                    },
                    {
                        "name": "axis_out_ready",
                        "direction": "input",
                        "width": 1,
<<<<<<< HEAD
                        "descr": "",
=======
>>>>>>> 4b58fcf1
                    },
                ],
            },
            {
                "name": "axi",
<<<<<<< HEAD
                "type": "master",
                "port_prefix": "",
                "wire_prefix": "",
                "descr": "AXI master interface",
                "signals": [],
                "widths": {
                    "ADDR_W": "ADDR_W",
                    "DATA_W": "DATA_W",
                },
            },
            {
                "name": "extmem",
                "type": "master",
                "port_prefix": "",
                "wire_prefix": "",
                "descr": "External memory interface",
                "signals": [
=======
                "descr": "AXI master interface",
                "signals": [],
            },
            {
                "name": "extmem",
                "descr": "External memory interface",
                "signals": [
                    #  Write port
>>>>>>> 4b58fcf1
                    {
                        "name": "ext_mem_w_en",
                        "direction": "output",
                        "width": 1,
<<<<<<< HEAD
                        "descr": "Memory write enable",
=======
>>>>>>> 4b58fcf1
                    },
                    {
                        "name": "ext_mem_w_addr",
                        "direction": "output",
                        "width": "BUFFER_W",
<<<<<<< HEAD
                        "descr": "Memory write address",
=======
>>>>>>> 4b58fcf1
                    },
                    {
                        "name": "ext_mem_w_data",
                        "direction": "output",
                        "width": "AXI_DATA_W",
<<<<<<< HEAD
                        "descr": "Memory write data",
                    },
=======
                    },
                    #  Read port
>>>>>>> 4b58fcf1
                    {
                        "name": "ext_mem_r_en",
                        "direction": "output",
                        "width": 1,
<<<<<<< HEAD
                        "descr": "Memory read enable",
=======
>>>>>>> 4b58fcf1
                    },
                    {
                        "name": "ext_mem_r_addr",
                        "direction": "output",
                        "width": "BUFFER_W",
<<<<<<< HEAD
                        "descr": "Memory read address",
=======
>>>>>>> 4b58fcf1
                    },
                    {
                        "name": "ext_mem_r_data",
                        "direction": "input",
                        "width": "AXI_DATA_W",
<<<<<<< HEAD
                        "descr": "Memory read data",
                    },
                ],
            },
=======
                    },
                ],
            },
            # Not real ports of axis2axi
            # {
            #     "name": "axi_write",
            #     "descr": "AXI write interface",
            #     "signals": [],
            # },
            # {
            #     "name": "axi_read",
            #     "descr": "AXI read interface",
            #     "signals": [],
            # },
>>>>>>> 4b58fcf1
        ],
        "blocks": [
            {
                "core_name": "iob_fifo_sync",
                "instance_name": "iob_fifo_sync_inst",
            },
            {
                "core_name": "iob_counter",
                "instance_name": "iob_counter_inst",
            },
            {
                "core_name": "iob_reg_r",
                "instance_name": "iob_reg_r_inst",
            },
            {
                "core_name": "iob_reg_re",
                "instance_name": "iob_reg_re_inst",
            },
            # For simulation
            {
                "core_name": "axi_ram",
                "instance_name": "axi_ram_inst",
            },
            {
                "core_name": "iob_ram_t2p",
                "instance_name": "iob_ram_t2p_inst",
            },
        ],
    }

    return attributes_dict<|MERGE_RESOLUTION|>--- conflicted
+++ resolved
@@ -7,204 +7,143 @@
         "ports": [
             {
                 "name": "clk_en_rst",
-<<<<<<< HEAD
                 "type": "slave",
                 "port_prefix": "",
                 "wire_prefix": "",
-=======
->>>>>>> 4b58fcf1
                 "descr": "Clock, clock enable and reset",
                 "signals": [],
             },
             {
                 "name": "rst",
-<<<<<<< HEAD
-                "type": "master",
-                "port_prefix": "",
-                "wire_prefix": "",
-=======
->>>>>>> 4b58fcf1
+                "type": "master",
+                "port_prefix": "",
+                "wire_prefix": "",
                 "descr": "Synchronous reset interface",
                 "signals": [
                     {
                         "name": "rst",
                         "direction": "input",
                         "width": 1,
-<<<<<<< HEAD
                         "descr": "Synchronous reset input",
-=======
->>>>>>> 4b58fcf1
                     },
                 ],
             },
             {
                 "name": "config_in",
-<<<<<<< HEAD
-                "type": "master",
-                "port_prefix": "",
-                "wire_prefix": "",
-=======
->>>>>>> 4b58fcf1
+                "type": "master",
+                "port_prefix": "",
+                "wire_prefix": "",
                 "descr": "AXI Stream input configuration interface",
                 "signals": [
                     {
                         "name": "config_in_addr",
                         "direction": "input",
                         "width": "AXI_ADDR_W",
-<<<<<<< HEAD
-                        "descr": "",
-=======
->>>>>>> 4b58fcf1
+                        "descr": "",
                     },
                     {
                         "name": "config_in_valid",
                         "direction": "input",
                         "width": 1,
-<<<<<<< HEAD
-                        "descr": "",
-=======
->>>>>>> 4b58fcf1
+                        "descr": "",
                     },
                     {
                         "name": "config_in_ready",
                         "direction": "output",
                         "width": 1,
-<<<<<<< HEAD
-                        "descr": "",
-=======
->>>>>>> 4b58fcf1
+                        "descr": "",
                     },
                 ],
             },
             {
                 "name": "config_out",
-<<<<<<< HEAD
-                "type": "master",
-                "port_prefix": "",
-                "wire_prefix": "",
-=======
->>>>>>> 4b58fcf1
+                "type": "master",
+                "port_prefix": "",
+                "wire_prefix": "",
                 "descr": "AXI Stream output configuration interface",
                 "signals": [
                     {
                         "name": "config_out_addr",
                         "direction": "input",
                         "width": "AXI_ADDR_W",
-<<<<<<< HEAD
-                        "descr": "",
-=======
->>>>>>> 4b58fcf1
+                        "descr": "",
                     },
                     {
                         "name": "config_out_length",
                         "direction": "input",
                         "width": "AXI_ADDR_W",
-<<<<<<< HEAD
-                        "descr": "",
-=======
->>>>>>> 4b58fcf1
+                        "descr": "",
                     },
                     {
                         "name": "config_out_valid",
                         "direction": "input",
                         "width": 1,
-<<<<<<< HEAD
-                        "descr": "",
-=======
->>>>>>> 4b58fcf1
+                        "descr": "",
                     },
                     {
                         "name": "config_out_ready",
                         "direction": "output",
                         "width": 1,
-<<<<<<< HEAD
-                        "descr": "",
-=======
->>>>>>> 4b58fcf1
+                        "descr": "",
                     },
                 ],
             },
             {
                 "name": "axis_in",
-<<<<<<< HEAD
-                "type": "master",
-                "port_prefix": "",
-                "wire_prefix": "",
-=======
->>>>>>> 4b58fcf1
+                "type": "master",
+                "port_prefix": "",
+                "wire_prefix": "",
                 "descr": "AXI Stream input interface",
                 "signals": [
                     {
                         "name": "axis_in_data",
                         "direction": "input",
                         "width": "AXI_DATA_W",
-<<<<<<< HEAD
-                        "descr": "",
-=======
->>>>>>> 4b58fcf1
+                        "descr": "",
                     },
                     {
                         "name": "axis_in_valid",
                         "direction": "input",
                         "width": 1,
-<<<<<<< HEAD
-                        "descr": "",
-=======
->>>>>>> 4b58fcf1
+                        "descr": "",
                     },
                     {
                         "name": "axis_in_ready",
                         "direction": "output",
                         "width": 1,
-<<<<<<< HEAD
-                        "descr": "",
-=======
->>>>>>> 4b58fcf1
+                        "descr": "",
                     },
                 ],
             },
             {
                 "name": "axis_out",
-<<<<<<< HEAD
-                "type": "master",
-                "port_prefix": "",
-                "wire_prefix": "",
-=======
->>>>>>> 4b58fcf1
+                "type": "master",
+                "port_prefix": "",
+                "wire_prefix": "",
                 "descr": "AXI Stream output interface",
                 "signals": [
                     {
                         "name": "axis_out_data",
                         "direction": "output",
                         "width": "AXI_DATA_W",
-<<<<<<< HEAD
-                        "descr": "",
-=======
->>>>>>> 4b58fcf1
+                        "descr": "",
                     },
                     {
                         "name": "axis_out_valid",
                         "direction": "output",
                         "width": 1,
-<<<<<<< HEAD
-                        "descr": "",
-=======
->>>>>>> 4b58fcf1
+                        "descr": "",
                     },
                     {
                         "name": "axis_out_ready",
                         "direction": "input",
                         "width": 1,
-<<<<<<< HEAD
-                        "descr": "",
-=======
->>>>>>> 4b58fcf1
+                        "descr": "",
                     },
                 ],
             },
             {
                 "name": "axi",
-<<<<<<< HEAD
                 "type": "master",
                 "port_prefix": "",
                 "wire_prefix": "",
@@ -222,73 +161,41 @@
                 "wire_prefix": "",
                 "descr": "External memory interface",
                 "signals": [
-=======
-                "descr": "AXI master interface",
-                "signals": [],
-            },
-            {
-                "name": "extmem",
-                "descr": "External memory interface",
-                "signals": [
-                    #  Write port
->>>>>>> 4b58fcf1
                     {
                         "name": "ext_mem_w_en",
                         "direction": "output",
                         "width": 1,
-<<<<<<< HEAD
                         "descr": "Memory write enable",
-=======
->>>>>>> 4b58fcf1
                     },
                     {
                         "name": "ext_mem_w_addr",
                         "direction": "output",
                         "width": "BUFFER_W",
-<<<<<<< HEAD
                         "descr": "Memory write address",
-=======
->>>>>>> 4b58fcf1
                     },
                     {
                         "name": "ext_mem_w_data",
                         "direction": "output",
                         "width": "AXI_DATA_W",
-<<<<<<< HEAD
                         "descr": "Memory write data",
                     },
-=======
-                    },
-                    #  Read port
->>>>>>> 4b58fcf1
                     {
                         "name": "ext_mem_r_en",
                         "direction": "output",
                         "width": 1,
-<<<<<<< HEAD
                         "descr": "Memory read enable",
-=======
->>>>>>> 4b58fcf1
                     },
                     {
                         "name": "ext_mem_r_addr",
                         "direction": "output",
                         "width": "BUFFER_W",
-<<<<<<< HEAD
                         "descr": "Memory read address",
-=======
->>>>>>> 4b58fcf1
                     },
                     {
                         "name": "ext_mem_r_data",
                         "direction": "input",
                         "width": "AXI_DATA_W",
-<<<<<<< HEAD
                         "descr": "Memory read data",
-                    },
-                ],
-            },
-=======
                     },
                 ],
             },
@@ -303,7 +210,6 @@
             #     "descr": "AXI read interface",
             #     "signals": [],
             # },
->>>>>>> 4b58fcf1
         ],
         "blocks": [
             {
