def setup(py_params_dict):
    attributes_dict = {
        "original_name": "iob_fifo_sync",
        "name": "iob_fifo_sync",
        "version": "0.1",
        "generate_hw": False,
        "ports": [
            {
                "name": "clk_en_rst",
<<<<<<< HEAD
                "type": "slave",
                "port_prefix": "",
                "wire_prefix": "",
=======
>>>>>>> 4b58fcf1
                "descr": "Clock, clock enable and reset",
                "signals": [],
            },
            {
                "name": "rst",
<<<<<<< HEAD
                "type": "master",
                "port_prefix": "",
                "wire_prefix": "",
=======
>>>>>>> 4b58fcf1
                "descr": "Synchronous reset interface",
                "signals": [
                    {
                        "name": "rst",
                        "direction": "input",
                        "width": 1,
                        "descr": "Synchronous reset input",
                    },
                ],
            },
            {
                "name": "write",
<<<<<<< HEAD
                "type": "master",
                "port_prefix": "",
                "wire_prefix": "",
=======
>>>>>>> 4b58fcf1
                "descr": "Write interface",
                "signals": [
                    {
                        "name": "w_en",
                        "direction": "input",
                        "width": 1,
                        "descr": "Write enable",
                    },
                    {
                        "name": "w_data",
                        "direction": "input",
                        "width": "W_DATA_W",
                        "descr": "Write data",
                    },
                    {
                        "name": "w_full",
                        "direction": "output",
                        "width": 1,
                        "descr": "Write full signal",
                    },
                ],
            },
            {
                "name": "read",
<<<<<<< HEAD
                "type": "master",
                "port_prefix": "",
                "wire_prefix": "",
=======
>>>>>>> 4b58fcf1
                "descr": "Read interface",
                "signals": [
                    {
                        "name": "r_en",
                        "direction": "input",
                        "width": 1,
                        "descr": "Read enable",
                    },
                    {
                        "name": "r_data",
                        "direction": "output",
                        "width": "R_DATA_W",
                        "descr": "Read data",
                    },
                    {
                        "name": "r_empty",
                        "direction": "output",
                        "width": 1,
                        "descr": "Read empty signal",
                    },
                ],
            },
            {
                "name": "extmem",
<<<<<<< HEAD
                "type": "master",
                "port_prefix": "",
                "wire_prefix": "",
                "descr": "External memory interface",
                "signals": [
                    {"name": "ext_mem_clk", "direction": "output", "width": 1},
=======
                "descr": "External memory interface",
                "signals": [
                    {
                        "name": "ext_mem_clk",
                        "direction": "output",
                        "width": 1,
                        "descr": "Memory clock",
                    },
                    #  Write port
>>>>>>> 4b58fcf1
                    {
                        "name": "ext_mem_w_en",
                        "direction": "output",
                        "width": "R",
<<<<<<< HEAD
=======
                        "descr": "Memory write enable",
>>>>>>> 4b58fcf1
                    },
                    {
                        "name": "ext_mem_w_addr",
                        "direction": "output",
                        "width": "MINADDR_W",
<<<<<<< HEAD
=======
                        "descr": "Memory write address",
>>>>>>> 4b58fcf1
                    },
                    {
                        "name": "ext_mem_w_data",
                        "direction": "output",
                        "width": "MAXDATA_W",
<<<<<<< HEAD
                    },
=======
                        "descr": "Memory write data",
                    },
                    #  Read port
>>>>>>> 4b58fcf1
                    {
                        "name": "ext_mem_r_en",
                        "direction": "output",
                        "width": "R",
<<<<<<< HEAD
=======
                        "descr": "Memory read enable",
>>>>>>> 4b58fcf1
                    },
                    {
                        "name": "ext_mem_r_addr",
                        "direction": "output",
                        "width": "MINADDR_W",
<<<<<<< HEAD
=======
                        "descr": "Memory read address",
>>>>>>> 4b58fcf1
                    },
                    {
                        "name": "ext_mem_r_data",
                        "direction": "input",
                        "width": "MAXDATA_W",
<<<<<<< HEAD
=======
                        "descr": "Memory read data",
>>>>>>> 4b58fcf1
                    },
                ],
            },
            {
                "name": "fifo",
<<<<<<< HEAD
                "type": "master",
                "port_prefix": "",
                "wire_prefix": "",
=======
>>>>>>> 4b58fcf1
                "descr": "FIFO interface",
                "signals": [
                    {
                        "name": "level",
                        "direction": "output",
                        "width": "ADDR_W+1",
<<<<<<< HEAD
=======
                        "descr": "FIFO level",
>>>>>>> 4b58fcf1
                    },
                ],
            },
        ],
        "blocks": [
            {
                "core_name": "iob_reg_r",
                "instance_name": "iob_reg_r_inst",
            },
            {
                "core_name": "iob_reg",
                "instance_name": "iob_reg_inst",
            },
            {
                "core_name": "iob_counter",
                "instance_name": "iob_counter_inst",
            },
            {
                "core_name": "iob_asym_converter",
                "instance_name": "iob_asym_converter_inst",
            },
            {
                "core_name": "iob_ram_2p",
                "instance_name": "iob_ram_2p_inst",
            },
        ],
    }

    return attributes_dict<|MERGE_RESOLUTION|>--- conflicted
+++ resolved
@@ -7,23 +7,17 @@
         "ports": [
             {
                 "name": "clk_en_rst",
-<<<<<<< HEAD
                 "type": "slave",
                 "port_prefix": "",
                 "wire_prefix": "",
-=======
->>>>>>> 4b58fcf1
                 "descr": "Clock, clock enable and reset",
                 "signals": [],
             },
             {
                 "name": "rst",
-<<<<<<< HEAD
                 "type": "master",
                 "port_prefix": "",
                 "wire_prefix": "",
-=======
->>>>>>> 4b58fcf1
                 "descr": "Synchronous reset interface",
                 "signals": [
                     {
@@ -36,12 +30,9 @@
             },
             {
                 "name": "write",
-<<<<<<< HEAD
                 "type": "master",
                 "port_prefix": "",
                 "wire_prefix": "",
-=======
->>>>>>> 4b58fcf1
                 "descr": "Write interface",
                 "signals": [
                     {
@@ -66,12 +57,9 @@
             },
             {
                 "name": "read",
-<<<<<<< HEAD
                 "type": "master",
                 "port_prefix": "",
                 "wire_prefix": "",
-=======
->>>>>>> 4b58fcf1
                 "descr": "Read interface",
                 "signals": [
                     {
@@ -96,100 +84,63 @@
             },
             {
                 "name": "extmem",
-<<<<<<< HEAD
                 "type": "master",
                 "port_prefix": "",
                 "wire_prefix": "",
                 "descr": "External memory interface",
                 "signals": [
                     {"name": "ext_mem_clk", "direction": "output", "width": 1},
-=======
-                "descr": "External memory interface",
-                "signals": [
-                    {
-                        "name": "ext_mem_clk",
-                        "direction": "output",
-                        "width": 1,
-                        "descr": "Memory clock",
-                    },
-                    #  Write port
->>>>>>> 4b58fcf1
                     {
                         "name": "ext_mem_w_en",
                         "direction": "output",
                         "width": "R",
-<<<<<<< HEAD
-=======
                         "descr": "Memory write enable",
->>>>>>> 4b58fcf1
                     },
                     {
                         "name": "ext_mem_w_addr",
                         "direction": "output",
                         "width": "MINADDR_W",
-<<<<<<< HEAD
-=======
                         "descr": "Memory write address",
->>>>>>> 4b58fcf1
                     },
                     {
                         "name": "ext_mem_w_data",
                         "direction": "output",
                         "width": "MAXDATA_W",
-<<<<<<< HEAD
-                    },
-=======
                         "descr": "Memory write data",
                     },
                     #  Read port
->>>>>>> 4b58fcf1
                     {
                         "name": "ext_mem_r_en",
                         "direction": "output",
                         "width": "R",
-<<<<<<< HEAD
-=======
                         "descr": "Memory read enable",
->>>>>>> 4b58fcf1
                     },
                     {
                         "name": "ext_mem_r_addr",
                         "direction": "output",
                         "width": "MINADDR_W",
-<<<<<<< HEAD
-=======
                         "descr": "Memory read address",
->>>>>>> 4b58fcf1
                     },
                     {
                         "name": "ext_mem_r_data",
                         "direction": "input",
                         "width": "MAXDATA_W",
-<<<<<<< HEAD
-=======
                         "descr": "Memory read data",
->>>>>>> 4b58fcf1
                     },
                 ],
             },
             {
                 "name": "fifo",
-<<<<<<< HEAD
                 "type": "master",
                 "port_prefix": "",
                 "wire_prefix": "",
-=======
->>>>>>> 4b58fcf1
                 "descr": "FIFO interface",
                 "signals": [
                     {
                         "name": "level",
                         "direction": "output",
                         "width": "ADDR_W+1",
-<<<<<<< HEAD
-=======
                         "descr": "FIFO level",
->>>>>>> 4b58fcf1
                     },
                 ],
             },
