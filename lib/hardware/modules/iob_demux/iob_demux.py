--- conflicted
+++ resolved
@@ -3,51 +3,28 @@
         "original_name": "iob_demux",
         "name": "iob_demux",
         "version": "0.1",
-<<<<<<< HEAD
-=======
-        "generate_hw": False,
->>>>>>> a6e797d1
         "confs": [
             {
                 "name": "DATA_W",
                 "type": "P",
-<<<<<<< HEAD
                 "val": "21",
                 "min": "NA",
                 "max": "NA",
-                "descr": "Data bus width",
-=======
-                "val": "1",
-                "min": "0",
-                "max": "NA",
                 "descr": "Width of data interface",
->>>>>>> a6e797d1
             },
             {
                 "name": "N",
                 "type": "P",
-<<<<<<< HEAD
                 "val": "21",
                 "min": "NA",
                 "max": "NA",
-                "descr": "Reset value.",
-=======
-                "val": "2",
-                "min": "0",
-                "max": "NA",
                 "descr": "Number of outputs",
->>>>>>> a6e797d1
             },
         ],
         "ports": [
             {
-<<<<<<< HEAD
                 "name": "sel_i",
-                "descr": "Input port",
-=======
-                "name": "sel",
                 "descr": "Selector interface",
->>>>>>> a6e797d1
                 "signals": [
                     {
                         "name": "sel",
@@ -57,20 +34,14 @@
                 ],
             },
             {
-<<<<<<< HEAD
                 "name": "data_i",
                 "descr": "Input port",
-=======
-                "name": "io",
-                "descr": "Data interface",
->>>>>>> a6e797d1
                 "signals": [
                     {
                         "name": "data",
                         "width": "DATA_W",
                         "direction": "input",
                     },
-<<<<<<< HEAD
                 ],
             },
             {
@@ -80,17 +51,11 @@
                     {
                         "name": "data",
                         "width": "N*DATA_W",
-=======
-                    {
-                        "name": "data",
-                        "width": "(N*DATA_W)",
->>>>>>> a6e797d1
                         "direction": "output",
                     },
                 ],
             },
         ],
-<<<<<<< HEAD
         "snippets": [
             {
                 "verilog_code": """
@@ -105,8 +70,6 @@
             """,
             },
         ],
-=======
->>>>>>> a6e797d1
     }
 
     return attributes_dict