--- conflicted
+++ resolved
@@ -1,12 +1,5 @@
 `timescale 1ns / 1ps
 
-<<<<<<< HEAD
-`define IOB_CLOCK(CLK, PER) initial CLK=0; always #(PER/2) CLK = ~CLK;
-`define IOB_RESET(CLK, RESET, PRE, DURATION, POST) RESET=~`IOB_NCO_RST_POL;\
-   #PRE RESET=`IOB_NCO_RST_POL; #DURATION RESET=~`IOB_NCO_RST_POL; #POST;\
-   @(posedge CLK) #1;
-`define IOB_PULSE(VAR, PRE, DURATION, POST) VAR=0; #PRE VAR=1; #DURATION VAR=0; #POST;
-=======
 `include "iob_nco_conf.vh"
 `include "iob_nco_swreg_def.vh"
 
@@ -21,7 +14,6 @@
 `define IOB_GET_WDATA(ADDR, DATA) (DATA<<(8*`IOB_BYTE_OFFSET(ADDR)))
 `define IOB_GET_WSTRB(ADDR, WIDTH) (((1<<`IOB_GET_NBYTES(WIDTH))-1)<<`IOB_BYTE_OFFSET(ADDR))
 `define IOB_GET_RDATA(ADDR, DATA, WIDTH) ((DATA>>(8*`IOB_BYTE_OFFSET(ADDR)))&((1<<WIDTH)-1))
->>>>>>> 97542342
 
 module iob_nco_tb;
 
