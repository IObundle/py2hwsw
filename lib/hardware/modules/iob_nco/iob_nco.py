def setup(py_params_dict):
    attributes_dict = {
        "original_name": "iob_nco",
        "name": "iob_nco",
        "version": "0.1",
        "generate_hw": False,
        "confs": [
            {
<<<<<<< HEAD
                "name": "RST_POL",
                "type": "M",
                "val": "1",
                "min": "0",
                "max": "1",
                "descr": "Reset polarity.",
            },
=======
                "name": "DATA_W",
                "type": "P",
                "val": "32",
                "min": "0",
                "max": "32",
                "descr": "Data bus width",
            },
            {
                "name": "ADDR_W",
                "type": "P",
                "val": "`IOB_NCO_SWREG_ADDR_W",
                "min": "0",
                "max": "32",
                "descr": "Address bus width",
            },
            {
                "name": "FRAC_W",
                "type": "P",
                "val": "8",
                "min": "0",
                "max": "32",
                "descr": "Bit-width of the fractional part of the period value. Used to differentiate between the integer and fractional parts of the period. ",
            },
        ],
        "ports": [
            {
                "name": "clk_en_rst",
                "type": "slave",
                "port_prefix": "",
                "wire_prefix": "",
                "descr": "clock, clock enable and reset",
                "signals": [],
            },
            {
                "name": "iob",
                "type": "slave",
                "port_prefix": "",
                "wire_prefix": "",
                "descr": "CPU native interface",
                "signals": [],
                "widths": {
                    "ADDR_W": "ADDR_W",
                    "DATA_W": "DATA_W",
                },
            },
            {
                "name": "clk_gen",
                "type": "master",
                "port_prefix": "",
                "wire_prefix": "",
                "descr": "Output generated clock interface",
                "signals": [
                    {
                        "name": "clk",
                        "direction": "output",
                        "width": "1",
                        "descr": "Generated clock output",
                    },
                ],
            },
        ],
        "csrs": [
            {
                "name": "nco",
                "descr": "NCO software accessible registers.",
                "regs": [
                    {
                        "name": "SOFT_RESET",
                        "type": "W",
                        "n_bits": 1,
                        "rst_val": 0,
                        "log2n_items": 0,
                        "autoreg": True,
                        "descr": "Soft reset.",
                    },
                    {
                        "name": "ENABLE",
                        "type": "W",
                        "n_bits": 1,
                        "rst_val": 0,
                        "log2n_items": 0,
                        "autoreg": True,
                        "descr": "NCO enable",
                    },
                    {
                        "name": "PERIOD",
                        "type": "W",
                        "n_bits": 32,
                        "rst_val": 5,
                        "log2n_items": 0,
                        "autoreg": False,
                        "descr": "Period of the generated clock in terms of the number of system clock cycles + 1 implicit clock cycle. The period value is divided into integer and fractional parts where the lower FRAC_W bits represent the fractional part, and the remaining upper bits represent the integer part.",
                    },
                ],
            }
>>>>>>> 97542342
        ],
        "blocks": [
            {
                "core_name": "iob_reg_r",
                "instance_name": "iob_reg_r_inst",
            },
            {
                "core_name": "iob_reg",
                "instance_name": "iob_reg_inst",
            },
            {
                "core_name": "iob_modcnt",
                "instance_name": "iob_modcnt_inst",
            },
            {
                "core_name": "iob_acc_ld",
                "instance_name": "iob_acc_ld_inst",
            },
            # For simulation
            {
                "core_name": "iob_tasks",
                "instance_name": "iob_tasks_inst",
            },
            {
                "core_name": "iob_reg_e",
                "instance_name": "iob_reg_e_inst",
            },
        ],
    }

    return attributes_dict<|MERGE_RESOLUTION|>--- conflicted
+++ resolved
@@ -6,15 +6,6 @@
         "generate_hw": False,
         "confs": [
             {
-<<<<<<< HEAD
-                "name": "RST_POL",
-                "type": "M",
-                "val": "1",
-                "min": "0",
-                "max": "1",
-                "descr": "Reset polarity.",
-            },
-=======
                 "name": "DATA_W",
                 "type": "P",
                 "val": "32",
@@ -110,7 +101,6 @@
                     },
                 ],
             }
->>>>>>> 97542342
         ],
         "blocks": [
             {
