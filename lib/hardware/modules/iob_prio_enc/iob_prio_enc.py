def setup(py_params_dict):
    attributes_dict = {
        "original_name": "iob_prio_enc",
        "name": "iob_prio_enc",
        "version": "0.1",
<<<<<<< HEAD
        "confs": [
=======
        "generate_hw": False,
        "confs": [
            {
                "name": "W",
                "type": "P",
                "val": "21",
                "min": "0",
                "max": "NA",
                "descr": "Number of input bits.",
            },
            {
                "name": "MODE",
                "type": "P",
                "val": "LOW",
                "min": "NA",
                "max": "NA",
                "descr": "'LOW' = Prioritize smaller index",
            },
        ],
        "ports": [
            {
                "name": "io",
                "descr": "Data interface",
                "signals": [
                    {
                        "name": "unencoded",
                        "direction": "input",
                        "width": "W",
                        "descr": "Unencoded input bits",
                    },
                    {
                        "name": "encoded",
                        "direction": "output",
                        "width": "$clog2(W)",
                        "descr": "Encoded priority bit",
                    },
                ],
            },
        ],
        "blocks": [
>>>>>>> a6e797d1
            {
                "name": "W",
                "type": "P",
                "val": "21",
                "min": "NA",
                "max": "NA",
                "descr": "Data bus width",
            },
            {
                "name": "MODE",
                "type": "P",
                "val": "LOW",
                "min": "NA",
                "max": "NA",
                "descr": "",
            },
        ],
        "ports": [
            {
                "name": "unencoded_i",
                "descr": "Input port",
                "signals": [
                    {
                        "name": "unencoded",
                        "width": "W",
                        "direction": "input",
                    },
                ],
            },
            {
                "name": "encoded_o",
                "descr": "Output port",
                "signals": [
                    {
                        "name": "encoded",
                        "width": "$clog2(W)",
                        "direction": "output",
                    },
                ],
            },
        ],
        "snippets": [
            {
                "verilog_code": """
         integer pos;
   generate
      if (MODE == "LOW") begin : gen_low_prio
         always @* begin
            encoded_o = {$clog2(W) {1'd0}};  //In case input is 0
            for (pos = W - 1; pos != -1; pos = pos - 1) begin
               if (unencoded_i[pos]) begin
                  encoded_o = pos;
               end
            end
         end
      end else begin : gen_highest_prio  //MODE == "HIGH"
         always @* begin
            encoded_o = {$clog2(W) {1'd0}};  //In case input is 0
            for (pos = {W{1'd0}}; pos < W; pos = pos + 1) begin
               if (unencoded_i[pos]) begin
                  encoded_o = pos;
               end
            end
         end
      end
   endgenerate    
         """,
            },
        ],
    }

    return attributes_dict<|MERGE_RESOLUTION|>--- conflicted
+++ resolved
@@ -3,50 +3,7 @@
         "original_name": "iob_prio_enc",
         "name": "iob_prio_enc",
         "version": "0.1",
-<<<<<<< HEAD
         "confs": [
-=======
-        "generate_hw": False,
-        "confs": [
-            {
-                "name": "W",
-                "type": "P",
-                "val": "21",
-                "min": "0",
-                "max": "NA",
-                "descr": "Number of input bits.",
-            },
-            {
-                "name": "MODE",
-                "type": "P",
-                "val": "LOW",
-                "min": "NA",
-                "max": "NA",
-                "descr": "'LOW' = Prioritize smaller index",
-            },
-        ],
-        "ports": [
-            {
-                "name": "io",
-                "descr": "Data interface",
-                "signals": [
-                    {
-                        "name": "unencoded",
-                        "direction": "input",
-                        "width": "W",
-                        "descr": "Unencoded input bits",
-                    },
-                    {
-                        "name": "encoded",
-                        "direction": "output",
-                        "width": "$clog2(W)",
-                        "descr": "Encoded priority bit",
-                    },
-                ],
-            },
-        ],
-        "blocks": [
->>>>>>> a6e797d1
             {
                 "name": "W",
                 "type": "P",
@@ -61,7 +18,7 @@
                 "val": "LOW",
                 "min": "NA",
                 "max": "NA",
-                "descr": "",
+                "descr": "'LOW' = Prioritize smaller index",
             },
         ],
         "ports": [
