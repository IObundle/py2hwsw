edge = 1


def setup(py_params_dict):
    global edge
    if "RST_POL" in py_params_dict:
        edge = py_params_dict["RST_POL"]
    attributes_dict = {
        "original_name": "iob_reg",
        "name": "iob_reg",
        "version": "0.1",
        "confs": [
            {
                "name": "DATA_W",
                "type": "P",
                "val": "1",
                "min": "NA",
                "max": "NA",
                "descr": "Data bus width",
            },
            {
                "name": "RST_VAL",
                "type": "P",
                "val": "{DATA_W{1'b0}}",
                "min": "NA",
                "max": "NA",
                "descr": "Reset value.",
            },
        ],
        "ports": [
            {
                "name": "clk_en_rst",
<<<<<<< HEAD
                "interface": {
                    "type": "clk_en_rst",
                    "subtype": "slave",
                },
                "descr": "Clock, clock enable and reset",
            },
            {
                "name": "io",
                "descr": "Input and output",
=======
                "type": "slave",
                "descr": "Clock, enable, and reset",
                "signals": [],
            },
            {
                "name": "data_i",
                "descr": "Input port",
>>>>>>> 954c89ef
                "signals": [
                    {
                        "name": "data",
                        "width": "DATA_W",
                        "direction": "input",
                    },
                ],
            },
            {
                "name": "data_o",
                "descr": "Output port",
                "signals": [
                    {
                        "name": "data",
                        "width": "DATA_W",
                        "direction": "output",
                    },
                ],
            },
        ],
        "snippets": [
            {
                "outputs": ["data_o_reg", "data_o"],
                "verilog_code": f"""
    reg [DATA_W-1:0] data_o_reg;
    assign data_o = data_o_reg;
    always @(posedge clk_i, {"posedge" if edge else "negedge"} arst_i) begin
      if (arst_i) begin
        data_o_reg <= RST_VAL;
      end else if (cke_i) begin
        data_o_reg <= data_i;
      end
    end
         """,
            },
        ],
    }

    return attributes_dict<|MERGE_RESOLUTION|>--- conflicted
+++ resolved
@@ -30,7 +30,6 @@
         "ports": [
             {
                 "name": "clk_en_rst",
-<<<<<<< HEAD
                 "interface": {
                     "type": "clk_en_rst",
                     "subtype": "slave",
@@ -38,17 +37,8 @@
                 "descr": "Clock, clock enable and reset",
             },
             {
-                "name": "io",
-                "descr": "Input and output",
-=======
-                "type": "slave",
-                "descr": "Clock, enable, and reset",
-                "signals": [],
-            },
-            {
                 "name": "data_i",
                 "descr": "Input port",
->>>>>>> 954c89ef
                 "signals": [
                     {
                         "name": "data",
@@ -71,15 +61,12 @@
         ],
         "snippets": [
             {
-                "outputs": ["data_o_reg", "data_o"],
                 "verilog_code": f"""
-    reg [DATA_W-1:0] data_o_reg;
-    assign data_o = data_o_reg;
     always @(posedge clk_i, {"posedge" if edge else "negedge"} arst_i) begin
       if (arst_i) begin
-        data_o_reg <= RST_VAL;
+        data_o <= RST_VAL;
       end else if (cke_i) begin
-        data_o_reg <= data_i;
+        data_o <= data_i;
       end
     end
          """,
