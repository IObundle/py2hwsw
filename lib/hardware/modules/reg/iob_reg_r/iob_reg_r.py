--- conflicted
+++ resolved
@@ -3,10 +3,6 @@
         "original_name": "iob_reg_r",
         "name": "iob_reg_r",
         "version": "0.1",
-<<<<<<< HEAD
-        "generate_hw": False,
-=======
->>>>>>> 470f6bb5
         "confs": [
             {
                 "name": "DATA_W",
@@ -28,7 +24,6 @@
         "ports": [
             {
                 "name": "clk_en_rst",
-<<<<<<< HEAD
                 "interface": {
                     "type": "clk_en_rst",
                     "subtype": "slave",
@@ -38,42 +33,6 @@
             {
                 "name": "rst",
                 "descr": "Synchronous reset interface",
-                "signals": [
-                    {
-                        "name": "rst",
-                        "direction": "input",
-                        "width": 1,
-                        "descr": "Synchronous reset input",
-                    },
-                ],
-            },
-            {
-                "name": "io",
-                "descr": "Data interface",
-                "signals": [
-                    {
-                        "name": "data",
-                        "direction": "input",
-                        "width": "DATA_W",
-                        "descr": "Write data",
-                    },
-                    {
-                        "name": "data",
-                        "direction": "output",
-                        "width": "DATA_W",
-                        "descr": "Read data",
-                    },
-                ],
-            },
-        ],
-=======
-                "type": "slave",
-                "descr": "Clock, clock enable and reset",
-                "signals": [],
-            },
-            {
-                "name": "rst_i",
-                "descr": "Input port",
                 "signals": [
                     {
                         "name": "rst",
@@ -114,7 +73,6 @@
                 ],
             },
         ],
->>>>>>> 470f6bb5
         "blocks": [
             {
                 "core_name": "iob_reg",
@@ -132,8 +90,7 @@
         ],
         "snippets": [
             {
-                "outputs": ["data_next"],
-                "verilog_code": f"""
+                "verilog_code": """
         assign data_next = rst_i ? RST_VAL : data_i;
             """,
             },
