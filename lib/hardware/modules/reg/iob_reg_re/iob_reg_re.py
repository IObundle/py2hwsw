--- conflicted
+++ resolved
@@ -3,10 +3,6 @@
         "original_name": "iob_reg_re",
         "name": "iob_reg_re",
         "version": "0.1",
-<<<<<<< HEAD
-        "generate_hw": False,
-=======
->>>>>>> 470f6bb5
         "confs": [
             {
                 "name": "DATA_W",
@@ -53,13 +49,8 @@
                 ],
             },
             {
-<<<<<<< HEAD
-                "name": "io",
-                "descr": "Data interface",
-=======
                 "name": "data_i",
                 "descr": "Input port",
->>>>>>> 470f6bb5
                 "signals": [
                     {
                         "name": "data",
@@ -106,7 +97,7 @@
                 },
                 "connect": {
                     "clk_en_rst": "clk_en_rst",
-                    "rst_i": "iob_reg_re_rst",
+                    "rst": "iob_reg_re_rst",
                     "data_i": "data_int",
                     "data_o": "data_o",
                 },
@@ -114,8 +105,7 @@
         ],
         "snippets": [
             {
-                "outputs": ["data_int"],
-                "verilog_code": f"""
+                "verilog_code": """
         assign data_int = en_i ? data_i : data_o;
             """,
             },
