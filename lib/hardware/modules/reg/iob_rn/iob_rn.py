--- conflicted
+++ resolved
@@ -30,24 +30,15 @@
         "ports": [
             {
                 "name": "clk_rst",
-<<<<<<< HEAD
                 "interface": {
                     "type": "clk_rst",
                     "subtype": "slave",
                 },
-=======
-                "type": "slave",
->>>>>>> 470f6bb5
                 "descr": "Clock and reset",
             },
             {
-<<<<<<< HEAD
-                "name": "io",
-                "descr": "Input and output",
-=======
                 "name": "iob_rn_data_i",
                 "descr": "Input port",
->>>>>>> 470f6bb5
                 "signals": [
                     {
                         "name": "iob_rn_data",
@@ -70,7 +61,6 @@
         ],
         "snippets": [
             {
-                "outputs": ["iob_rn_data_o_reg"],
                 "verilog_code": f"""
     reg [DATA_W-1:0] iob_rn_data_o_reg;
     assign iob_rn_data_o = iob_rn_data_o_reg;
