--- conflicted
+++ resolved
@@ -4,13 +4,6 @@
         "name": "iob_regfile_2p",
         "version": "0.1",
         "generate_hw": False,
-        "blocks": [
-            {
-                "core_name": "iob_ctls",
-                "instance_name": "iob_ctls_inst",
-            },
-        ],
-<<<<<<< HEAD
         "ports": [
             {
                 "name": "clk_en_rst",
@@ -21,8 +14,12 @@
                 "signals": [],
             },
         ],
-=======
->>>>>>> 4b58fcf1
+        "blocks": [
+            {
+                "core_name": "iob_ctls",
+                "instance_name": "iob_ctls_inst",
+            },
+        ],
     }
 
     return attributes_dict