--- conflicted
+++ resolved
@@ -1,11 +1,7 @@
 { pkgs ? import <nixpkgs> {} }:
 
 let
-<<<<<<< HEAD
-  py2hwsw_commit = "8109121a9d5060082f7d0b028052dbb1e7206065"; # Replace with the desired commit.
-=======
-  py2hwsw_commit = "3f6a6d646815a15cac5c5c19d9adbcd5d11388ee"; # Replace with the desired commit.
->>>>>>> 0e3d97d1
+  py2hwsw_commit = "af83edd50dc567bd01416e2fc0f1a52821bc3519"; # Replace with the desired commit.
 
   py2hwsw = pkgs.python3.pkgs.buildPythonPackage rec {
     pname = "py2hwsw";
@@ -15,11 +11,7 @@
       owner = "IObundle";
       repo = "py2hwsw";
       rev = py2hwsw_commit;
-<<<<<<< HEAD
-      sha256 = "+XXVIHekDtoFHjrWdFYVgWHhYTRG4x9adVrx+1yrkgM=";  # Replace with the actual SHA256 hash.
-=======
-      sha256 = "9/cy9qv6oMtVNUhEl45RY3DvcU1H82JOVxw/5RNgQzY=";  # Replace with the actual SHA256 hash.
->>>>>>> 0e3d97d1
+      sha256 = "uMm+k+fg6cNJDe6L48dtJSm9DerY+soGS5Z4O1PidVk=";  # Replace with the actual SHA256 hash.
     };
 
     # Add any necessary dependencies here.
