# SPDX-FileCopyrightText: 2025 IObundle
#
# SPDX-License-Identifier: MIT


def setup(py_params_dict):
    attributes_dict = {
        "name": py_params_dict["instantiator"]["name"] + "_dk_dev_agf014e2es",
        "generate_hw": False,
        "confs": [
            {
<<<<<<< HEAD
                "name": "AXI_ID_W",
                "descr": "AXI ID bus width",
                "type": "F",
                "val": "1",
            },
            {
                "name": "AXI_LEN_W",
                "descr": "AXI burst length width",
                "type": "F",
                "val": "4",
            },
            {
                "name": "AXI_ADDR_W",
                "descr": "AXI address bus width",
                "type": "F",
                "val": "28",
            },
            {
                "name": "AXI_DATA_W",
                "descr": "AXI data bus width",
                "type": "F",
                "val": "32",
            },
            {
                "name": "BAUD",
                "descr": "UART baud rate",
                "type": "F",
                "val": "115200",
            },
            {
                "name": "FREQ",
                "descr": "Clock frequency",
=======
                "name": "FREQ",
                "descr": "Typical clock frequency for this FPGA board",
>>>>>>> b87895ef
                "type": "F",
                "val": "50000000",
            },
            {
                "name": "MEM_NO_READ_ON_WRITE",
<<<<<<< HEAD
                "descr": "No read on write flag",
=======
                "descr": "Memory no read on write flag. Signals that this FPGA board does not support memories with simultaneous read and write.",
>>>>>>> b87895ef
                "type": "F",
                "val": "1",
            },
            {
                "name": "INTEL",
<<<<<<< HEAD
                "descr": "Intel flag",
=======
                "descr": "Intel flag to signal that this board uses Intel tools",
>>>>>>> b87895ef
                "type": "F",
                "val": "1",
            },
        ],
    }

    return attributes_dict<|MERGE_RESOLUTION|>--- conflicted
+++ resolved
@@ -9,63 +9,20 @@
         "generate_hw": False,
         "confs": [
             {
-<<<<<<< HEAD
-                "name": "AXI_ID_W",
-                "descr": "AXI ID bus width",
-                "type": "F",
-                "val": "1",
-            },
-            {
-                "name": "AXI_LEN_W",
-                "descr": "AXI burst length width",
-                "type": "F",
-                "val": "4",
-            },
-            {
-                "name": "AXI_ADDR_W",
-                "descr": "AXI address bus width",
-                "type": "F",
-                "val": "28",
-            },
-            {
-                "name": "AXI_DATA_W",
-                "descr": "AXI data bus width",
-                "type": "F",
-                "val": "32",
-            },
-            {
-                "name": "BAUD",
-                "descr": "UART baud rate",
-                "type": "F",
-                "val": "115200",
-            },
-            {
-                "name": "FREQ",
-                "descr": "Clock frequency",
-=======
                 "name": "FREQ",
                 "descr": "Typical clock frequency for this FPGA board",
->>>>>>> b87895ef
                 "type": "F",
                 "val": "50000000",
             },
             {
                 "name": "MEM_NO_READ_ON_WRITE",
-<<<<<<< HEAD
-                "descr": "No read on write flag",
-=======
                 "descr": "Memory no read on write flag. Signals that this FPGA board does not support memories with simultaneous read and write.",
->>>>>>> b87895ef
                 "type": "F",
                 "val": "1",
             },
             {
                 "name": "INTEL",
-<<<<<<< HEAD
-                "descr": "Intel flag",
-=======
                 "descr": "Intel flag to signal that this board uses Intel tools",
->>>>>>> b87895ef
                 "type": "F",
                 "val": "1",
             },
