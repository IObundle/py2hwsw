# SPDX-FileCopyrightText: 2025 IObundle
#
# SPDX-License-Identifier: MIT


def setup(py_params_dict):
    attributes_dict = {
        "name": py_params_dict["instantiator"]["name"] + "_ku15p",
        "generate_hw": False,
        "confs": [
            {
<<<<<<< HEAD
                "name": "BAUD",
                "descr": "UART baud rate",
                "type": "F",
                "val": "115200",
            },
            {
                "name": "FREQ",
                "descr": "Clock frequency",
=======
                "name": "FREQ",
                "descr": "Typical clock frequency for this FPGA board",
>>>>>>> b87895ef
                "type": "F",
                "val": "100000000",
            },
            {
                "name": "XILINX",
<<<<<<< HEAD
                "descr": "xilinx flag",
=======
                "descr": "Xilinx flag to signal that this board uses Xilinx tools",
>>>>>>> b87895ef
                "type": "F",
                "val": "1",
            },
        ],
    }

    return attributes_dict<|MERGE_RESOLUTION|>--- conflicted
+++ resolved
@@ -9,29 +9,14 @@
         "generate_hw": False,
         "confs": [
             {
-<<<<<<< HEAD
-                "name": "BAUD",
-                "descr": "UART baud rate",
-                "type": "F",
-                "val": "115200",
-            },
-            {
-                "name": "FREQ",
-                "descr": "Clock frequency",
-=======
                 "name": "FREQ",
                 "descr": "Typical clock frequency for this FPGA board",
->>>>>>> b87895ef
                 "type": "F",
                 "val": "100000000",
             },
             {
                 "name": "XILINX",
-<<<<<<< HEAD
-                "descr": "xilinx flag",
-=======
                 "descr": "Xilinx flag to signal that this board uses Xilinx tools",
->>>>>>> b87895ef
                 "type": "F",
                 "val": "1",
             },
