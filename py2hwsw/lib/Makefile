# SPDX-FileCopyrightText: 2025 IObundle
#
# SPDX-License-Identifier: MIT

# (c) 2022-Present IObundle, Lda, all rights reserved
#
# This makefile simulates the hardware modules in this repo
#

BUILD_DIR ?=build
INIT_MEM ?= 1
USE_EXTMEM ?= 0
BOARD ?= iob_aes_ku040_db_g
 
# Used by test.sh
LIB_DIR:=.
export LIB_DIR

# Default lib module to setup. Can be overriden by the user.
CORE ?=iob_ctls

<<<<<<< HEAD

# List of lib cores that pass linter checks. This list will be deprecated when all lib cores pass linter checks.
CORES_READY_FOR_LINT=iob_pulse_gen iob_and iob_aoi

# Check if $(CORE) is in $(CORES_READY_FOR_LINT)
ifeq ($(filter $(CORE),$(CORES_READY_FOR_LINT)),)
SETUP_ARGS =--no_verilog_lint 
endif

=======
>>>>>>> 6165d321
all: sim-test

setup:
	nix-shell --run "py2hwsw $(CORE) setup --build_dir '$(BUILD_DIR)' --py_params 'init_mem=$(INIT_MEM):use_extmem=$(USE_EXTMEM)' $(SETUP_ARGS)"

sim-build:
	nix-shell --run "scripts/test.sh build $(CORE)"

sim-run:
	nix-shell --run "VCD=$(VCD) scripts/test.sh $(CORE)"

sim-test:
	nix-shell --run "scripts/test.sh test"

sim-clean:
	nix-shell --run "scripts/test.sh clean"

fpga-build:
	nix-shell --run "make clean setup CORE=$(CORE) INIT_MEM=$(INIT_MEM) USE_EXTMEM=$(USE_EXTMEM) && make -C $(BUILD_DIR) fpga-fw-build BOARD=$(BOARD)" && make -C $(BUILD_DIR)/ fpga-build BOARD=$(BOARD)

fpga-run: fpga-build
	make -C $(BUILD_DIR)/ fpga-run BOARD=$(BOARD)


doc-build: 
	nix-shell --run "make clean setup CORE=$(CORE) && make -C $(BUILD_DIR) doc-build"

py2-doc-build:
	nix-shell --run "py2hwsw --py2hwsw_docs && make -C py2hwsw_docs/document/ build"

py2-doc-update:
	cp py2hwsw_docs/document/ug.pdf ../py2hwsw_document/document/ug.pdf


delivery:
	nix-shell --run "py2hwsw $(CORE) deliver --build_dir '$(BUILD_DIR)'"




.PHONY: all setup sim-build sim-run sim-test sim-clean fpga-build fpga-clean doc-build doc-update


# Install board server and client
board_server_install:
	sudo cp ../scripts/board_server.py /usr/local/bin/ && \
        sudo cp ../scripts/board_server.service /etc/systemd/system/ && \
        sudo systemctl daemon-reload && \
	sudo systemctl enable board_server && \
	sudo systemctl restart board_server

board_server_uninstall:
	sudo systemctl stop board_server && \
        sudo systemctl disable board_server && \
        sudo rm /usr/local/bin/board_server.py && \
        sudo rm /etc/systemd/system/board_server.service && \
        sudo systemctl daemon-reload

board_server_status:
	sudo systemctl status board_server

.PHONY: board_server_install board_server_uninstall board_server_status


clean:
	nix-shell --run "py2hwsw $(CORE) clean --build_dir '$(BUILD_DIR)'"
	@rm -rf ../*.summary ../*.rpt py2hwsw_docs
	@find . -name \*~ -delete

.PHONY: clean<|MERGE_RESOLUTION|>--- conflicted
+++ resolved
@@ -19,8 +19,6 @@
 # Default lib module to setup. Can be overriden by the user.
 CORE ?=iob_ctls
 
-<<<<<<< HEAD
-
 # List of lib cores that pass linter checks. This list will be deprecated when all lib cores pass linter checks.
 CORES_READY_FOR_LINT=iob_pulse_gen iob_and iob_aoi
 
@@ -29,8 +27,6 @@
 SETUP_ARGS =--no_verilog_lint 
 endif
 
-=======
->>>>>>> 6165d321
 all: sim-test
 
 setup:
