# SPDX-FileCopyrightText: 2025 IObundle
#
# SPDX-License-Identifier: MIT

# The following installs py2hwsw in nix
# py2hwsw can also be installed with pip using the following command:
# > pip install -e path/to/py2hwsw_directory


{ pkgs ? import (fetchTarball "https://github.com/NixOS/nixpkgs/archive/24.05.tar.gz") {}, py2hwsw_pkg ? "none", extra_pkgs ? [] }:
# Py2HWSW uses the following dependencies from nixpkgs version 24.05:
# bash-5.2p26
# gnumake-4.4.1
# iverilog-12.0
# verilator-5.022
# gtkwave-3.3.119
# python3-3.11.9
# python3.11-black-24.4.0
# python3.11-mypy-1.9.0
# python3.11-parse-1.20.1
# python3.11-numpy-1.26.4
# python3.11-wavedrom-2.0.3.post3
# python3.11-matplotlib-3.8.4
# python3.11-scipy-1.13.0
# python3.11-pyserial-3.5
# texlive-combined-2023
# riscv-gnu-toolchain (tag 2022.06.10)
# verible-0.0.3515
# black-24.4.0
# clang-wrapper-14.0.6
# librsvg-2.58.0
# libreoffice-7.6.7.2
# minicom-2.9
# lrzsz-0.12.20
# python3.11-volare (commit 47325949b87e857d75f81d306f02ebccf952cb15)
# yosys (commit 543faed9c8cd7c33bbb407577d56e4b7444ba61c)
# gcc-wrapper-13.2.0
# libcap-2.69
# reuse-3.0.2
# fusesoc-2.2.1
# kactus2 (commit 19c5702)
# doxygen 1.10.0


let
  # For debug
  force_py2_build = 0;

  py2hwsw =
    if py2hwsw_pkg == "none" then
      # Caller does not provide py2hwsw package
      if force_py2_build == 1 then
        # Environment variable with py2hwsw path is set
        pkgs.python3.pkgs.buildPythonPackage rec {
          pname = "py2hwsw";
          version = "";

          src = pkgs.lib.cleanSource ./../..;

          # Add any necessary dependencies here.
          #propagatedBuildInputs = [ pkgs.python38Packages.someDependency ];
        }
      else
        # Environment variable not set. Dont build py2hwsw package (May have been build previously with pip).
        null
    else
      # Caller provided py2hwsw package
      py2hwsw_pkg;

  # Hack to make Nix libreoffice wrapper work.
  # This is because Nix wrapper breaks ghactions test by requiring the `/run/user/$(id -u)` folder to exist
  libreofficeWithEnv = pkgs.writeShellScriptBin "soffice" ''
    export DBUS_SESSION_BUS_ADDRESS="unix:path=/dev/null"
    exec ${pkgs.libreoffice}/bin/soffice "$@"
  '';

  yosys = import ./scripts/yosys.nix { inherit pkgs; };

  py2hwsw_dependencies = with pkgs; [
    bash
    gnumake
    verilog
    verilator
    gtkwave
    python3
    python3Packages.black
    python3Packages.mypy
    python3Packages.parse
    python3Packages.numpy
    python3Packages.wavedrom
    python3Packages.matplotlib
    python3Packages.scipy
    python3Packages.pyserial
<<<<<<< HEAD
    python3Packages.pydantic
=======
    python3Packages.jinja2
>>>>>>> 78174bda
    (texlive.combine { inherit (texlive) scheme-medium multirow lipsum catchfile nowidow enumitem placeins xltabular ltablex titlesec makecell datetime fmtcount comment textpos csquotes amsmath cancel listings hyperref biblatex pmboxdraw varwidth hanging adjustbox stackengine alphalph; })
    (callPackage ./scripts/riscv-gnu-toolchain.nix { })
    verible
    black
    llvmPackages_14.clangUseLLVM
    librsvg
    libreofficeWithEnv
    jre # Dependency of libreoffice
    minicom     # Terminal emulator
    lrzsz       # For Zmodem file transfers via serial connection of the terminal emulator
    # Add Volare custom Python installation
    (let
      volareSrc = pkgs.fetchFromGitHub {
        owner = "efabless";
        repo = "volare";
        rev = "47325949b87e857d75f81d306f02ebccf952cb15";
        sha256 = "sha256-H9B/vZUs0O2jwmidCTMYhO0JY4DL+gmQNeVawaccvuU=";
      };
    in import "${volareSrc}" {
      inherit pkgs;
    })
    yosys
    gcc
    libcap # Allows setting POSIX capabilities
    reuse
    fusesoc
    (callPackage ./scripts/kactus2.nix { })
    doxygen
    py2hwsw
  ] ++ extra_pkgs;

  get_name = pkg:
    if pkg == null then
      ""
    else
      pkg.name;
  list_of_pkg_names = builtins.filter (x: x != null) (map get_name py2hwsw_dependencies);
  bin_path = builtins.toPath ../../bin;

in

# Uncomment line below to print the Py2HWSW dependency names and versions
#builtins.trace ("Nix dependency versions:\n" + (builtins.concatStringsSep "\n" list_of_pkg_names))

pkgs.mkShell {
  name = "iob-shell";
  buildInputs = py2hwsw_dependencies;
  shellHook = ''
    export PATH="$PATH:${bin_path}"
    export PYTHONPATH="$PYTHONPATH:${bin_path}"
  '';
}<|MERGE_RESOLUTION|>--- conflicted
+++ resolved
@@ -91,11 +91,8 @@
     python3Packages.matplotlib
     python3Packages.scipy
     python3Packages.pyserial
-<<<<<<< HEAD
     python3Packages.pydantic
-=======
     python3Packages.jinja2
->>>>>>> 78174bda
     (texlive.combine { inherit (texlive) scheme-medium multirow lipsum catchfile nowidow enumitem placeins xltabular ltablex titlesec makecell datetime fmtcount comment textpos csquotes amsmath cancel listings hyperref biblatex pmboxdraw varwidth hanging adjustbox stackengine alphalph; })
     (callPackage ./scripts/riscv-gnu-toolchain.nix { })
     verible
