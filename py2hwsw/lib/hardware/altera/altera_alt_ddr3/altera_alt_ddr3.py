--- conflicted
+++ resolved
@@ -92,12 +92,7 @@
                 "name": f"s{i}_axi_s",
                 "interface": {
                     "type": "axi",
-<<<<<<< HEAD
-                    "port_prefix": f"s{i}_",
-=======
-                    "subtype": "slave",
                     "prefix": f"s{i}_",
->>>>>>> 8e6256e5
                     "ID_W": "AXI_ID_W",
                     "LEN_W": "AXI_LEN_W",
                     "ADDR_W": "AXI_ADDR_W",
