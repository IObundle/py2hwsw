#!/usr/bin/env python3

# SPDX-FileCopyrightText: 2025 IObundle
#
# SPDX-License-Identifier: MIT

<<<<<<< HEAD
# FIXME: API no longer exists
# import py2hwsw_api as py2hwsw
import os
import sys

path_sufix = "../../../../scripts"
sys.path.insert(
    0,
    os.path.abspath(
        os.path.join(os.path.dirname(os.path.realpath(__file__)), path_sufix)
    ),
)

from iob_core import iob_core

=======
>>>>>>> 7fb76eb4
core_dictionary = {
    "generate_hw": True,
    "confs": [
        {
            "name": "W",
            "kind": "P",
            "value": "21",
            "min_value": "1",
            "max_value": "32",
            "descr": "IO width",
        },
    ],
    "ports": [
        {"name": "a_i", "width": "W"},
        {"name": "b_i", "width": "W"},
        {"name": "y_o", "width": "W"},
    ],
    "snippets": [{"verilog_code": "   assign y_o = a_i & b_i;"}],
}


<<<<<<< HEAD
class iob_and(iob_core):
=======
class iob_and(iob_core.iob_core):
>>>>>>> 7fb76eb4
    def __init__(self, width=None):
        if width:
            core_dictionary["confs"][0]["value"] = str(width)
        print("[DEBUG]: iob_and constructor called.")
        super().__init__(core_dictionary)


if __name__ == "__main__":
    iob_and_obj = iob_and(width=8)
    iob_and_obj.generate_build_dir()<|MERGE_RESOLUTION|>--- conflicted
+++ resolved
@@ -4,24 +4,8 @@
 #
 # SPDX-License-Identifier: MIT
 
-<<<<<<< HEAD
-# FIXME: API no longer exists
-# import py2hwsw_api as py2hwsw
-import os
-import sys
-
-path_sufix = "../../../../scripts"
-sys.path.insert(
-    0,
-    os.path.abspath(
-        os.path.join(os.path.dirname(os.path.realpath(__file__)), path_sufix)
-    ),
-)
-
 from iob_core import iob_core
 
-=======
->>>>>>> 7fb76eb4
 core_dictionary = {
     "generate_hw": True,
     "confs": [
@@ -43,11 +27,7 @@
 }
 
 
-<<<<<<< HEAD
 class iob_and(iob_core):
-=======
-class iob_and(iob_core.iob_core):
->>>>>>> 7fb76eb4
     def __init__(self, width=None):
         if width:
             core_dictionary["confs"][0]["value"] = str(width)
