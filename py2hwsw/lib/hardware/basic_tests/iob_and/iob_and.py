--- conflicted
+++ resolved
@@ -75,11 +75,6 @@
             ],
         },
     )
-<<<<<<< HEAD
-    print(">>> Name of conf_group_obj: ", conf_group_obj.get_name())
-    print(">>> Confs of conf_group_obj: ", conf_group_obj.get_confs())
-    print(">>> Name of conf_obj: ", conf_group_obj.get_confs()[0].get_name())
-=======
 
     conf_obj = py2hwsw.create_conf_from_text(
         """
@@ -147,7 +142,6 @@
     for signal in wire_obj.get_signals():
         print("\tsignal: ", signal.get_name(), "width:", signal.get_width())
     print("descr: ", wire_obj.get_descr())
->>>>>>> 528b6f45
 
     port_obj = py2hwsw.create_port_from_dict(
         {
@@ -176,4 +170,4 @@
     print(">>> Generate_hw of iob_and_obj: ", iob_and_obj.get_generate_hw())
     print(">>> Ports of iob_and_obj: ", [i.get_name() for i in iob_and_obj.get_ports()])
 
-    # iob_and_obj.generate_build_dir()+    iob_and_obj.generate_build_dir()