#!/usr/bin/env python3

# SPDX-FileCopyrightText: 2025 IObundle
#
# SPDX-License-Identifier: MIT

core_dictionary = {
    "generate_hw": True,
    "confs": [
        {
            "name": "W",
            "kind": "P",
            "value": "1",
            "min_value": "1",
            "max_value": "32",
            "descr": "Data width",
        },
    ],
    "ports": [
        {
            "name": "a_i",
            "width": "W",
            "descr": "Input port a",
        },
        {
            "name": "b_i",
            "descr": "Input port b",
            "width": "W",
        },
        {
            "name": "c_i",
            "descr": "Input port c",
            "width": "W",
        },
        {
            "name": "d_i",
            "descr": "Input port d",
            "width": "W",
        },
        {
            "name": "y_o",
            "descr": "Output port y",
            "width": "W",
        },
    ],
    "wires": [
        {
<<<<<<< HEAD
            "name": "aab",
            "width": "W",
        },
        {
            "name": "cad",
            "width": "W",
        },
        {
            "name": "aob",
=======
            "name": "ab",
            "width": "W",
        },
        {
            "name": "cd",
            "width": "W",
        },
        {
            "name": "or_int",
>>>>>>> 3ab4fdf5
            "width": "W",
        },
    ],
    "subblocks": [
        {
            "core": "iob_and",
            "name": "a_and_b",
            "description": "AND gate for inputs a and b",
            "parameters": {
                "W": "W",
            },
            "portmap_connections": {
                "a_i": "a_i",
                "b_i": "b_i",
                "y_o": "ab",
            },
        },
        {
            "core": "iob_and",
            "name": "c_and_d",
            "description": "AND gate for inputs c and d",
            "parameters": {
                "W": "W",
            },
            "portmap_connections": {
                "a_i": "c_i",
                "b_i": "d_i",
                "y_o": "cd",
            },
        },
        {
            "core": "iob_or",
            "name": "ab_or_cd",
            "description": "OR gate for inputs ab and cd",
            "parameters": {
                "W": "W",
            },
            "portmap_connections": {
                "a_i": "ab",
                "b_i": "cd",
                "y_o": "or_int",
            },
        },
        {
            "core": "iob_inv",
            "name": "ao_inv",
            "description": "Inverter for the OR output",
            "parameters": {
                "W": "W",
            },
            "portmap_connections": {
                "x_i": "or_int",
                "y_o": "y_o",
            },
        },
    ],
}


class iob_aoi(iob_core):
    def __init__(self):
        super().__init__(core_dictionary)


if __name__ == "__main__":
    iob_aoi_obj = iob_aoi()
    iob_aoi_obj.generate_build_dir()<|MERGE_RESOLUTION|>--- conflicted
+++ resolved
@@ -45,17 +45,6 @@
     ],
     "wires": [
         {
-<<<<<<< HEAD
-            "name": "aab",
-            "width": "W",
-        },
-        {
-            "name": "cad",
-            "width": "W",
-        },
-        {
-            "name": "aob",
-=======
             "name": "ab",
             "width": "W",
         },
@@ -65,7 +54,6 @@
         },
         {
             "name": "or_int",
->>>>>>> 3ab4fdf5
             "width": "W",
         },
     ],
