--- conflicted
+++ resolved
@@ -4,22 +4,8 @@
 #
 # SPDX-License-Identifier: MIT
 
-<<<<<<< HEAD
-import os
-import sys
-
-path_sufix = "../../../../scripts"
-sys.path.insert(
-    0,
-    os.path.abspath(
-        os.path.join(os.path.dirname(os.path.realpath(__file__)), path_sufix)
-    ),
-)
-
 from iob_core import iob_core
 
-=======
->>>>>>> 7fb76eb4
 # Short notation with API is WIP
 # core_dictionary = {
 #     "generate_hw": True,
@@ -224,28 +210,23 @@
     ],
     "superblocks": [
         # Tester
-        {
-            "core": "iob_aoi_tester",
-            "name": "iob_tester",
-            "dest_dir": "tester",
-        },
+        # {
+        #     "core": "iob_aoi_tester",
+        #     "name": "iob_tester",
+        #     "dest_dir": "tester",
+        # },
     ],
 }
 
 
-<<<<<<< HEAD
 class iob_aoi(iob_core):
     def __init__(self, width=None):
         if width:
             core_dictionary["confs"][0]["value"] = str(width)
-=======
-class iob_aoi(iob_core.iob_core):
-    def __init__(self):
->>>>>>> 7fb76eb4
         print("iob_aoi constructor called.")
         super().__init__(core_dictionary)
 
 
 if __name__ == "__main__":
-    iob_aoi_obj = iob_aoi(width=7)
+    iob_aoi_obj = iob_aoi(width=1)
     iob_aoi_obj.generate_build_dir()