#!/usr/bin/env python3

# SPDX-FileCopyrightText: 2025 IObundle
#
# SPDX-License-Identifier: MIT

import os
import sys

<<<<<<< HEAD
path_sufix = "../../../../scripts"
sys.path.insert(
    0,
    os.path.abspath(
        os.path.join(os.path.dirname(os.path.realpath(__file__)), path_sufix)
    ),
)

from iob_core import iob_core

=======
>>>>>>> 7fb76eb4
# Short notation with API is WIP
# core_dictionary = {
#     "generate_hw": True,
#     "confs": [
#         {
#             "name": "W",
#             "type": "P",
#             "val": "21",
#             "min": "1",
#             "max": "32",
#             "descr": "IO width",
#         },
#     ],
#     "ports": [
#         """
#             a_i -s a_i:W
#             -d 'Input port'
#
#             b_i -s b_i:W
#             -d 'Input port'
#
#             y_o -s y_o:W
#             -d 'Output port'
#             """,
#     ],
#     "snippets": [{"verilog_code": "   assign y_o = a_i | b_i;"}],
# }

core_dictionary = {
    "generate_hw": True,
    "confs": [
        {
            "name": "W",
            "kind": "P",
            "value": "21",
            "min_value": "1",
            "max_value": "32",
            "descr": "IO width",
        },
    ],
    "ports": [
        {
            "name": "a_i",
            "descr": "Input port a",
            "width": "W",
        },
        {
            "name": "b_i",
            "descr": "Input port b",
            "width": "W",
        },
        {
            "name": "y_o",
            "descr": "Output port y",
            "width": "W",
        },
    ],
    "snippets": [{"verilog_code": "   assign y_o = a_i | b_i;"}],
}


<<<<<<< HEAD
class iob_or(iob_core):
=======
class iob_or(iob_core.iob_core):
>>>>>>> 7fb76eb4
    def __init__(self, width=None):
        if width:
            core_dictionary["confs"][0]["value"] = str(width)
        super().__init__(core_dictionary)


if __name__ == "__main__":
    iob_or_obj = iob_or(width=3)
    iob_or_obj.generate_build_dir()<|MERGE_RESOLUTION|>--- conflicted
+++ resolved
@@ -4,22 +4,8 @@
 #
 # SPDX-License-Identifier: MIT
 
-import os
-import sys
-
-<<<<<<< HEAD
-path_sufix = "../../../../scripts"
-sys.path.insert(
-    0,
-    os.path.abspath(
-        os.path.join(os.path.dirname(os.path.realpath(__file__)), path_sufix)
-    ),
-)
-
 from iob_core import iob_core
 
-=======
->>>>>>> 7fb76eb4
 # Short notation with API is WIP
 # core_dictionary = {
 #     "generate_hw": True,
@@ -81,11 +67,7 @@
 }
 
 
-<<<<<<< HEAD
 class iob_or(iob_core):
-=======
-class iob_or(iob_core.iob_core):
->>>>>>> 7fb76eb4
     def __init__(self, width=None):
         if width:
             core_dictionary["confs"][0]["value"] = str(width)
