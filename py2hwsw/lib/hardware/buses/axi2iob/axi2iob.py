# SPDX-FileCopyrightText: 2024 IObundle
#
# SPDX-License-Identifier: MIT


def setup(py_params_dict):
    attributes_dict = {
        "version": "0.1",
        "generate_hw": False,
        "confs": [
            {
                "name": "ADDR_WIDTH",
                "descr": "",
                "type": "P",
                "val": "32",
                "min": "1",
                "max": "32",
            },
            {
                "name": "DATA_WIDTH",
                "descr": "",
                "type": "P",
                "val": "32",
                "min": "1",
                "max": "32",
            },
            {
                "name": "STRB_WIDTH",
                "descr": "",
                "type": "P",
                "val": "(DATA_WIDTH / 8)",
                "min": "1",
                "max": "32",
            },
            {
                "name": "AXI_ID_WIDTH",
                "descr": "",
                "type": "P",
                "val": "8",
                "min": "1",
                "max": "32",
            },
        ],
        "ports": [
            {
                "name": "clk_en_rst_s",
                "interface": {
                    "type": "clk_en_rst",
                },
                "descr": "Clock, clock enable and reset",
            },
            {
                "name": "axi_s",
                "descr": "Slave AXI interface",
                "interface": {
                    "type": "axi",
<<<<<<< HEAD
                    "port_prefix": "s_",
=======
                    "subtype": "slave",
                    "prefix": "s_",
>>>>>>> 8e6256e5
                    "ADDR_W": "ADDR_WIDTH",
                    "DATA_W": "DATA_WIDTH",
                },
            },
            {
                "name": "iob_m",
                "descr": "Master IOb interface",
                "interface": {
                    "type": "iob",
                    "ADDR_W": "ADDR_WIDTH",
                    "DATA_W": "DATA_WIDTH",
                },
            },
        ],
        "blocks": [
            {
                "core_name": "iob_reg_re",
                "instance_name": "iob_reg_re_inst",
            },
        ],
    }

    return attributes_dict<|MERGE_RESOLUTION|>--- conflicted
+++ resolved
@@ -54,12 +54,7 @@
                 "descr": "Slave AXI interface",
                 "interface": {
                     "type": "axi",
-<<<<<<< HEAD
-                    "port_prefix": "s_",
-=======
-                    "subtype": "slave",
                     "prefix": "s_",
->>>>>>> 8e6256e5
                     "ADDR_W": "ADDR_WIDTH",
                     "DATA_W": "DATA_WIDTH",
                 },
