--- conflicted
+++ resolved
@@ -82,12 +82,7 @@
                 "name": "s_axi_s",
                 "interface": {
                     "type": "axi",
-<<<<<<< HEAD
-                    "port_prefix": "s_",
-=======
-                    "subtype": "slave",
                     "prefix": "s_",
->>>>>>> 8e6256e5
                     "mult": "S_COUNT",
                     "ID_W": "ID_WIDTH",
                     "ADDR_W": "ADDR_WIDTH",
@@ -106,12 +101,7 @@
                 "name": "m_axi_m",
                 "interface": {
                     "type": "axi",
-<<<<<<< HEAD
-                    "port_prefix": "m_",
-=======
-                    "subtype": "master",
                     "prefix": "m_",
->>>>>>> 8e6256e5
                     "mult": "M_COUNT",
                     "ID_W": "ID_WIDTH",
                     "ADDR_W": "ADDR_WIDTH",
