--- conflicted
+++ resolved
@@ -657,13 +657,8 @@
         },
         # Write blocks
         {
-<<<<<<< HEAD
             "core_name": "iob_acc",
             "instance_name": "active_write_transaction_acc",
-=======
-            "core_name": "iob_reg",
-            "instance_name": "active_transaction_write_reg_re",
->>>>>>> 054b6e77
             "parameters": {
                 "DATA_W": TRANSFER_COUNTER_DATA_W,
             },
@@ -671,7 +666,6 @@
                 "clk_en_rst_s": "cke_arst_rst_en",
             },
             "connect": {
-<<<<<<< HEAD
                 "clk_en_rst_s": "clk_en_rst_s",
                 "en_rst_i": "active_write_transaction_acc_en_rst",
                 "incr_i": "active_write_transaction_acc_input",
@@ -681,22 +675,6 @@
         {
             "core_name": "iob_acc",
             "instance_name": "pending_write_response_acc",
-=======
-                "clk_en_rst_s": (
-                    "clk_en_rst_s",
-                    [
-                        "en_i:active_transaction_write_reg_en",
-                        "rst_i:active_transaction_write_reg_rst",
-                    ],
-                ),
-                "data_i": "active_transaction_write_reg_data_i",
-                "data_o": "active_transaction_write_reg_data_o",
-            },
-        },
-        {
-            "core_name": "iob_reg",
-            "instance_name": "data_burst_complete_write_reg_re",
->>>>>>> 054b6e77
             "parameters": {
                 "DATA_W": TRANSFER_COUNTER_DATA_W,
             },
@@ -704,22 +682,10 @@
                 "clk_en_rst_s": "cke_arst_rst_en",
             },
             "connect": {
-<<<<<<< HEAD
                 "clk_en_rst_s": "clk_en_rst_s",
                 "en_rst_i": "pending_write_response_acc_en_rst",
                 "incr_i": "pending_write_response_acc_input",
                 "data_o": "pending_write_response_count",
-=======
-                "clk_en_rst_s": (
-                    "clk_en_rst_s",
-                    [
-                        "en_i:data_burst_complete_write_reg_en",
-                        "rst_i:data_burst_complete_write_reg_rst",
-                    ],
-                ),
-                "data_i": "data_burst_complete_write_reg_data_i",
-                "data_o": "data_burst_complete_write_reg_data_o",
->>>>>>> 054b6e77
             },
         },
         {
@@ -825,20 +791,14 @@
    // NOTE: Current logic does not allow wvalid to be asserted before awvalid!
    //       If the wvalid comes before, the data will go to the currently selected manager_interface, and that may not be the intended destination (real destination will be given later by awvalid)
 
-<<<<<<< HEAD
-   // Only switch masters when there is no current active transaction
-   assign write_sel = (busy_write_reg_o | active_write_transaction) ? write_sel_reg : write_sel_prio_enc_o;
-=======
    // Only switch managers when there is no current active transaction
-   assign write_sel = busy_write_reg_o ? write_sel_reg : write_sel_prio_enc_o[{NUM_SUBORDINATES}-1:0];
->>>>>>> 054b6e77
+   assign write_sel = (busy_write_reg_o | active_write_transaction) ? write_sel_reg : write_sel_prio_enc_o[{NUM_SUBORDINATES}-1:0];
 
    assign busy_write_reg_en = m_axi_awvalid_o & !busy_write_reg_o;
    assign busy_write_reg_rst = end_pending_write_response;
    assign busy_write_reg_i = 1'b1;
 
-<<<<<<< HEAD
-   // Block address valid/ready signals of current master if accumulator full or if another master wants to write
+   // Block address valid/ready signals of current manager if accumulator full or if another manager wants to write
    assign wants_change_write_sel = write_sel != write_sel_prio_enc_o;
    assign allow_write_address = ~(full_active_write_transaction | (active_write_transaction & wants_change_write_sel));
    assign m_axi_awvalid_o = allow_write_address & mux_axi_awvalid_o;
@@ -852,27 +812,16 @@
    // iob_acc inputs
    assign active_write_transaction_acc_en = start_active_write_transaction ^ end_active_write_transaction;
    assign active_write_transaction_acc_input = start_active_write_transaction ? {TRANSFER_COUNTER_DATA_W}'d1 : -{TRANSFER_COUNTER_DATA_W}'d1;
-=======
-   // Block address valid/ready signals of current manager if there is still an active transaction
-   assign m_axi_awvalid_o = ~active_transaction_write_reg_o & mux_axi_awvalid_o;
-   assign demux_axi_awready_i = ~active_transaction_write_reg_o & m_axi_awready_i;
->>>>>>> 054b6e77
-
-   // Block data valid/ready signals of current master if accumulator full or if another master wants to write
+
+   // Block data valid/ready signals of current manager if accumulator full or if another manager wants to write
    assign allow_write_data = ~(full_pending_write_response | (pending_write_response & wants_change_write_sel));
    assign m_axi_wvalid_o = allow_write_data & mux_axi_wvalid_o;
    assign demux_axi_wready_i = allow_write_data & m_axi_wready_i;
 
-<<<<<<< HEAD
    assign start_pending_write_response = m_axi_wlast_o & m_axi_wvalid_o & m_axi_wready_i;
    assign end_pending_write_response = m_axi_bvalid_i & m_axi_bready_o;
    assign pending_write_response = |pending_write_response_count;
    assign full_pending_write_response = &pending_write_response_count;
-=======
-   // Block data valid/ready signals of current manager if there is still an active transaction
-   assign m_axi_wvalid_o = ~data_burst_complete_write_reg_o & mux_axi_wvalid_o;
-   assign demux_axi_wready_i = ~data_burst_complete_write_reg_o & m_axi_wready_i;
->>>>>>> 054b6e77
 
    // iob_acc inputs
    assign pending_write_response_acc_en = start_pending_write_response ^ end_pending_write_response;
