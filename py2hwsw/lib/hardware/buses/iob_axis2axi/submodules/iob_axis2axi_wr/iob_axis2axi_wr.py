# SPDX-FileCopyrightText: 2025 IObundle
#
# SPDX-License-Identifier: MIT


def setup(py_params_dict):
    attributes_dict = {
        "generate_hw": False,
        "confs": [
            {
                "name": "AXI_ADDR_W",
                "type": "P",
                "val": "1",
                "min": "NA",
                "max": "NA",
                "descr": "AXI address width",
            },
            {
                "name": "AXI_LEN_W",
                "type": "P",
                "val": "8",
                "min": "NA",
                "max": "NA",
                "descr": "AXI len width",
            },
            {
                "name": "AXI_DATA_W",
                "type": "P",
                "val": "32",
                "min": "NA",
                "max": "NA",
                "descr": "AXI data width",
            },
            {
                "name": "AXI_ID_W",
                "type": "P",
                "val": "1",
                "min": "NA",
                "max": "NA",
                "descr": "AXI ID width",
            },
            {
                "name": "WLEN_W",
                "type": "P",
                "val": "1",
                "min": "NA",
                "max": "NA",
                "descr": "Write length width",
            },
        ],
        "ports": [
            {
                "name": "clk_en_rst_s",
                "signals": {
                    "type": "iob_clk",
                },
                "descr": "Clock, clock enable and reset",
            },
            {
                "name": "rst_i",
                "descr": "Synchronous reset interface",
                "signals": [
                    {"name": "rst_i", "width": 1},
                ],
            },
            # Configuration IO's
            {
                "name": "config_write_io",
                "descr": "",
                "signals": [
                    {"name": "w_addr_i", "width": "AXI_ADDR_W"},
                    {"name": "w_length_i", "width": "WLEN_W"},
                    {"name": "w_start_transfer_i", "width": "1"},
                    {"name": "w_max_len_i", "width": "(AXI_LEN_W+1)"},
                    {"name": "w_remaining_data_o", "width": "WLEN_W"},
                    {"name": "w_busy_o", "width": "1"},
                ],
            },
            # AXIS Interface - without last
            {
                "name": "axis_in_io",
                "descr": "",
                "signals": [
                    {"name": "axis_in_tdata_i", "width": "AXI_DATA_W"},
                    {"name": "axis_in_tvalid_i", "width": "1"},
                    {"name": "axis_in_tready_o", "width": "1"},
                ],
            },
            {
                "name": "axi_write_m",
                "signals": {
                    "type": "axi_write",
                    "file_prefix": "iob_axis2axi_wr_m_",
                    "ID_W": "AXI_ID_W",
                    "ADDR_W": "AXI_ADDR_W",
                    "DATA_W": "AXI_DATA_W",
                    "LEN_W": "AXI_LEN_W",
                },
                "descr": "AXI interface",
            },
            {
                "name": "ext_mem_m",
                "descr": "External memory interface",
                "signals": {
                    "type": "ram_t2p",
                    "prefix": "ext_mem_write_",
                    "ADDR_W": "AXI_ADDR_W",
                    "DATA_W": "AXI_DATA_W",
                },
            },
        ],
        "subblocks": [
            {"core_name": "iob_fifo_sync"},
<<<<<<< HEAD
            {
                "core_name": "iob_fifo2axis",
                "use_tlast": True,
                "use_level": True,
                "use_en": True,
            },
            {"core_name": "iob_reg", "port_params": {"clk_en_rst_s": "cke_arst_rst"}},
            {
                "core_name": "iob_reg",
                "port_params": {"clk_en_rst_s": "cke_arst_rst_en"},
            },
=======
            {"core_name": "iob_fifo2axis"},
            {"core_name": "iob_reg", "port_params": {"clk_en_rst_s": "c_a_r"}},
            {"core_name": "iob_reg", "port_params": {"clk_en_rst_s": "c_a_r_e"}},
>>>>>>> 358ef683
            {"core_name": "iob_counter"},
        ],
    }
    return attributes_dict<|MERGE_RESOLUTION|>--- conflicted
+++ resolved
@@ -111,23 +111,14 @@
         ],
         "subblocks": [
             {"core_name": "iob_fifo_sync"},
-<<<<<<< HEAD
             {
                 "core_name": "iob_fifo2axis",
                 "use_tlast": True,
                 "use_level": True,
                 "use_en": True,
             },
-            {"core_name": "iob_reg", "port_params": {"clk_en_rst_s": "cke_arst_rst"}},
-            {
-                "core_name": "iob_reg",
-                "port_params": {"clk_en_rst_s": "cke_arst_rst_en"},
-            },
-=======
-            {"core_name": "iob_fifo2axis"},
             {"core_name": "iob_reg", "port_params": {"clk_en_rst_s": "c_a_r"}},
             {"core_name": "iob_reg", "port_params": {"clk_en_rst_s": "c_a_r_e"}},
->>>>>>> 358ef683
             {"core_name": "iob_counter"},
         ],
     }
