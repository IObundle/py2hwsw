# SPDX-FileCopyrightText: 2025 IObundle
#
# SPDX-License-Identifier: MIT


def setup(py_params_dict):
<<<<<<< HEAD
    attributes_dict = {
        "generate_hw": False,
        "confs": [
            {
                "name": "DATA_W",
                "descr": "Data bus width",
                "type": "P",
                "val": "1",
                "min": "1",
                "max": "NA",
            },
            {
                "name": "AXIS_LEN_W",
                "descr": "AXIS length bus width",
                "type": "P",
                "val": "1",
                "min": "1",
                "max": "NA",
            },
        ],
        "ports": [
            {
                "name": "clk_en_rst_s",
                "signals": {
                    "type": "iob_clk",
                },
                "descr": "Clock, clock enable, and reset",
            },
            {
                "name": "rst_i",
                "descr": "Reset signal",
                "signals": [
                    {
                        "name": "rst_i",
                        "width": 1,
                        "descr": "Reset signal",
                    },
                ],
=======

    # Get parameters from the dictionary
    use_tlast = py_params_dict.get("use_tlast", False)
    use_level = py_params_dict.get("use_level", False)
    use_en = py_params_dict.get("use_en", False)

    # change parameters to boolean
    if isinstance(use_tlast, str):
        use_tlast = use_tlast.lower() == "true"
    if isinstance(use_level, str):
        use_level = use_level.lower() == "true"
    if isinstance(use_en, str):
        use_en = use_en.lower() == "true"

    # Set ports based on the parameters
    ports = [
        {
            "name": "clk_en_rst_s",
            "signals": {
                "type": "iob_clk",
                "params": "c_a_r",
>>>>>>> 9ff3b7e6
            },
            "descr": "Clock, clock enable, async and sync reset",
        },
    ]
    # Use enable signal if requested
    if use_en:
        ports.append(
            {
                "name": "en_i",
                "descr": "Enable signal",
                "signals": [
                    {
                        "name": "en_i",
                        "width": 1,
                        "descr": "Enable signal",
                    },
                ],
            },
        )
    # Use len signal if tlast is requested
    if use_tlast:
        ports.append(
            {
                "name": "len_i",
                "descr": "Length signal",
                "signals": [
                    {
                        "name": "len_i",
                        "width": "AXIS_LEN_W",
                        "descr": "Length signal",
                    },
                ],
            },
        )
    # Use level signal if requested
    if use_level:
        ports.append(
            {
                "name": "level_o",
                "descr": "Level signal",
                "signals": [
                    {
                        "name": "level_o",
                        "width": 2,
                        "descr": "Level signal",
                        "isvar": True,
                    },
                ],
            },
        )
    # FIFO read interface
    ports.extend(
        [
            {
                "name": "fifo_r_io",
                "descr": "FIFO read interface",
                "signals": [
                    {
                        "name": "fifo_read_o",
                        "width": 1,
                        "descr": "FIFO read signal",
                        "isvar": True,
                    },
                    {
                        "name": "fifo_rdata_i",
                        "width": "DATA_W",
                        "descr": "FIFO read data signal",
                    },
                    {
                        "name": "fifo_empty_i",
                        "width": 1,
                        "descr": "FIFO empty signal",
                    },
                ],
            },
            {
                "name": "axis_m",
                "descr": "AXIS master interface",
                "signals": {
                    "type": "axis",
                    "DATA_W": "DATA_W",
                },
            },
        ]
    )

    if use_tlast:
        # append tlast to "params" in axis_m signals
        for port in ports:
            if port["name"] == "axis_m":
                port["signals"]["params"] = "tlast"
                break

    wires = [
        {
            "name": "data_valid",
            "descr": "Data valid register",
            "signals": [
                {
                    "name": "data_valid",
                    "width": 1,
                },
            ],
        },
        # Skid buffer
        {
            "name": "saved",
            "descr": "Saved register",
            "signals": [
                {
                    "name": "saved",
                    "width": 1,
                },
            ],
        },
        {
            "name": "saved_tdata",
            "descr": "Saved tdata register",
            "signals": [
                {
                    "name": "saved_tdata",
                    "width": "DATA_W",
                },
            ],
        },
        {
            "name": "outputs_enable",
            "descr": "Outputs enable signal",
            "signals": [
                {
                    "name": "outputs_enable",
                    "width": 1,
                    "isvar": True,
                },
            ],
        },
        {
            "name": "read_condition",
            "descr": "Read condition signal",
            "signals": [
                {
                    "name": "read_condition",
                    "width": 1,
                    "isvar": True,
                },
            ],
        },
    ]

    comb_code = """

    // Skid buffer
    // Signals if there is valid data in skid buffer
    outputs_enable = (~axis_tvalid_o) | axis_tready_i;
    saved_rst = rst_i | outputs_enable;
    saved_nxt = (data_valid & (~outputs_enable)) | saved;
    saved_tdata_en = data_valid;
    saved_tdata_nxt = fifo_rdata_i;

    // AXIS regs
    // tvalid
    axis_tvalid_o_en  = outputs_enable;
    axis_tvalid_o_nxt = saved | data_valid;
    // tdata
    axis_tdata_o_en  = outputs_enable;
    axis_tdata_o_nxt = (saved) ? saved_tdata : fifo_rdata_i;

    //FIFO read
    // read new data:
    // 1. if tready is high
    // 2. if no data is saved
    // 3. if no data is being read from fifo
    read_condition = axis_tready_i | (~axis_tvalid_o_nxt);
    """

    if use_level:
        comb_code += """
        if (saved && axis_tvalid_o) begin
            level_o = 2'd2;
        end else if (saved || axis_tvalid_o) begin
            level_o = 2'd1;
        end else begin
            level_o = 2'd0;
        end
        """

    if use_en:
        comb_code += """
        fifo_read_o    = (en_i & (~fifo_empty_i)) & read_condition;
        """
    else:
        comb_code += """
        fifo_read_o    = (~fifo_empty_i) & read_condition;
        """

    comb_code += """
    // Data valid register
    data_valid_nxt = fifo_read_o;
    """

    # Setup the module
    attributes_dict = {
        "generate_hw": True,
        "confs": [
            {
                "name": "DATA_W",
                "descr": "Data bus width",
                "type": "P",
                "val": "0",
                "min": "1",
                "max": "NA",
            },
        ],
        "ports": ports,
        "wires": wires,
        "comb": {
            "code": comb_code,
            # All infered registers use rst_i
            "clk_if": "c_a_r",
        },
    }

    # When using tlast, add the modcnt module and necessary logic/signals
    if use_tlast:
        attributes_dict["confs"].append(
            {
                "name": "AXIS_LEN_W",
                "descr": "AXIS length signal width",
                "type": "P",
                "val": "0",
                "min": "1",
                "max": "NA",
            },
        )

        attributes_dict["wires"].extend(
            [
                {
                    "name": "axis_word_count",
                    "descr": "AXIS word count signal",
                    "signals": [
                        {
                            "name": "axis_word_count",
                            "width": "AXIS_LEN_W",
                        },
                    ],
                },
                {
                    "name": "len_int",
                    "descr": "Length internal signal",
                    "signals": [
                        {
                            "name": "len_int",
                            "width": "AXIS_LEN_W",
                            "isvar": True,
                        },
                    ],
                },
                {
                    "name": "saved_tlast",
                    "descr": "Saved tlast register",
                    "signals": [
                        {
                            "name": "saved_tlast",
                            "width": 1,
                        },
                    ],
                },
                {
                    "name": "en_rst_i_ref",
                    "descr": "Modcnt Synchronous and Enable reset reference",
                    "signals": [
                        {
                            "name": "rst_i",
                        },
                        {
                            "name": "fifo_read_o",
                        },
                    ],
                },
            ],
        )

        attributes_dict["comb"][
            "code"
        ] += """
        // tlast
        len_int = len_i - 1;
        saved_tlast_en = data_valid;
        saved_tlast_nxt = axis_word_count == len_int;
        axis_tlast_o_en  = outputs_enable;
        axis_tlast_o_nxt = (saved) ? saved_tlast : saved_tlast_nxt;
        """

        attributes_dict["subblocks"] = [
            {
                "core_name": "iob_modcnt",
                "instance_name": "word_count_inst",
                "instance_description": "tdata word count",
                "parameters": {
                    "DATA_W": "AXIS_LEN_W",
                    "RST_VAL": """{AXIS_LEN_W{1'b1}}""",
                },
                "connect": {
                    "clk_en_rst_s": "clk_en_rst_s",
                    "en_rst_i": "en_rst_i_ref",
                    "mod_i": "len_int",
                    "data_o": "axis_word_count",
                },
            },
        ]

    return attributes_dict<|MERGE_RESOLUTION|>--- conflicted
+++ resolved
@@ -4,46 +4,6 @@
 
 
 def setup(py_params_dict):
-<<<<<<< HEAD
-    attributes_dict = {
-        "generate_hw": False,
-        "confs": [
-            {
-                "name": "DATA_W",
-                "descr": "Data bus width",
-                "type": "P",
-                "val": "1",
-                "min": "1",
-                "max": "NA",
-            },
-            {
-                "name": "AXIS_LEN_W",
-                "descr": "AXIS length bus width",
-                "type": "P",
-                "val": "1",
-                "min": "1",
-                "max": "NA",
-            },
-        ],
-        "ports": [
-            {
-                "name": "clk_en_rst_s",
-                "signals": {
-                    "type": "iob_clk",
-                },
-                "descr": "Clock, clock enable, and reset",
-            },
-            {
-                "name": "rst_i",
-                "descr": "Reset signal",
-                "signals": [
-                    {
-                        "name": "rst_i",
-                        "width": 1,
-                        "descr": "Reset signal",
-                    },
-                ],
-=======
 
     # Get parameters from the dictionary
     use_tlast = py_params_dict.get("use_tlast", False)
@@ -65,7 +25,6 @@
             "signals": {
                 "type": "iob_clk",
                 "params": "c_a_r",
->>>>>>> 9ff3b7e6
             },
             "descr": "Clock, clock enable, async and sync reset",
         },
@@ -274,7 +233,7 @@
                 "name": "DATA_W",
                 "descr": "Data bus width",
                 "type": "P",
-                "val": "0",
+                "val": "1",
                 "min": "1",
                 "max": "NA",
             },
@@ -295,7 +254,7 @@
                 "name": "AXIS_LEN_W",
                 "descr": "AXIS length signal width",
                 "type": "P",
-                "val": "0",
+                "val": "1",
                 "min": "1",
                 "max": "NA",
             },
