--- conflicted
+++ resolved
@@ -15,25 +15,9 @@
             "name": "clk_en_rst_s",
             "signals": {
                 "type": "iob_clk",
-<<<<<<< HEAD
-            },
-            "descr": "Clock, clock enable, and reset",
-        },
-        {
-            "name": "rst_i",
-            "descr": "Reset signal",
-            "signals": [
-                {
-                    "name": "rst_i",
-                    "width": 1,
-                    "descr": "Reset signal",
-                },
-            ],
-=======
                 "params": "cke_arst_rst",
             },
             "descr": "Clock, clock enable, async and sync reset",
->>>>>>> 7a2f86e4
         },
     ]
     # Use enable signal if requested
@@ -92,10 +76,7 @@
                     "name": "fifo_read_o",
                     "width": 1,
                     "descr": "FIFO read signal",
-<<<<<<< HEAD
-=======
                     "isvar": True,
->>>>>>> 7a2f86e4
                 },
                 {
                     "name": "fifo_rdata_i",
@@ -137,8 +118,6 @@
 
     wires = [
         {
-<<<<<<< HEAD
-=======
             "name": "data_valid",
             "descr": "Data valid register",
             "signals": [
@@ -150,18 +129,12 @@
         },
         # Skid buffer
         {
->>>>>>> 7a2f86e4
             "name": "saved",
             "descr": "Saved register",
             "signals": [
                 {
                     "name": "saved",
                     "width": 1,
-<<<<<<< HEAD
-                },
-            ],
-        },
-=======
                 },
             ],
         },
@@ -205,53 +178,16 @@
                 },
             ],
         },
->>>>>>> 7a2f86e4
     ]
 
     # Setup snippets based on the parameters
     snippets = [
         {
             "verilog_code": """
-<<<<<<< HEAD
-    wire                  read_condition;
-    wire                  fifo_read_r;
-    wire                  output_en;
-    wire [DATA_W-1:0] saved_tdata;
-    wire [(DATA_W+2)-1:0] output_nxt;
-    wire [(DATA_W+2)-1:0] output_r;
-
-    wire [AXIS_LEN_W-1:0] axis_word_count;
-    wire                  axis_tlast_nxt;
-    wire [AXIS_LEN_W-1:0] len_int;
-    wire saved_tlast;
-
-    iob_reg_cear_r #(
-        .DATA_W (1),
-        .RST_VAL(1'd0)
-    ) fifo_read_reg (
-        `include "iob_fifo2axis_iob_clk_s_s_portmap.vs"
-        .rst_i (rst_i),
-        .data_i(fifo_read_o),
-        .data_o(fifo_read_r)
-    );
-
-    //FIFO tlast
-    iob_reg_cear_re #(
-        .DATA_W (1),
-        .RST_VAL(1'd0)
-    ) axis_tlast_reg (
-        `include "iob_fifo2axis_iob_clk_s_s_portmap.vs"
-        .rst_i (rst_i),
-        .en_i  (fifo_read_r),
-        .data_i(axis_tlast_nxt),
-        .data_o(saved_tlast)
-    );
-=======
     wire [AXIS_LEN_W-1:0] axis_word_count;
     wire                  axis_tlast_nxt;
     wire [AXIS_LEN_W-1:0] len_int;
     assign len_int = len_i - 1;
->>>>>>> 7a2f86e4
 
     //tdata word count
     iob_modcnt #(
@@ -259,49 +195,10 @@
         .RST_VAL({AXIS_LEN_W{1'b1}})  // go to 0 after first enable
     ) word_count_inst (
         `include "iob_fifo2axis_iob_clk_s_s_portmap.vs"
-<<<<<<< HEAD
-        .rst_i (rst_i),
-=======
->>>>>>> 7a2f86e4
         .en_i  (fifo_read_o),
         .mod_i (len_int),
         .data_o(axis_word_count)
     );
-<<<<<<< HEAD
-
-    //tdata register
-    iob_reg_cear_re #(
-        .DATA_W (DATA_W),
-        .RST_VAL({DATA_W{1'd0}})
-    ) axis_tdata_reg (
-        `include "iob_fifo2axis_iob_clk_s_s_portmap.vs"
-        .rst_i (rst_i),
-        .en_i  (fifo_read_r),
-        .data_i(fifo_rdata_i),
-        .data_o(saved_tdata)
-    );
-
-    // register valid + data + last
-    iob_reg_cear_re #(
-        .DATA_W (DATA_W + 2),
-        .RST_VAL({(DATA_W + 2) {1'd0}})
-    ) output_reg (
-        `include "iob_fifo2axis_iob_clk_s_s_portmap.vs"
-        .rst_i (rst_i),
-        .en_i  (output_en),
-        .data_i(output_nxt),
-        .data_o(output_r)
-    );
-
-    // axis outputs
-    assign axis_tvalid_o = output_r[DATA_W+1];
-    assign axis_tdata_o  = output_r[1+:DATA_W];
-    assign axis_tlast_o  = output_r[0];
-
-    // tlast logic
-    assign len_int        = len_i - 1;
-    assign axis_tlast_nxt = (axis_word_count == len_int);
-=======
     """
         },
     ]
@@ -327,39 +224,17 @@
     // tlast
     axis_tlast_o_en  = outputs_enable;
     axis_tlast_o_nxt = (saved) ? saved_tlast : saved_tlast_nxt;
->>>>>>> 7a2f86e4
 
     //FIFO read
     // read new data:
     // 1. if tready is high
     // 2. if no data is saved
     // 3. if no data is being read from fifo
-<<<<<<< HEAD
-    assign read_condition = axis_tready_i | (~(saved | fifo_read_r));
-    assign fifo_read_o    = (en_i & (~fifo_empty_i)) & read_condition;
-
-    // Skid buffer
-    assign output_nxt[DATA_W+1]  = (saved) ? 1'b1 : fifo_read_r;
-    assign output_nxt[1+:DATA_W] = (saved) ? saved_tdata : fifo_rdata_i;
-    assign output_nxt[0]         = (saved) ? saved_tlast : axis_tlast_nxt;
-    assign output_en             = (~axis_tvalid_o) | axis_tready_i;
-
-    """
-        },
-    ]
-
-    comb_code = """
-    // Skid buffer
-    // Signals if there is valid data in skid buffer
-    saved_nxt = (fifo_read_r & (~output_en)) | saved;
-    saved_rst = (rst_i | output_en);
-=======
     read_condition = axis_tready_i | (~axis_tvalid_o_nxt);
     fifo_read_o    = (en_i & (~fifo_empty_i)) & read_condition;
 
     // Data valid register
     data_valid_nxt = fifo_read_o;
->>>>>>> 7a2f86e4
     """
 
     if use_level:
@@ -398,14 +273,9 @@
         "snippets": snippets,
         "comb": {
             "code": comb_code,
-<<<<<<< HEAD
-=======
             # All infered registers use rst_i
             "clk_if": "cke_arst_rst",
->>>>>>> 7a2f86e4
         },
     }
 
-    # If using level, add the level output
-
     return attributes_dict