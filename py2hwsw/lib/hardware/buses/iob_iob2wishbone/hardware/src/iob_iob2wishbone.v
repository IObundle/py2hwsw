// SPDX-FileCopyrightText: 2025 IObundle
//
// SPDX-License-Identifier: MIT

`timescale 1ns / 1ps

module iob_iob2wishbone #(
   parameter ADDR_W     = 32,
   parameter DATA_W     = 32,
   parameter READ_BYTES = 4
) (
   `include "iob_iob2wishbone_iob_clk_s_port.vs"

   // IOb interface
   input  wire                iob_valid_i,
   input  wire [  ADDR_W-1:0] iob_addr_i,
   input  wire [  DATA_W-1:0] iob_wdata_i,
   input  wire [DATA_W/8-1:0] iob_wstrb_i,
   output wire                iob_rvalid_o,
   output wire [  DATA_W-1:0] iob_rdata_o,
   output wire                iob_ready_o,
   input  wire                iob_rready_i,

   // Wishbone interface
   output wire [  ADDR_W-1:0] wb_addr_o,
   output wire [DATA_W/8-1:0] wb_select_o,
   output wire                wb_we_o,
   output wire                wb_cyc_o,
   output wire                wb_stb_o,
   output wire [  DATA_W-1:0] wb_data_o,
   input  wire                wb_ack_i,
   input  wire [  DATA_W-1:0] wb_data_i
);

   localparam RB_MASK = {1'b0, {READ_BYTES{1'b1}}};

   // IOb auxiliar wires
   wire                iob_valid_r;
   wire [  ADDR_W-1:0] iob_address_r;
   wire [  DATA_W-1:0] iob_wdata_r;
   // Wishbone auxiliar wire
   wire [  DATA_W-1:0] wb_data_r;
   wire [DATA_W/8-1:0] wb_select;
   wire [DATA_W/8-1:0] wb_select_r;
   wire                wb_we;
   wire                wb_we_r;
   wire                wb_ack_r;

   // Logic
   assign wb_addr_o    = iob_valid_i ? iob_addr_i : iob_address_r;
   assign wb_data_o    = iob_valid_i ? iob_wdata_i : iob_wdata_r;
   assign wb_select_o  = iob_valid_i ? wb_select : wb_select_r;
   assign wb_we_o      = iob_valid_i ? wb_we : wb_we_r;
   assign wb_cyc_o     = iob_valid_i ? iob_valid_i : iob_valid_r;
   assign wb_stb_o     = wb_cyc_o;

   assign wb_select    = wb_we ? iob_wstrb_i : (RB_MASK) << (iob_addr_i[1:0]);
   assign wb_we        = |iob_wstrb_i;

   assign iob_rvalid_o = wb_ack_r & (~wb_we_r);
   assign iob_rdata_o  = wb_ack_i ? wb_data_i : wb_data_r;
   assign iob_ready_o  = (~iob_valid_r) | wb_ack_r;
   // TODO: iob_rready

<<<<<<< HEAD
   iob_reg_re #(
=======
  iob_reg_cear_re #(
>>>>>>> 2cc43a49
      .DATA_W (1),
      .RST_VAL(0)
   ) iob_reg_valid (
      `include "iob_iob2wishbone_iob_clk_s_s_portmap.vs"
      .rst_i (wb_ack_i),
      .en_i  (iob_valid_i),
      .data_i(iob_valid_i),
      .data_o(iob_valid_r)
<<<<<<< HEAD
   );
   iob_reg_re #(
=======
  );
  iob_reg_cear_re #(
>>>>>>> 2cc43a49
      .DATA_W (ADDR_W),
      .RST_VAL(0)
   ) iob_reg_addr (
      `include "iob_iob2wishbone_iob_clk_s_s_portmap.vs"
      .rst_i (1'b0),
      .en_i  (iob_valid_i),
      .data_i(iob_addr_i),
      .data_o(iob_address_r)
<<<<<<< HEAD
   );
   iob_reg_re #(
=======
  );
  iob_reg_cear_re #(
>>>>>>> 2cc43a49
      .DATA_W (DATA_W),
      .RST_VAL(0)
   ) iob_reg_iob_data (
      `include "iob_iob2wishbone_iob_clk_s_s_portmap.vs"
      .rst_i (1'b0),
      .en_i  (iob_valid_i),
      .data_i(iob_wdata_i),
      .data_o(iob_wdata_r)
<<<<<<< HEAD
   );
   iob_reg_re #(
=======
  );
  iob_reg_cear_re #(
>>>>>>> 2cc43a49
      .DATA_W (1),
      .RST_VAL(0)
   ) iob_reg_we (
      `include "iob_iob2wishbone_iob_clk_s_s_portmap.vs"
      .rst_i (1'b0),
      .en_i  (iob_valid_i),
      .data_i(wb_we),
      .data_o(wb_we_r)
<<<<<<< HEAD
   );
   iob_reg_re #(
=======
  );
  iob_reg_cear_re #(
>>>>>>> 2cc43a49
      .DATA_W (DATA_W / 8),
      .RST_VAL(0)
   ) iob_reg_strb (
      `include "iob_iob2wishbone_iob_clk_s_s_portmap.vs"
      .rst_i (1'b0),
      .en_i  (iob_valid_i),
      .data_i(wb_select),
      .data_o(wb_select_r)
<<<<<<< HEAD
   );
   iob_reg_re #(
=======
  );
  iob_reg_cear_re #(
>>>>>>> 2cc43a49
      .DATA_W (DATA_W),
      .RST_VAL(0)
   ) iob_reg_wb_data (
      `include "iob_iob2wishbone_iob_clk_s_s_portmap.vs"
      .rst_i (1'b0),
      .en_i  (1'b1),
      .data_i(wb_data_i),
      .data_o(wb_data_r)
<<<<<<< HEAD
   );
   iob_reg_re #(
=======
  );
  iob_reg_cear_re #(
>>>>>>> 2cc43a49
      .DATA_W (1),
      .RST_VAL(0)
   ) iob_reg_wb_ack (
      `include "iob_iob2wishbone_iob_clk_s_s_portmap.vs"
      .rst_i (1'b0),
      .en_i  (1'b1),
      .data_i(wb_ack_i),
      .data_o(wb_ack_r)
   );


endmodule<|MERGE_RESOLUTION|>--- conflicted
+++ resolved
@@ -62,11 +62,7 @@
    assign iob_ready_o  = (~iob_valid_r) | wb_ack_r;
    // TODO: iob_rready
 
-<<<<<<< HEAD
-   iob_reg_re #(
-=======
-  iob_reg_cear_re #(
->>>>>>> 2cc43a49
+   iob_reg_cear_re #(
       .DATA_W (1),
       .RST_VAL(0)
    ) iob_reg_valid (
@@ -75,13 +71,8 @@
       .en_i  (iob_valid_i),
       .data_i(iob_valid_i),
       .data_o(iob_valid_r)
-<<<<<<< HEAD
    );
-   iob_reg_re #(
-=======
-  );
-  iob_reg_cear_re #(
->>>>>>> 2cc43a49
+   iob_reg_cear_re #(
       .DATA_W (ADDR_W),
       .RST_VAL(0)
    ) iob_reg_addr (
@@ -90,13 +81,8 @@
       .en_i  (iob_valid_i),
       .data_i(iob_addr_i),
       .data_o(iob_address_r)
-<<<<<<< HEAD
    );
-   iob_reg_re #(
-=======
-  );
-  iob_reg_cear_re #(
->>>>>>> 2cc43a49
+   iob_reg_cear_re #(
       .DATA_W (DATA_W),
       .RST_VAL(0)
    ) iob_reg_iob_data (
@@ -105,13 +91,8 @@
       .en_i  (iob_valid_i),
       .data_i(iob_wdata_i),
       .data_o(iob_wdata_r)
-<<<<<<< HEAD
    );
-   iob_reg_re #(
-=======
-  );
-  iob_reg_cear_re #(
->>>>>>> 2cc43a49
+   iob_reg_cear_re #(
       .DATA_W (1),
       .RST_VAL(0)
    ) iob_reg_we (
@@ -120,13 +101,8 @@
       .en_i  (iob_valid_i),
       .data_i(wb_we),
       .data_o(wb_we_r)
-<<<<<<< HEAD
    );
-   iob_reg_re #(
-=======
-  );
-  iob_reg_cear_re #(
->>>>>>> 2cc43a49
+   iob_reg_cear_re #(
       .DATA_W (DATA_W / 8),
       .RST_VAL(0)
    ) iob_reg_strb (
@@ -135,13 +111,8 @@
       .en_i  (iob_valid_i),
       .data_i(wb_select),
       .data_o(wb_select_r)
-<<<<<<< HEAD
    );
-   iob_reg_re #(
-=======
-  );
-  iob_reg_cear_re #(
->>>>>>> 2cc43a49
+   iob_reg_cear_re #(
       .DATA_W (DATA_W),
       .RST_VAL(0)
    ) iob_reg_wb_data (
@@ -150,13 +121,8 @@
       .en_i  (1'b1),
       .data_i(wb_data_i),
       .data_o(wb_data_r)
-<<<<<<< HEAD
    );
-   iob_reg_re #(
-=======
-  );
-  iob_reg_cear_re #(
->>>>>>> 2cc43a49
+   iob_reg_cear_re #(
       .DATA_W (1),
       .RST_VAL(0)
    ) iob_reg_wb_ack (
