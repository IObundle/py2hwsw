# SPDX-FileCopyrightText: 2025 IObundle
#
# SPDX-License-Identifier: MIT

import os


def setup(py_params_dict):
    # Check if should create a demonstation of this core
    if py_params_dict.get("demo", False):
        py_params_dict["name"] = os.path.basename(__file__)
        py_params_dict["num_subordinates"] = 2

    assert "name" in py_params_dict, print(
        "Error: Missing name for generated merge module."
    )
    assert "num_subordinates" in py_params_dict, print(
        "Error: Missing number of subordinate interfaces for generated merge module."
    )

    NUM_SUBORDINATES = int(py_params_dict["num_subordinates"])
    # Number of bits required for input selection
    NBITS = (NUM_SUBORDINATES - 1).bit_length()

    ADDR_W = int(py_params_dict["addr_w"]) if "addr_w" in py_params_dict else 32
    DATA_W = int(py_params_dict["data_w"]) if "data_w" in py_params_dict else 32

    attributes_dict = {
        "name": py_params_dict["name"],
        "generate_hw": True,
        "ports": [
            {
                "name": "clk_en_rst_s",
                "signals": {
                    "type": "iob_clk",
                },
                "descr": "Clock, clock enable and async reset",
            },
            {
                "name": "reset_i",
                "descr": "Reset signal",
                "signals": [
                    {
                        "name": "rst_i",
                        "width": "1",
                    },
                ],
            },
            {
                "name": "m_m",
                "descr": "Merge manager interface",
                "signals": {
                    "type": "iob",
                    "prefix": "m_",
                    "DATA_W": DATA_W,
                    "ADDR_W": ADDR_W,
                },
            },
        ],
    }
    for port_idx in range(NUM_SUBORDINATES):
        attributes_dict["ports"].append(
            {
                "name": f"s_{port_idx}_s",
                "descr": "Merge subordinate interface",
                "signals": {
                    "type": "iob",
                    # "file_prefix": f"{py_params_dict['name']}_s{port_idx}_",
                    "prefix": f"s{port_idx}_",
                    "DATA_W": DATA_W,
                    "ADDR_W": ADDR_W - NBITS,
                },
            },
        )
    attributes_dict["wires"] = [
        # subordinate selection signals
        {
            "name": "sel_reg_data_i",
            "descr": "Input of sel_reg",
            "signals": [
                {"name": "sel", "width": NBITS},
            ],
        },
        {
            "name": "sel_reg_data_o",
            "descr": "Output of sel_reg",
            "signals": [
                {"name": "sel_reg", "width": NBITS},
            ],
        },
        {
            "name": "subordinate_sel",
            "descr": "Select subordinate interface",
            "signals": [
                {"name": "sel"},
            ],
        },
        {
            "name": "subordinate_sel_reg",
            "descr": "Registered select subordinate interface",
            "signals": [
                {"name": "sel_reg"},
            ],
        },
        # Mux signals
        {
            "name": "mux_valid_data_i",
            "descr": "Input of valid mux",
            "signals": [
                {"name": "mux_valid_input", "width": NUM_SUBORDINATES},
            ],
        },
        {
            "name": "mux_valid_data_o",
            "descr": "Output of valid mux",
            "signals": [
                {"name": "m_iob_valid_int", "width": 1},
            ],
        },
        {
            "name": "mux_addr_data_i",
            "descr": "Input of address mux",
            "signals": [
                {"name": "mux_addr_input", "width": NUM_SUBORDINATES * ADDR_W},
            ],
        },
        {
            "name": "mux_addr_data_o",
            "descr": "Output of address mux",
            "signals": [
                {"name": "m_iob_addr_o"},
            ],
        },
        {
            "name": "mux_wdata_data_i",
            "descr": "Input of wdata mux",
            "signals": [
                {"name": "mux_wdata_input", "width": NUM_SUBORDINATES * DATA_W},
            ],
        },
        {
            "name": "mux_wdata_data_o",
            "descr": "Output of wdata mux",
            "signals": [
                {"name": "m_iob_wdata_o"},
            ],
        },
        {
            "name": "mux_wstrb_data_i",
            "descr": "Input of wstrb mux",
            "signals": [
                {
                    "name": "mux_wstrb_input",
                    "width": NUM_SUBORDINATES * int(DATA_W / 8),
                },
            ],
        },
        {
            "name": "mux_wstrb_data_o",
            "descr": "Output of wstrb mux",
            "signals": [
                {"name": "m_iob_wstrb_o"},
            ],
        },
        # Demux signals
        {
            "name": "demux_rdata_data_i",
            "descr": "Input of rdata demux",
            "signals": [
                {"name": "m_iob_rdata_i"},
            ],
        },
        {
            "name": "demux_rdata_data_o",
            "descr": "Output of rdata demux",
            "signals": [
                {"name": "demux_rdata_manager", "width": NUM_SUBORDINATES * DATA_W},
            ],
        },
        {
            "name": "demux_rvalid_data_i",
            "descr": "Input of rvalid demux",
            "signals": [
                {"name": "m_iob_rvalid_i"},
            ],
        },
        {
            "name": "demux_rvalid_data_o",
            "descr": "Output of rvalid demux",
            "signals": [
                {"name": "demux_rvalid_manager", "width": NUM_SUBORDINATES},
            ],
        },
        {
            "name": "demux_ready_data_i",
            "descr": "Input of ready demux",
            "signals": [
                {"name": "m_iob_ready_int", "width": 1},
            ],
        },
        {
            "name": "demux_ready_data_o",
            "descr": "Output of ready demux",
            "signals": [
                {"name": "demux_ready_manager", "width": NUM_SUBORDINATES},
            ],
        },
        # Priority encoder signals
        {
            "name": "prio_enc_i",
            "descr": "Input of priority encoder",
            "signals": [
                {"name": "mux_valid_input"},
            ],
        },
        {
            "name": "prio_enc_o",
            "descr": "Output of priority encoder",
            "signals": [
                {"name": "prio_enc_o", "width": NUM_SUBORDINATES.bit_length()},
            ],
        },
    ]
    attributes_dict["subblocks"] = [
        {
            "core_name": "iob_reg",
            "instance_name": "sel_reg_r",
            "parameters": {
                "DATA_W": NBITS,
                "RST_VAL": f"{NBITS}'b0",
            },
            "port_params": {
                "clk_en_rst_s": "c_a_r",
            },
            "connect": {
                "clk_en_rst_s": (
                    "clk_en_rst_s",
                    [
                        "rst_i:rst_i",
                    ],
                ),
                "data_i": "sel_reg_data_i",
                "data_o": "sel_reg_data_o",
            },
        },
        # muxers
        {
            "core_name": "iob_mux",
            "instance_name": "iob_mux_valid",
            "parameters": {
                "DATA_W": 1,
                "N": NUM_SUBORDINATES,
            },
            "connect": {
                "sel_i": "subordinate_sel",
                "data_i": "mux_valid_data_i",
                "data_o": "mux_valid_data_o",
            },
        },
        {
            "core_name": "iob_mux",
            "instance_name": "iob_mux_addr",
            "parameters": {
                "DATA_W": ADDR_W,
                "N": NUM_SUBORDINATES,
            },
            "connect": {
                "sel_i": "subordinate_sel",
                "data_i": "mux_addr_data_i",
                "data_o": "mux_addr_data_o",
            },
        },
        {
            "core_name": "iob_mux",
            "instance_name": "iob_mux_wdata",
            "parameters": {
                "DATA_W": DATA_W,
                "N": NUM_SUBORDINATES,
            },
            "connect": {
                "sel_i": "subordinate_sel",
                "data_i": "mux_wdata_data_i",
                "data_o": "mux_wdata_data_o",
            },
        },
        {
            "core_name": "iob_mux",
            "instance_name": "iob_mux_wstrb",
            "parameters": {
                "DATA_W": int(DATA_W / 8),
                "N": NUM_SUBORDINATES,
            },
            "connect": {
                "sel_i": "subordinate_sel",
                "data_i": "mux_wstrb_data_i",
                "data_o": "mux_wstrb_data_o",
            },
        },
        # demuxers
        {
            "core_name": "iob_demux",
            "instance_name": "iob_demux_rdata",
            "parameters": {
                "DATA_W": DATA_W,
                "N": NUM_SUBORDINATES,
            },
            "connect": {
                "sel_i": "subordinate_sel_reg",
                "data_i": "demux_rdata_data_i",
                "data_o": "demux_rdata_data_o",
            },
        },
        {
            "core_name": "iob_demux",
            "instance_name": "iob_demux_rvalid",
            "parameters": {
                "DATA_W": 1,
                "N": NUM_SUBORDINATES,
            },
            "connect": {
                "sel_i": "subordinate_sel_reg",
                "data_i": "demux_rvalid_data_i",
                "data_o": "demux_rvalid_data_o",
            },
        },
        {
            "core_name": "iob_demux",
            "instance_name": "iob_demux_ready",
            "parameters": {
                "DATA_W": 1,
                "N": NUM_SUBORDINATES,
            },
            "connect": {
                # Ready selection must not be registered
                "sel_i": "subordinate_sel",
                "data_i": "demux_ready_data_i",
                "data_o": "demux_ready_data_o",
            },
        },
        # priority encoder
        {
            "core_name": "iob_prio_enc",
            "instance_name": "sel_enc",
            "parameters": {
                "W": NUM_SUBORDINATES,
                "MODE": '"HIGH"',
            },
            "connect": {
                "unencoded_i": "prio_enc_i",
                "encoded_o": "prio_enc_o",
            },
        },
    ]

    verilog_code = ""

    # Connect demuxer managers
    verilog_managers = []
    for port_idx in range(NUM_SUBORDINATES):
        verilog_code += f"""
    assign s{port_idx}_iob_rdata_o = demux_rdata_manager[{port_idx*DATA_W}+:{DATA_W}];
    assign s{port_idx}_iob_rvalid_o = demux_rvalid_manager[{port_idx}+:1];
    assign s{port_idx}_iob_ready_o = demux_ready_manager[{port_idx}+:1];
"""
        verilog_managers.append(f"s{port_idx}_iob_rdata")
        verilog_managers.append(f"s{port_idx}_iob_rvalid")
        verilog_managers.append(f"s{port_idx}_iob_ready")
    verilog_code += "\n"
    # Connect muxer inputs
    for signal in ["valid", "addr", "wdata", "wstrb"]:
        verilog_code += f"    assign mux_{signal}_input = {{"
        for port_idx in range(NUM_SUBORDINATES - 1, -1, -1):
            # Include padding bits for address
            if signal == "addr":
                verilog_code += f"{{{NBITS}{{1'b0}}}}, "
            verilog_code += f"s{port_idx}_iob_{signal}_i, "
        verilog_code = verilog_code[:-2] + "};\n"
        verilog_managers.append(f"mux_{signal}_input")
<<<<<<< HEAD
=======

    # NOTE: Assigned 'sel' signal here, because it was causing an infinite loop when assigned in the FSM
    verilog_code += f"""
    assign sel = state == WAIT_VALID ? prio_enc_o[{NBITS}-1:0] : sel_reg;
"""

>>>>>>> f58fb75b
    # Create snippet with demuxer and muxer connections
    attributes_dict["snippets"] = [
        {
            "verilog_code": verilog_code,
        },
    ]

    #
    # FSM
    #
    attributes_dict["fsm"] = {
        "type": "fsm",
        "default_assignments": """
   // Default assignments
<<<<<<< HEAD
   sel = sel_reg;
=======
   // sel <- sel_reg;
>>>>>>> f58fb75b

   // Disallow handshake signals from going through
   m_iob_valid_o = 1'b0;
   m_iob_ready_int = 1'b0;
""",
        "state_descriptions": """
   WAIT_VALID: // Wait for valid data
      // Allow handshake signals to go through
      m_iob_valid_o = m_iob_valid_int;
      m_iob_ready_int = m_iob_ready_i;
"""
        + f"""\
      // Allow selector to be changed
      // Priority encoder may have 1 more bit to signal 'no input', but we don't use it for selection.
<<<<<<< HEAD
      sel = prio_enc_o[{NBITS}-1:0];
=======
      // sel <- prio_enc_o[{NBITS}-1:0];
>>>>>>> f58fb75b
"""
        + """\
      if (m_iob_valid_o && ~m_iob_ready_i) begin
          // If not ready, wait for ready
         state_nxt = WAIT_READY;
      end else if (m_iob_valid_o && !m_iob_wstrb_o && ~m_iob_rvalid_i) begin
          // If read (and ready) and not rvalid, wait for rvalid
         state_nxt = WAIT_RVALID;
      end

   WAIT_READY: // Wait for ready signal
      // Allow handshake signals to go through
      m_iob_valid_o = m_iob_valid_int;
      m_iob_ready_int = m_iob_ready_i;
      if (m_iob_ready_i && |m_iob_wstrb_o) begin
         // If write and ready, transaction complete
         state_nxt = WAIT_VALID;
      end else if (m_iob_ready_i && !m_iob_wstrb_o && m_iob_rvalid_i) begin
         // If read and ready and rvalid, transaction complete
         state_nxt = WAIT_VALID;
      end else if (m_iob_ready_i && !m_iob_wstrb_o) begin
         // If read and ready but not rvalid, wait for rvalid
         state_nxt = WAIT_RVALID;
      end

   WAIT_RVALID: // Wait for read data
      if (m_iob_rvalid_i) begin
         state_nxt = WAIT_VALID;
      end
""",
    }

    return attributes_dict<|MERGE_RESOLUTION|>--- conflicted
+++ resolved
@@ -376,15 +376,12 @@
             verilog_code += f"s{port_idx}_iob_{signal}_i, "
         verilog_code = verilog_code[:-2] + "};\n"
         verilog_managers.append(f"mux_{signal}_input")
-<<<<<<< HEAD
-=======
 
     # NOTE: Assigned 'sel' signal here, because it was causing an infinite loop when assigned in the FSM
     verilog_code += f"""
     assign sel = state == WAIT_VALID ? prio_enc_o[{NBITS}-1:0] : sel_reg;
 """
 
->>>>>>> f58fb75b
     # Create snippet with demuxer and muxer connections
     attributes_dict["snippets"] = [
         {
@@ -399,11 +396,7 @@
         "type": "fsm",
         "default_assignments": """
    // Default assignments
-<<<<<<< HEAD
-   sel = sel_reg;
-=======
    // sel <- sel_reg;
->>>>>>> f58fb75b
 
    // Disallow handshake signals from going through
    m_iob_valid_o = 1'b0;
@@ -418,11 +411,7 @@
         + f"""\
       // Allow selector to be changed
       // Priority encoder may have 1 more bit to signal 'no input', but we don't use it for selection.
-<<<<<<< HEAD
-      sel = prio_enc_o[{NBITS}-1:0];
-=======
       // sel <- prio_enc_o[{NBITS}-1:0];
->>>>>>> f58fb75b
 """
         + """\
       if (m_iob_valid_o && ~m_iob_ready_i) begin
