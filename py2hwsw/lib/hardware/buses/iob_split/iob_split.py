# SPDX-FileCopyrightText: 2025 IObundle
#
# SPDX-License-Identifier: MIT

import os


def setup(py_params_dict):
    # Check if should create a demonstation of this core
    if py_params_dict.get("demo", False):
        py_params_dict["name"] = os.path.basename(__file__)
        py_params_dict["num_managers"] = 2

    assert "name" in py_params_dict, print(
        "Error: Missing name for generated split module."
    )
    assert "num_managers" in py_params_dict, print(
        "Error: Missing number of manager interfaces for generated split module."
    )

    NUM_MANAGERS = int(py_params_dict["num_managers"])
    # Number of bits required for output selection
    NBITS = (NUM_MANAGERS - 1).bit_length()

    ADDR_W = int(py_params_dict["addr_w"]) if "addr_w" in py_params_dict else 32
    DATA_W = int(py_params_dict["data_w"]) if "data_w" in py_params_dict else 32

    attributes_dict = {
        "name": py_params_dict["name"],
        "generate_hw": True,
        "ports": [
            {
                "name": "clk_en_rst_s",
                "signals": {
                    "type": "iob_clk",
                },
                "descr": "Clock, clock enable and async reset",
            },
            {
                "name": "reset_i",
                "descr": "Reset signal",
                "signals": [
                    {
                        "name": "rst_i",
                        "width": "1",
                    },
                ],
            },
            {
                "name": "s_s",
                "descr": "Split subordinate interface",
                "signals": {
                    "type": "iob",
                    "prefix": "s_",
                    "DATA_W": DATA_W,
                    "ADDR_W": ADDR_W,
                },
            },
        ],
    }
    for port_idx in range(NUM_MANAGERS):
        attributes_dict["ports"].append(
            {
                "name": f"m_{port_idx}_m",
                "descr": "Split manager interface",
                "signals": {
                    "type": "iob",
                    # "file_prefix": f"{py_params_dict['name']}_m{port_idx}_",
                    "prefix": f"m{port_idx}_",
                    "DATA_W": DATA_W,
                    "ADDR_W": ADDR_W - NBITS,
                },
            },
        )
    attributes_dict["wires"] = [
        # manager selection signals
        {
            "name": "sel_reg_data_i",
            "descr": "Input of sel_reg",
            "signals": [
                {"name": "sel", "width": NBITS},
            ],
        },
        {
            "name": "sel_reg_data_o",
            "descr": "Output of sel_reg",
            "signals": [
                {"name": "sel_reg", "width": NBITS},
            ],
        },
        {
            "name": "manager_sel",
            "descr": "Select manager interface",
            "signals": [
                {"name": "sel"},
            ],
        },
        {
            "name": "manager_sel_reg",
            "descr": "Registered select manager interface",
            "signals": [
                {"name": "sel_reg"},
            ],
        },
        # Demux signals
        {
            "name": "demux_valid_data_i",
            "descr": "Input of valid demux",
            "signals": [
                {"name": "s_iob_valid_int", "width": 1},
            ],
        },
        {
            "name": "demux_valid_data_o",
            "descr": "Output of valid demux",
            "signals": [
                {"name": "demux_valid_output", "width": NUM_MANAGERS},
            ],
        },
        {
            "name": "demux_addr_data_i",
            "descr": "Input of address demux",
            "signals": [
                {"name": "s_iob_addr_i"},
            ],
        },
        {
            "name": "demux_addr_data_o",
            "descr": "Output of address demux",
            "signals": [
                {"name": "demux_addr_output", "width": NUM_MANAGERS * ADDR_W},
            ],
        },
        {
            "name": "demux_wdata_data_i",
            "descr": "Input of wdata demux",
            "signals": [
                {"name": "s_iob_wdata_i"},
            ],
        },
        {
            "name": "demux_wdata_data_o",
            "descr": "Output of wdata demux",
            "signals": [
                {"name": "demux_wdata_output", "width": NUM_MANAGERS * DATA_W},
            ],
        },
        {
            "name": "demux_wstrb_data_i",
            "descr": "Input of wstrb demux",
            "signals": [
                {"name": "s_iob_wstrb_i"},
            ],
        },
        {
            "name": "demux_wstrb_data_o",
            "descr": "Output of wstrb demux",
            "signals": [
                {"name": "demux_wstrb_output", "width": NUM_MANAGERS * int(DATA_W / 8)},
            ],
        },
        # Mux signals
        {
            "name": "mux_rdata_data_i",
            "descr": "Input of rdata mux",
            "signals": [
                {"name": "mux_rdata_input", "width": NUM_MANAGERS * DATA_W},
            ],
        },
        {
            "name": "mux_rdata_data_o",
            "descr": "Output of rdata mux",
            "signals": [
                {"name": "s_iob_rdata_o"},
            ],
        },
        {
            "name": "mux_rvalid_data_i",
            "descr": "Input of rvalid mux",
            "signals": [
                {"name": "mux_rvalid_input", "width": NUM_MANAGERS},
            ],
        },
        {
            "name": "mux_rvalid_data_o",
            "descr": "Output of rvalid mux",
            "signals": [
                {"name": "s_iob_rvalid_o"},
            ],
        },
        {
            "name": "mux_ready_data_i",
            "descr": "Input of ready mux",
            "signals": [
                {"name": "mux_ready_input", "width": NUM_MANAGERS},
            ],
        },
        {
            "name": "mux_ready_data_o",
            "descr": "Output of ready mux",
            "signals": [
                {"name": "s_iob_ready_int", "width": 1},
            ],
        },
    ]
    attributes_dict["subblocks"] = [
        {
            "core_name": "iob_reg",
            "instance_name": "sel_reg_r",
            "parameters": {
                "DATA_W": NBITS,
                "RST_VAL": f"{NBITS}'b0",
            },
            "port_params": {
                "clk_en_rst_s": "c_a_r",
            },
            "connect": {
                "clk_en_rst_s": (
                    "clk_en_rst_s",
                    [
                        "rst_i:rst_i",
                    ],
                ),
                "data_i": "sel_reg_data_i",
                "data_o": "sel_reg_data_o",
            },
        },
        # Demuxers
        {
            "core_name": "iob_demux",
            "instance_name": "iob_demux_valid",
            "parameters": {
                "DATA_W": 1,
                "N": NUM_MANAGERS,
            },
            "connect": {
                "sel_i": "manager_sel",
                "data_i": "demux_valid_data_i",
                "data_o": "demux_valid_data_o",
            },
        },
        {
            "core_name": "iob_demux",
            "instance_name": "iob_demux_addr",
            "parameters": {
                "DATA_W": ADDR_W,
                "N": NUM_MANAGERS,
            },
            "connect": {
                "sel_i": "manager_sel",
                "data_i": "demux_addr_data_i",
                "data_o": "demux_addr_data_o",
            },
        },
        {
            "core_name": "iob_demux",
            "instance_name": "iob_demux_wdata",
            "parameters": {
                "DATA_W": DATA_W,
                "N": NUM_MANAGERS,
            },
            "connect": {
                "sel_i": "manager_sel",
                "data_i": "demux_wdata_data_i",
                "data_o": "demux_wdata_data_o",
            },
        },
        {
            "core_name": "iob_demux",
            "instance_name": "iob_demux_wstrb",
            "parameters": {
                "DATA_W": int(DATA_W / 8),
                "N": NUM_MANAGERS,
            },
            "connect": {
                "sel_i": "manager_sel",
                "data_i": "demux_wstrb_data_i",
                "data_o": "demux_wstrb_data_o",
            },
        },
        # Muxers
        {
            "core_name": "iob_mux",
            "instance_name": "iob_mux_rdata",
            "parameters": {
                "DATA_W": DATA_W,
                "N": NUM_MANAGERS,
            },
            "connect": {
                "sel_i": "manager_sel_reg",
                "data_i": "mux_rdata_data_i",
                "data_o": "mux_rdata_data_o",
            },
        },
        {
            "core_name": "iob_mux",
            "instance_name": "iob_mux_rvalid",
            "parameters": {
                "DATA_W": 1,
                "N": NUM_MANAGERS,
            },
            "connect": {
                "sel_i": "manager_sel_reg",
                "data_i": "mux_rvalid_data_i",
                "data_o": "mux_rvalid_data_o",
            },
        },
        {
            "core_name": "iob_mux",
            "instance_name": "iob_mux_ready",
            "parameters": {
                "DATA_W": 1,
                "N": NUM_MANAGERS,
            },
            "connect": {
                # Ready selection must not be registered
                "sel_i": "manager_sel",
                "data_i": "mux_ready_data_i",
                "data_o": "mux_ready_data_o",
            },
        },
    ]

    # Connect demuxers outputs
    verilog_code = ""
    for port_idx in range(NUM_MANAGERS):
        verilog_code += f"""
    assign m{port_idx}_iob_valid_o = demux_valid_output[{port_idx}+:1];
    assign m{port_idx}_iob_addr_o = demux_addr_output[{port_idx*ADDR_W}+:{ADDR_W-NBITS}];
    assign m{port_idx}_iob_wdata_o = demux_wdata_output[{port_idx*DATA_W}+:{DATA_W}];
    assign m{port_idx}_iob_wstrb_o = demux_wstrb_output[{port_idx*int(DATA_W/8)}+:{int(DATA_W/8)}];
"""
    verilog_code += "\n"
    # Connect muxer inputs
    for signal in ["rdata", "rvalid", "ready"]:
        verilog_code += f"    assign mux_{signal}_input = {{"
        for port_idx in range(NUM_MANAGERS - 1, -1, -1):
            verilog_code += f"m{port_idx}_iob_{signal}_i, "
        verilog_code = verilog_code[:-2] + "};\n"

    # NOTE: Assigned 'sel' signal here, because it was causing an infinite loop when assigned in the FSM
    verilog_code += f"""
    assign sel = state == WAIT_VALID ? s_iob_addr_i[{ADDR_W-1}-:{NBITS}] : sel_reg;
"""

    # Create snippet with muxer and demuxer connections
    attributes_dict["snippets"] = [
        {
            "verilog_code": verilog_code,
        },
    ]

    #
    # FSM
    #
    attributes_dict["fsm"] = {
        "type": "fsm",
        "default_assignments": """
   // Default assignments
<<<<<<< HEAD
   sel = sel_reg;
=======
   // sel <- sel_reg;
>>>>>>> f58fb75b

   // Disallow handshake signals from going through
   s_iob_valid_int = 1'b0;
   s_iob_ready_o = 1'b0;
""",
        "state_descriptions": """
   WAIT_VALID: // Wait for valid data
      // Allow handshake signals to go through
      s_iob_valid_int = s_iob_valid_i;
      s_iob_ready_o = s_iob_ready_int;
"""
        + f"""\
      // Allow selector to be changed
<<<<<<< HEAD
      sel = s_iob_addr_i[{ADDR_W-1}-:{NBITS}];
=======
      // sel <- s_iob_addr_i[{ADDR_W-1}-:{NBITS}];
>>>>>>> f58fb75b
"""
        + """\
      if (s_iob_valid_i && ~s_iob_ready_o) begin
          // If not ready, wait for ready
         state_nxt = WAIT_READY;
      end else if (s_iob_valid_i && !s_iob_wstrb_i && ~s_iob_rvalid_o) begin
          // If read (and ready) and not rvalid, wait for rvalid
         state_nxt = WAIT_RVALID;
      end

   WAIT_READY: // Wait for ready signal
      // Allow handshake signals to go through
      s_iob_valid_int = s_iob_valid_i;
      s_iob_ready_o = s_iob_ready_int;
      if (s_iob_ready_o && |s_iob_wstrb_i) begin
         // If write and ready, transaction complete
         state_nxt = WAIT_VALID;
      end else if (s_iob_ready_o && !s_iob_wstrb_i && s_iob_rvalid_o) begin
         // If read and ready and rvalid, transaction complete
         state_nxt = WAIT_VALID;
      end else if (s_iob_ready_o && !s_iob_wstrb_i) begin
         // If read and ready but not rvalid, wait for rvalid
         state_nxt = WAIT_RVALID;
      end

   WAIT_RVALID: // Wait for read data
      if (s_iob_rvalid_o) begin
         state_nxt = WAIT_VALID;
      end
""",
    }

    return attributes_dict<|MERGE_RESOLUTION|>--- conflicted
+++ resolved
@@ -357,11 +357,7 @@
         "type": "fsm",
         "default_assignments": """
    // Default assignments
-<<<<<<< HEAD
-   sel = sel_reg;
-=======
    // sel <- sel_reg;
->>>>>>> f58fb75b
 
    // Disallow handshake signals from going through
    s_iob_valid_int = 1'b0;
@@ -375,11 +371,7 @@
 """
         + f"""\
       // Allow selector to be changed
-<<<<<<< HEAD
-      sel = s_iob_addr_i[{ADDR_W-1}-:{NBITS}];
-=======
       // sel <- s_iob_addr_i[{ADDR_W-1}-:{NBITS}];
->>>>>>> f58fb75b
 """
         + """\
       if (s_iob_valid_i && ~s_iob_ready_o) begin
