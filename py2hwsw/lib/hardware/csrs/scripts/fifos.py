--- conflicted
+++ resolved
@@ -196,7 +196,7 @@
     #
     attributes_dict["ports"] += [
         {
-            "name": f"{fifo_name}_rst",
+            "name": f"{fifo_name}_rst_i",
             "descr": "Synchronous reset interface.",
             "signals": [
                 {
@@ -235,7 +235,7 @@
                 ],
             },
             {
-                "name": f"{fifo_name}_interrupt",
+                "name": f"{fifo_name}_interrupt_o",
                 "descr": "Connects directly to FIFO",
                 "signals": [
                     {
@@ -324,7 +324,7 @@
             ],
         },
         {
-            "name": f"{fifo_name}_current_level",
+            "name": f"{fifo_name}_current_level_o",
             "descr": "Connects directly to FIFO",
             "signals": [
                 {
@@ -378,8 +378,8 @@
                 "ADDR_W": f"{FIFO_NAME}_ADDR_W",
             },
             "connect": {
-                "clk_en_rst": "clk_en_rst",
-                "rst": f"{fifo_name}_rst",
+                "clk_en_rst_s": "clk_en_rst_s",
+                "rst_i": f"{fifo_name}_rst",
                 "write": f"{fifo_name}_write",
                 "read": f"{fifo_name}_read",
                 "extmem": f"{fifo_name}_extmem",
@@ -609,11 +609,7 @@
                 ],
             },
             {
-<<<<<<< HEAD
-                "name": f"{fifo_name}_level",
-=======
-                "name": f"{fifo_name}_fifo_o",
->>>>>>> bd011166
+                "name": f"{fifo_name}_level_o",
                 "descr": "Connects directly to FIFO",
                 "signals": [
                     {
