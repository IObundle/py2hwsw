# SPDX-FileCopyrightText: 2025 IObundle
#
# SPDX-License-Identifier: MIT

import sys
import os

# Add csrs scripts folder to python path
sys.path.append(os.path.join(os.path.dirname(os.path.abspath(__file__)), "scripts"))

<<<<<<< HEAD
from reg_gen import generate_csr
from reg_gen import version_str_to_digits
from iob_csr import create_csr_group
=======
import reg_gen
from csr_classes import create_csr_group
>>>>>>> 6b65d469
from interrupts import find_and_update_interrupt_csrs
from fifos import find_and_update_fifo_csrs

# Static (shared) dictionary to store reg tables of generated csrs
# May be read by other python modules
static_reg_tables = {}


def setup(py_params_dict):
    """Standard Py2HWSW setup function"""
    params = {
        # Use the same name as instantiator + the suffix "_csrs"
        "name": py_params_dict["instantiator"]["name"] + "_csrs",
        "dest_dir": py_params_dict["dest_dir"],
        # Version of the CSRs module (by default use same version as py2hwsw)
        "version": py_params_dict["py2hwsw_version"],
        # Type of interface for CSR bus
        "csr_if": "iob",
        # List of Control Status Registers (CSRs)
        "csrs": [],
        # Select if register addresses should be auto-generated
        "autoaddr": True,
        # Allow overlap between Read and Write register addresses
        "rw_overlap": False,
        # Build directory for csrs (usually auto-passed py py2hwsw).
        "build_dir": "",
    }

    # Update params with values from py_params_dict
    for param in py_params_dict:
        if param in params:
            params[param] = py_params_dict[param]

    assert params["csrs"], print("Error: Register list empty.")

    assert params["build_dir"], print("Error: Register build dir empty.")

    # Generate verilog parameters for CSR interface
    csr_if_params = {}
    if params["csr_if"] == "axi":
        csr_if_params = {"AXI_ID_W": 1, "AXI_LEN_W": 8}

    # Copy instantiator confs but skip ADDR_W and CSR params
    confs = [
        {
            "name": "ADDR_W",
            "type": "F",
            "val": "ND",  # ret automatically
            "min": "0",
            "max": "32",
            "descr": "Address bus width",
        },
    ]
    for conf in py_params_dict["instantiator"]["confs"]:
        if conf["name"] == "ADDR_W" or conf["name"] in csr_if_params:
            continue
        confs.append(conf)

    # Append parameters for csr interface
    if_gen_params = {}
    for param_name, param_value in csr_if_params.items():
        confs.append(
            {
                "name": param_name,
                "type": "P",
                "val": param_value,
                "min": "NA",
                "max": "NA",
                "descr": f"{param_name} CSR interface parameter",
            }
        )
        # Remove csr_if suffix from parameter name (remove "AXI_" prefix)
        name_without_suffix = param_name[len(params["csr_if"]) + 1 :]
        if_gen_params[name_without_suffix] = param_name

    attributes_dict = {
        "name": params["name"],
        "generate_hw": True,
        "dest_dir": params["dest_dir"],
        "version": params["version"],
        "confs": confs,
        "ports": [
            {
                "name": "clk_en_rst_s",
                "signals": {
                    "type": "iob_clk",
                },
                "descr": "Clock, clock enable and reset",
            },
            {
                "name": "control_if_s",
                "signals": {
                    "type": params["csr_if"],
                    # ADDR_W set automatically
                    "DATA_W": "DATA_W",
                    **if_gen_params,
                },
                "descr": "CSR control interface. Interface type defined by `csr_if` parameter.",
            },
        ],
        "wires": [],
        "subblocks": [
            {
                "core_name": "iob_functions",
                "instantiate": False,
            },
            {
                "core_name": "iob_reg",
                "instance_name": "iob_reg_inst",
                "instantiate": False,
            },
            {
                "core_name": "iob_reg",
                "instance_name": "iob_reg_e_inst",
                "port_params": {
                    "clk_en_rst_s": "cke_arst_en",
                },
                "instantiate": False,
            },
        ],
        "snippets": [],
    }

    params["csrs"] = create_group_for_ungrouped_csrs(params["csrs"])
    find_and_update_interrupt_csrs(params["csrs"])
    find_and_update_fifo_csrs(params["csrs"], attributes_dict)

    # Convert csrs dictionaries to objects
    csrs_obj_list = []
    for group in params["csrs"]:
        csrs_obj_list.append(create_csr_group(**group))

    attributes_with_csrs = attributes_dict | {
        "csrs": csrs_obj_list,
        "csr_if": params["csr_if"],
        "rw_overlap": params["rw_overlap"],
        "autoaddr": params["autoaddr"],
        "build_dir": params["build_dir"],
    }

    # Generate snippets
    csr_gen_obj, reg_table = generate_csr(attributes_with_csrs)

    # Store reg_table in static dict
    global static_reg_tables
    static_reg_tables[params["name"]] = reg_table

    # Generate docs
    csr_gen_obj.generate_regs_tex(
        attributes_with_csrs["csrs"],
        reg_table,
        attributes_with_csrs["build_dir"] + "/document/tsrc",
    )

<<<<<<< HEAD
    # Auto-add VERSION macro
    found_version_macro = False
    if attributes_with_csrs["confs"]:
        for macro in attributes_with_csrs["confs"]:
            if macro["name"] == "VERSION":
                found_version_macro = True
    if not found_version_macro:
        attributes_with_csrs["confs"].append(
            {
                "name": "VERSION",
                "type": "M",
                "val": "16'h" + version_str_to_digits(attributes_with_csrs["version"]),
                "min": "NA",
                "max": "NA",
                "descr": "Product version. This 16-bit macro uses nibbles to represent decimal numbers using their binary values. The two most significant nibbles represent the integral part of the version, and the two least significant nibbles represent the decimal part. For example V12.34 is represented by 0x1234.",
            }
        )

=======
>>>>>>> 6b65d469
    # Add ports and internal wires for registers
    auto_ports, auto_wires, auto_snippet = csr_gen_obj.gen_ports_wires(reg_table)
    attributes_dict["ports"] += auto_ports
    attributes_dict["wires"] += auto_wires
    attributes_dict["snippets"].append({"verilog_code": auto_snippet})

    # TODO: Append csr_if to config_build.mk ?
    # file2create.write(f"CSR_IF={python_module.csr_if}\n\n")

    # Set correct address width in ADDR_W (false-)parameter
    attributes_dict["confs"][0]["val"] = csr_gen_obj.core_addr_w
    # Set correct address width in control_if port (ADDR_W - 2 lsbs)
    attributes_dict["ports"][1]["signals"]["ADDR_W"] = csr_gen_obj.core_addr_w - 2

    return attributes_dict


def create_group_for_ungrouped_csrs(csrs):
    general_group = {
        "name": "general_operation",
        "descr": "General Registers.",
        "regs": [],
    }
    grouped_csrs = []
    for csr in csrs:
        # Check if csr is already a group
        if "regs" in csr:
            grouped_csrs.append(csr)
            continue

        # Append csr to general group
        general_group["regs"].append(csr)

    # Append general group if it has any registers
    if general_group["regs"]:
        grouped_csrs.append(general_group)

    return grouped_csrs<|MERGE_RESOLUTION|>--- conflicted
+++ resolved
@@ -8,14 +8,8 @@
 # Add csrs scripts folder to python path
 sys.path.append(os.path.join(os.path.dirname(os.path.abspath(__file__)), "scripts"))
 
-<<<<<<< HEAD
 from reg_gen import generate_csr
-from reg_gen import version_str_to_digits
-from iob_csr import create_csr_group
-=======
-import reg_gen
 from csr_classes import create_csr_group
->>>>>>> 6b65d469
 from interrupts import find_and_update_interrupt_csrs
 from fifos import find_and_update_fifo_csrs
 
@@ -29,6 +23,7 @@
     params = {
         # Use the same name as instantiator + the suffix "_csrs"
         "name": py_params_dict["instantiator"]["name"] + "_csrs",
+        # Destination directory
         "dest_dir": py_params_dict["dest_dir"],
         # Version of the CSRs module (by default use same version as py2hwsw)
         "version": py_params_dict["py2hwsw_version"],
@@ -170,27 +165,6 @@
         attributes_with_csrs["build_dir"] + "/document/tsrc",
     )
 
-<<<<<<< HEAD
-    # Auto-add VERSION macro
-    found_version_macro = False
-    if attributes_with_csrs["confs"]:
-        for macro in attributes_with_csrs["confs"]:
-            if macro["name"] == "VERSION":
-                found_version_macro = True
-    if not found_version_macro:
-        attributes_with_csrs["confs"].append(
-            {
-                "name": "VERSION",
-                "type": "M",
-                "val": "16'h" + version_str_to_digits(attributes_with_csrs["version"]),
-                "min": "NA",
-                "max": "NA",
-                "descr": "Product version. This 16-bit macro uses nibbles to represent decimal numbers using their binary values. The two most significant nibbles represent the integral part of the version, and the two least significant nibbles represent the decimal part. For example V12.34 is represented by 0x1234.",
-            }
-        )
-
-=======
->>>>>>> 6b65d469
     # Add ports and internal wires for registers
     auto_ports, auto_wires, auto_snippet = csr_gen_obj.gen_ports_wires(reg_table)
     attributes_dict["ports"] += auto_ports
