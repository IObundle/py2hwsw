--- conflicted
+++ resolved
@@ -24,14 +24,9 @@
     params = {
         # Use the same name as instantiator + the suffix "_csrs"
         "name": py_params_dict["instantiator"]["name"] + "_csrs",
-<<<<<<< HEAD
+        "dest_dir": py_params_dict["dest_dir"],
         # Version of the CSRs module (by default use same version as py2hwsw)
         "version": py_params_dict["py2hwsw_version"],
-=======
-        "dest_dir": py_params_dict["dest_dir"],
-        # Version of the CSRs module
-        "version": "1.0",
->>>>>>> 6165d321
         # Type of interface for CSR bus
         "csr_if": "iob",
         # List of Control Status Registers (CSRs)
