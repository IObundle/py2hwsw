# SPDX-FileCopyrightText: 2024 IObundle
#
# SPDX-License-Identifier: MIT


def setup(py_params_dict):
    params = py_params_dict["iob_system_params"]

    attributes_dict = {
        "name": params["name"] + "_sim_wrapper",
        "version": "0.1",
        "confs": [
            {
                "name": "AXI_ID_W",
                "descr": "AXI ID bus width",
                "type": "F",
                "val": "4",
                "min": "1",
                "max": "32",
            },
            {
                "name": "AXI_LEN_W",
                "descr": "AXI burst length width",
                "type": "F",
                "val": "8",
                "min": "1",
                "max": "8",
            },
            {
                "name": "AXI_ADDR_W",
                "descr": "AXI address bus width",
                "type": "F",
                "val": "`DDR_ADDR_W",
                "min": "1",
                "max": "32",
            },
            {
                "name": "AXI_DATA_W",
                "descr": "AXI data bus width",
                "type": "F",
                "val": "`DDR_DATA_W",
                "min": "1",
                "max": "32",
            },
        ],
    }
    #
    # Ports
    #
    attributes_dict["ports"] = [
        {
            "name": "clk_en_rst_s",
            "descr": "Clock, clock enable and reset",
            "interface": {
                "type": "clk_en_rst",
            },
        },
        {
            "name": "uart_s",
            "descr": "Testbench uart csrs interface",
            "interface": {
                "type": "iob",
<<<<<<< HEAD
                "port_prefix": "uart_",
=======
                "subtype": "slave",
                "prefix": "uart_",
>>>>>>> 8e6256e5
                "ADDR_W": 3,
            },
        },
    ]
    if params["use_ethernet"]:
        attributes_dict["ports"] += [
            {
                "name": "ethernet_s",
                "descr": "Testbench ethernet csrs interface",
                "interface": {
                    "type": "iob",
<<<<<<< HEAD
                    "port_prefix": "ethernet_",
=======
                    "subtype": "slave",
                    "prefix": "ethernet_",
>>>>>>> 8e6256e5
                },
            },
        ]

    #
    # Wires
    #
    attributes_dict["wires"] = [
        {
            "name": "rs232",
            "descr": "rs232 bus",
            "interface": {
                "type": "rs232",
            },
        },
        {
            "name": "rs232_invert",
            "descr": "Invert order of rs232 signals",
            "signals": [
                {"name": "rs232_txd"},
                {"name": "rs232_rxd"},
                {"name": "rs232_cts"},
                {"name": "rs232_rts"},
            ],
        },
        {
            "name": "axi",
            "descr": "AXI bus to connect SoC to interconnect",
            "interface": {
                "type": "axi",
                "ID_W": "AXI_ID_W",
                "ADDR_W": "AXI_ADDR_W - 2",
                "DATA_W": "AXI_DATA_W",
                "LEN_W": "AXI_LEN_W",
                "LOCK_W": "AXI_LEN_W",
            },
        },
        {
            "name": "clk",
            "descr": "Clock signal",
            "signals": [
                {"name": "clk_i"},
            ],
        },
        {
            "name": "rst",
            "descr": "Reset signal",
            "signals": [
                {"name": "arst_i"},
            ],
        },
        {
            "name": "memory_axi",
            "descr": "AXI bus to connect interconnect and memory",
            "interface": {
                "type": "axi",
                "prefix": "mem_",
                "ID_W": "AXI_ID_W",
                "ADDR_W": "AXI_ADDR_W - 2",
                "DATA_W": "AXI_DATA_W",
                "LEN_W": "AXI_LEN_W",
                "LOCK_W": "1",
            },
        },
    ]
    if params["use_ethernet"]:
        attributes_dict["wires"] += [
            {
                "name": "eth_axi",
                "descr": "Ethernet AXI bus",
                "interface": {
                    "type": "axi",
                    "prefix": "eth_",
                },
            },
            {
                "name": "eth_mii_invert",
                "descr": "Invert order of signals in ethernet MII bus",
                "signals": [
                    {"name": "eth_MTxClk", "width": "1"},
                    {"name": "MRxDv"},
                    {"name": "MRxD"},
                    {"name": "MRxErr"},
                    {"name": "eth_MRxClk", "width": "1"},
                    {"name": "MTxEn"},
                    {"name": "MTxD"},
                    {"name": "MTxErr"},
                    {"name": "eth_MColl", "width": "1"},
                    {"name": "eth_MCrS", "width": "1"},
                    {"name": "eth_MDC", "width": "1"},
                    {"name": "eth_MDIO", "width": "1"},
                ],
            },
            {
                "name": "eth_int",
                "descr": "Ethernet interrupt",
                "signals": [
                    {"name": "eth_interrupt"},
                ],
            },
        ]
    #
    # Blocks
    #
    attributes_dict["blocks"] = [
        {
            "core_name": "iob_system_mwrap",
            "instance_name": "iob_system_mwrap",
            "instance_description": "IOb-SoC memory wrapper",
            "parameters": {
                "AXI_ID_W": "AXI_ID_W",
                "AXI_LEN_W": "AXI_LEN_W",
                "AXI_ADDR_W": "AXI_ADDR_W",
                "AXI_DATA_W": "AXI_DATA_W",
            },
            "connect": {
                "clk_en_rst_s": "clk_en_rst_s",
                "rs232_m": "rs232",
                "axi_m": "axi",
            },
            "dest_dir": "hardware/common_src",
            "iob_system_params": params,
        },
        {
            "core_name": "iob_uart",
            "name": "iob_uart_iob",
            "instance_name": "uart_tb",
            "instance_description": "Testbench uart core",
            "csr_if": "iob",
            "connect": {
                "clk_en_rst_s": "clk_en_rst_s",
                "cbus_s": (
                    "uart_s",
                    "uart_iob_addr_i[3-1:2]",
                ),
                "rs232_m": "rs232_invert",
            },
        },
        {
            "core_name": "axi_interconnect_wrapper",
            "name": "sim_axi_interconnect_wrapper",
            "instance_name": "axi_interconnect",
            "instance_description": "Interconnect instance",
            "parameters": {
                "AXI_ID_W": "AXI_ID_W",
                "AXI_ADDR_W": "AXI_ADDR_W-2",
                "AXI_DATA_W": "AXI_DATA_W",
            },
            "connect": {
                "clk_i": "clk",
                "rst_i": "rst",
                "s0_axi_s": (
                    "axi",
                    "axi_awlock[0]",
                    "axi_arlock[0]",
                ),
                "m0_axi_m": "memory_axi",
            },
            "num_slaves": 1,
        },
        {
            "core_name": "axi_ram",
            "instance_name": "ddr_model_mem",
            "instance_description": "Internal/DDR model memory",
            "parameters": {
                "ID_WIDTH": "AXI_ID_W",
                "ADDR_WIDTH": "AXI_ADDR_W",
                "DATA_WIDTH": "AXI_DATA_W",
            },
            "connect": {
                "clk_i": "clk",
                "rst_i": "rst",
                "axi_s": (
                    "memory_axi",
                    "{mem_axi_araddr, 2'b0}",
                    "{mem_axi_awaddr, 2'b0}",
                    "{1'b0, mem_axi_arlock}",
                    "{1'b0, mem_axi_awlock}",
                ),
            },
        },
    ]
    if params["init_mem"]:
        attributes_dict["blocks"][-1]["parameters"].update(
            {
                "FILE": f'"{params["name"]}_firmware"',
            }
        )
    if params["use_ethernet"]:
        attributes_dict["blocks"] += [
            {
                "core_name": "iob_eth",
                "instance_name": "eth_tb",
                "parameters": {
                    "AXI_ID_W": "AXI_ID_W",
                    "AXI_LEN_W": "AXI_LEN_W",
                    "AXI_ADDR_W": "AXI_ADDR_W",
                    "AXI_DATA_W": "AXI_DATA_W",
                },
                "connect": {
                    "clk_en_rst": "clk_en_rst_s",
                    "iob": "ethernet",
                    "axi": "eth_axi",
                    "mii": "eth_mii_invert",
                    "interrupt": "eth_int",
                },
            },
        ]
    #
    # Snippets
    #
    attributes_dict["snippets"] = []
    if params["use_ethernet"]:
        attributes_dict["snippets"] += [
            {
                "verilog_code": """
    //ethernet clock: 4x slower than system clock
    reg [1:0] eth_cnt = 2'b0;
    reg       eth_clk;

    always @(posedge clk_i) begin
      eth_cnt <= eth_cnt + 1'b1;
      eth_clk <= eth_cnt[1];
    end

    // Set ethernet AXI inputs to low
    assign eth_axi_awready_i = 1'b0;
    assign eth_axi_wready_i  = 1'b0;
    assign eth_axi_bid_i     = {AXI_ID_W{1'b0}};
    assign eth_axi_bresp_i   = 2'b0;
    assign eth_axi_bvalid_i  = 1'b0;
    assign eth_axi_arready_i = 1'b0;
    assign eth_axi_rid_i     = {AXI_ID_W{1'b0}};
    assign eth_axi_rdata_i   = {AXI_DATA_W{1'b0}};
    assign eth_axi_rresp_i   = 2'b0;
    assign eth_axi_rlast_i   = 1'b0;
    assign eth_axi_rvalid_i  = 1'b0;

    // Connect ethernet MII signals
    assign eth_MTxClk       = eth_clk;
    assign eth_MRxClk       = eth_clk;
    assign eth_MColl        = 1'b0;
    assign eth_MCrS         = 1'b0;

""",
            },
        ]

    return attributes_dict<|MERGE_RESOLUTION|>--- conflicted
+++ resolved
@@ -60,12 +60,7 @@
             "descr": "Testbench uart csrs interface",
             "interface": {
                 "type": "iob",
-<<<<<<< HEAD
-                "port_prefix": "uart_",
-=======
-                "subtype": "slave",
                 "prefix": "uart_",
->>>>>>> 8e6256e5
                 "ADDR_W": 3,
             },
         },
@@ -77,12 +72,7 @@
                 "descr": "Testbench ethernet csrs interface",
                 "interface": {
                     "type": "iob",
-<<<<<<< HEAD
-                    "port_prefix": "ethernet_",
-=======
-                    "subtype": "slave",
                     "prefix": "ethernet_",
->>>>>>> 8e6256e5
                 },
             },
         ]
