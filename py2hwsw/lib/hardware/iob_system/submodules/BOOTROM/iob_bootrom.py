--- conflicted
+++ resolved
@@ -79,12 +79,7 @@
                 "descr": "Front-end control interface",
                 "interface": {
                     "type": "axi",
-<<<<<<< HEAD
-                    "port_prefix": "cbus_",
-=======
-                    "subtype": "slave",
                     "prefix": "cbus_",
->>>>>>> 8e6256e5
                     # BOOTROM_ADDR_W + 1 for remaining csrs ("VERSION" csr)
                     "ADDR_W": BOOTROM_ADDR_W - 2 + 1,
                     "DATA_W": "DATA_W",
