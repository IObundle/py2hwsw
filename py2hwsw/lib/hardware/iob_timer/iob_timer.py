# SPDX-FileCopyrightText: 2024 IObundle
#
# SPDX-License-Identifier: MIT


def setup(py_params_dict):
    attributes_dict = {
        "version": "0.1",
        "confs": [
            {
                "name": "DATA_W",
                "type": "P",
                "val": "32",
                "min": "NA",
                "max": "NA",
                "descr": "Data bus width",
            },
            {
                "name": "ADDR_W",
                "type": "P",
                "val": "4",  # Same as `IOB_TIMER_CSRS_ADDR_W
                "min": "NA",
                "max": "NA",
                "descr": "Address bus width",
            },
            {
                "name": "WDATA_W",
                "type": "P",
                "val": "1",
                "min": "NA",
                "max": "8",
                "descr": "",
            },
        ],
        "ports": [
            {
                "name": "clk_en_rst_s",
                "interface": {
                    "type": "clk_en_rst",
                },
                "descr": "Clock, clock enable and reset",
            },
            {
                "name": "cbus_s",
                "interface": {
                    "type": "iob",
<<<<<<< HEAD
                    "ADDR_W": "4",  # Same as `IOB_TIMER_CSRS_ADDR_W
=======
                    "subtype": "slave",
                    "ADDR_W": 4 - 2,  # Same as `IOB_TIMER_CSRS_ADDR_W -2 lsbs
>>>>>>> 8e6256e5
                    "DATA_W": "DATA_W",
                },
                "descr": "CPU native interface",
            },
        ],
        "wires": [
            {
                "name": "csrs_iob",
                "descr": "Internal CSRs IOb interface",
                "interface": {
                    "type": "iob",
                    "prefix": "csrs_",
                    "ADDR_W": "ADDR_W - 2",
                    "DATA_W": "DATA_W",
                },
            },
            # Register wires
            {
                "name": "reset",
                "descr": "",
                "signals": [
                    {"name": "reset_wr", "width": 1},
                ],
            },
            {
                "name": "enable",
                "descr": "",
                "signals": [
                    {"name": "enable_wr", "width": 1},
                ],
            },
            {
                "name": "sample",
                "descr": "",
                "signals": [
                    {"name": "sample_wr", "width": 1},
                ],
            },
            {
                "name": "data_low",
                "descr": "",
                "signals": [
                    {"name": "data_low_rd", "width": 32},
                ],
            },
            {
                "name": "data_high",
                "descr": "",
                "signals": [
                    {"name": "data_high_rd", "width": 32},
                ],
            },
            # Internal wires
            {
                "name": "time_now",
                "descr": "",
                "signals": [
                    {"name": "time_now", "width": 64},
                ],
            },
            # Timer core
            {
                "name": "timer_core_reg_interface",
                "descr": "",
                "signals": [
                    {"name": "enable_wr"},
                    {"name": "reset_wr"},
                    {"name": "sample_wr"},
                    {"name": "time_now"},
                ],
            },
        ],
        "blocks": [
            {
                "core_name": "csrs",
                "instance_name": "csrs_inst",
                "instance_description": "Control/Status Registers",
                "csrs": [
                    {
                        "name": "timer",
                        "descr": "TIMER software accessible registers.",
                        "regs": [
                            {
                                "name": "reset",
                                "type": "W",
                                "n_bits": 1,
                                "rst_val": 0,
                                "log2n_items": 0,
                                "autoreg": True,
                                "descr": "Timer soft reset",
                            },
                            {
                                "name": "enable",
                                "type": "W",
                                "n_bits": 1,
                                "rst_val": 0,
                                "log2n_items": 0,
                                "autoreg": True,
                                "descr": "Timer enable",
                            },
                            {
                                "name": "sample",
                                "type": "W",
                                "n_bits": 1,
                                "rst_val": 0,
                                "log2n_items": 0,
                                "autoreg": True,
                                "descr": "Sample time counter value into a readable register",
                            },
                            {
                                "name": "data_low",
                                "type": "R",
                                "n_bits": 32,
                                "rst_val": 0,
                                "log2n_items": 0,
                                "autoreg": True,
                                "descr": "High part of the timer value, which has twice the width of the data word width",
                            },
                            {
                                "name": "data_high",
                                "type": "R",
                                "n_bits": 32,
                                "rst_val": 0,
                                "log2n_items": 0,
                                "autoreg": True,
                                "descr": "Low part of the timer value, which has twice the width of the data word width",
                            },
                        ],
                    },
                ],
                "csr_if": "iob",
                "connect": {
                    "clk_en_rst_s": "clk_en_rst_s",
                    "control_if_s": "cbus_s",
                    "csrs_iob_o": "csrs_iob",
                    # Register interfaces
                    "reset": "reset",
                    "enable": "enable",
                    "sample": "sample",
                    "data_low": "data_low",
                    "data_high": "data_high",
                },
            },
            {
                "core_name": "timer_core",
                "instance_name": "timer_core_inst",
                "instance_description": "Timer core driver",
                "connect": {
                    "clk_en_rst_s": "clk_en_rst_s",
                    "reg_interface": "timer_core_reg_interface",
                },
            },
        ],
        "snippets": [
            {
                "verilog_code": """
    assign data_low_rd  = time_now[DATA_W-1:0];
    assign data_high_rd = time_now[2*DATA_W-1:DATA_W];
""",
            },
        ],
    }

    return attributes_dict<|MERGE_RESOLUTION|>--- conflicted
+++ resolved
@@ -44,12 +44,7 @@
                 "name": "cbus_s",
                 "interface": {
                     "type": "iob",
-<<<<<<< HEAD
-                    "ADDR_W": "4",  # Same as `IOB_TIMER_CSRS_ADDR_W
-=======
-                    "subtype": "slave",
                     "ADDR_W": 4 - 2,  # Same as `IOB_TIMER_CSRS_ADDR_W -2 lsbs
->>>>>>> 8e6256e5
                     "DATA_W": "DATA_W",
                 },
                 "descr": "CPU native interface",
