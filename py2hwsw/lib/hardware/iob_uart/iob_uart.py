# SPDX-FileCopyrightText: 2024 IObundle
#
# SPDX-License-Identifier: MIT


def setup(py_params_dict):
    CSR_IF = py_params_dict["csr_if"] if "csr_if" in py_params_dict else "iob"
    NAME = py_params_dict["name"] if "name" in py_params_dict else "iob_uart"
    attributes_dict = {
        "name": NAME,
        "version": "0.1",
        "board_list": ["cyclonev_gt_dk", "aes_ku040_db_g"],
        "confs": [
            {
                "name": "DATA_W",
                "type": "P",
                "val": "32",
                "min": "NA",
                "max": "NA",
                "descr": "Data bus width.",
            },
            {
                "name": "ADDR_W",
                "type": "P",
                "val": "3",  # Same as `IOB_UART_CSRS_ADDR_W
                "min": "NA",
                "max": "NA",
                "descr": "Address bus width",
            },
            {
                "name": "RST_POL",
                "type": "M",
                "val": "1",
                "min": "0",
                "max": "1",
                "descr": "Reset polarity.",
            },
        ],
        "ports": [
            {
                "name": "clk_en_rst_s",
                "signals": {
                    "type": "clk_en_rst",
                },
                "descr": "Clock, clock enable and reset",
            },
            {
                "name": "cbus_s",
                "signals": {
                    "type": CSR_IF,
                    "ADDR_W": 3 - 2,  # Same as `IOB_UART_CSRS_ADDR_W - 2 lsbs
                    "DATA_W": "DATA_W",
                },
                "descr": "CPU native interface",
            },
            {
                "name": "rs232_m",
                "signals": {
                    "type": "rs232",
                },
                "descr": "RS232 interface",
            },
        ],
        "wires": [
            {
                "name": "softreset",
                "descr": "",
                "signals": [
                    {"name": "softreset_wr", "width": 1},
                ],
            },
            {
                "name": "div",
                "descr": "",
                "signals": [
                    {"name": "div_wr", "width": 16},
                ],
            },
            {
                "name": "txdata",
                "descr": "",
                "signals": [
                    {"name": "txdata_wdata_wr", "width": 8},
                    {"name": "txdata_wen_wr", "width": 1},
                    {"name": "txdata_wready_wr", "width": 1},
                ],
            },
            {
                "name": "txen",
                "descr": "",
                "signals": [
                    {"name": "txen_wr", "width": 1},
                ],
            },
            {
                "name": "rxen",
                "descr": "",
                "signals": [
                    {"name": "rxen_wr", "width": 1},
                ],
            },
            {
                "name": "txready",
                "descr": "",
                "signals": [
                    {"name": "txready_rd", "width": 1},
                ],
            },
            {
                "name": "rxready",
                "descr": "",
                "signals": [
                    {"name": "rxready_rd", "width": 1},
                ],
            },
            {
                "name": "rxdata",
                "descr": "",
                "signals": [
                    {"name": "rxdata_rdata_rd", "width": 8},
                    {"name": "rxdata_rvalid_rd", "width": 1},
                    {"name": "rxdata_ren_rd", "width": 1},
                    {"name": "rxdata_rready_rd", "width": 1},
                ],
            },
            # RXDATA reg
            {
                "name": "iob_reg_rvalid_data_i",
                "descr": "",
                "signals": [
                    {"name": "rxdata_rvalid_nxt", "width": 1},
                ],
            },
            {
                "name": "iob_reg_rvalid_data_o",
                "descr": "",
                "signals": [
                    {"name": "rxdata_rvalid_rd"},
                ],
            },
            # uart core
            {
                "name": "clk_rst",
                "descr": "Clock and reset",
                "signals": [
                    {"name": "clk_i"},
                    {"name": "arst_i"},
                ],
            },
            {
                "name": "iob_uart_core_reg_interface",
                "descr": "",
                "signals": [
                    {"name": "softreset_wr"},
                    {"name": "txen_wr"},
                    {"name": "rxen_wr"},
                    {"name": "txready_rd"},
                    {"name": "rxready_rd"},
                    {"name": "txdata_wdata_wr"},
                    {"name": "rxdata_rdata_rd"},
                    {"name": "txdata_wen_wr"},
                    {"name": "rxdata_ren_rd"},
                    {"name": "div_wr"},
                ],
            },
        ],
        "blocks": [
<<<<<<< HEAD
            f"""iob_csrs csrs_inst 
				-d 'Control/Status Registers' 
                --no_autoaddr 
                --rw_overlap 
                -c 
                    "clk_en_rst_s":"clk_en_rst_s"
                    "control_if_s":"cbus_s"
                    "softreset":"softreset"
                    "div":"div"
                    "txdata":"txdata"
                    "txen":"txen"
                    "txready":"txready"
                    "rxen":"rxen"
                    "rxready":"rxready"
                    "rxdata":"rxdata"
                --csr_if {CSR_IF}
                csrs 
				    uart 
                    -d 'UART software accessible registers' 
				    regs 
                        -n softreset:1 -t W -d 'Soft reset'  --rst_val 0 --addr 0 --log2n_items 0
                        -n div:16 -t W -d 'Bit duration in system clock cycles.' --rst_val 0 --addr 2 --log2n_items 0
                        -n txdata:8 -t W -d 'TX data.' --rst_val 0 --addr 4 --log2n_items 0 --noauto
                        -n txen:1 -t W -d 'TX enable.' --rst_val 0 --addr 5 --log2n_items 0
				        -n rxen:1 -t W -d 'RX enable.' --rst_val 0 --addr 6 --log2n_items 0
                        -n txready:1 -t R -d 'TX ready to receive data.' --rst_val 0 --addr 0 --log2n_items 0
                        -n rxready:1 -t R -d 'RX ready to be read.' --rst_val 0 --addr 1 --log2n_items 0
                        -n rxdata:8 -t R -d 'RX data.' --rst_val 0 --addr 4 --log2n_items 0 --noauto
            """,
=======
            {
                "core_name": "iob_csrs",
                "instance_name": "csrs_inst",
                "instance_description": "Control/Status Registers",
                "autoaddr": False,
                "rw_overlap": True,
                "csrs": [
                    {
                        "name": "uart",
                        "descr": "UART software accessible registers.",
                        "regs": [
                            {
                                "name": "softreset",
                                "type": "W",
                                "n_bits": 1,
                                "rst_val": 0,
                                "addr": 0,
                                "log2n_items": 0,
                                "autoreg": True,
                                "descr": "Soft reset.",
                            },
                            {
                                "name": "div",
                                "type": "W",
                                "n_bits": 16,
                                "rst_val": 0,
                                "addr": 2,
                                "log2n_items": 0,
                                "autoreg": True,
                                "descr": "Bit duration in system clock cycles.",
                            },
                            {
                                "name": "txdata",
                                "type": "W",
                                "n_bits": 8,
                                "rst_val": 0,
                                "addr": 4,
                                "log2n_items": 0,
                                "autoreg": False,
                                "descr": "TX data.",
                            },
                            {
                                "name": "txen",
                                "type": "W",
                                "n_bits": 1,
                                "rst_val": 0,
                                "addr": 5,
                                "log2n_items": 0,
                                "autoreg": True,
                                "descr": "TX enable.",
                            },
                            {
                                "name": "rxen",
                                "type": "W",
                                "n_bits": 1,
                                "rst_val": 0,
                                "addr": 6,
                                "log2n_items": 0,
                                "autoreg": True,
                                "descr": "RX enable.",
                            },
                            {
                                "name": "txready",
                                "type": "R",
                                "n_bits": 1,
                                "rst_val": 0,
                                "addr": 0,
                                "log2n_items": 0,
                                "autoreg": True,
                                "descr": "TX ready to receive data.",
                            },
                            {
                                "name": "rxready",
                                "type": "R",
                                "n_bits": 1,
                                "rst_val": 0,
                                "addr": 1,
                                "log2n_items": 0,
                                "autoreg": True,
                                "descr": "RX data is ready to be read.",
                            },
                            # NOTE: RXDATA needs to be the only Read register in a CPU Word
                            # RXDATA_ren access is used to change UART state machine
                            {
                                "name": "rxdata",
                                "type": "R",
                                "n_bits": 8,
                                "rst_val": 0,
                                "addr": 4,
                                "log2n_items": 0,
                                "autoreg": False,
                                "descr": "RX data.",
                            },
                        ],
                    }
                ],
                "csr_if": CSR_IF,
                "connect": {
                    "clk_en_rst_s": "clk_en_rst_s",
                    "control_if_s": "cbus_s",
                    # Register interfaces
                    "softreset_o": "softreset",
                    "div_o": "div",
                    "txdata_io": "txdata",
                    "txen_o": "txen",
                    "rxen_o": "rxen",
                    "txready_i": "txready",
                    "rxready_i": "rxready",
                    "rxdata_io": "rxdata",
                },
            },
>>>>>>> 619ae6eb
            {
                "core_name": "iob_reg",
                "instance_name": "iob_reg_rvalid",
                "instance_description": "Register for rxdata rvalid",
                "parameters": {
                    "DATA_W": 1,
                    "RST_VAL": "1'b0",
                },
                "connect": {
                    "clk_en_rst_s": "clk_en_rst_s",
                    "data_i": "iob_reg_rvalid_data_i",
                    "data_o": "iob_reg_rvalid_data_o",
                },
            },
            {
                "core_name": "iob_uart_core",
                "instance_name": "iob_uart_core_inst",
                "instance_description": "UART core driver",
                "connect": {
                    "clk_rst_s": "clk_rst",
                    "reg_interface_io": "iob_uart_core_reg_interface",
                    "rs232_m": "rs232_m",
                },
            },
            # Simulation wrapper
            {
                "core_name": "iob_sim",
                "instance_name": "iob_sim",
                "instantiate": False,
                "dest_dir": "hardware/simulation/src",
            },
        ],
        "snippets": [
            {
                "verilog_code": """
    // txdata Manual logic
    assign txdata_wready_wr = 1'b1;

    // rxdata Manual logic
    assign rxdata_rready_rd = 1'b1;

    // rxdata rvalid is iob_valid registered
    assign rxdata_rvalid_nxt = rxdata_ren_rd;
""",
            },
        ],
    }

    return attributes_dict<|MERGE_RESOLUTION|>--- conflicted
+++ resolved
@@ -165,7 +165,6 @@
             },
         ],
         "blocks": [
-<<<<<<< HEAD
             f"""iob_csrs csrs_inst 
 				-d 'Control/Status Registers' 
                 --no_autoaddr 
@@ -173,14 +172,14 @@
                 -c 
                     "clk_en_rst_s":"clk_en_rst_s"
                     "control_if_s":"cbus_s"
-                    "softreset":"softreset"
-                    "div":"div"
-                    "txdata":"txdata"
-                    "txen":"txen"
-                    "txready":"txready"
-                    "rxen":"rxen"
-                    "rxready":"rxready"
-                    "rxdata":"rxdata"
+                    "softreset_o":"softreset"
+                    "div_o":"div"
+                    "txdata_io":"txdata"
+                    "txen_o":"txen"
+                    "txready_i":"txready"
+                    "rxen_o":"rxen"
+                    "rxready_i":"rxready"
+                    "rxdata_io":"rxdata"
                 --csr_if {CSR_IF}
                 csrs 
 				    uart 
@@ -195,119 +194,6 @@
                         -n rxready:1 -t R -d 'RX ready to be read.' --rst_val 0 --addr 1 --log2n_items 0
                         -n rxdata:8 -t R -d 'RX data.' --rst_val 0 --addr 4 --log2n_items 0 --noauto
             """,
-=======
-            {
-                "core_name": "iob_csrs",
-                "instance_name": "csrs_inst",
-                "instance_description": "Control/Status Registers",
-                "autoaddr": False,
-                "rw_overlap": True,
-                "csrs": [
-                    {
-                        "name": "uart",
-                        "descr": "UART software accessible registers.",
-                        "regs": [
-                            {
-                                "name": "softreset",
-                                "type": "W",
-                                "n_bits": 1,
-                                "rst_val": 0,
-                                "addr": 0,
-                                "log2n_items": 0,
-                                "autoreg": True,
-                                "descr": "Soft reset.",
-                            },
-                            {
-                                "name": "div",
-                                "type": "W",
-                                "n_bits": 16,
-                                "rst_val": 0,
-                                "addr": 2,
-                                "log2n_items": 0,
-                                "autoreg": True,
-                                "descr": "Bit duration in system clock cycles.",
-                            },
-                            {
-                                "name": "txdata",
-                                "type": "W",
-                                "n_bits": 8,
-                                "rst_val": 0,
-                                "addr": 4,
-                                "log2n_items": 0,
-                                "autoreg": False,
-                                "descr": "TX data.",
-                            },
-                            {
-                                "name": "txen",
-                                "type": "W",
-                                "n_bits": 1,
-                                "rst_val": 0,
-                                "addr": 5,
-                                "log2n_items": 0,
-                                "autoreg": True,
-                                "descr": "TX enable.",
-                            },
-                            {
-                                "name": "rxen",
-                                "type": "W",
-                                "n_bits": 1,
-                                "rst_val": 0,
-                                "addr": 6,
-                                "log2n_items": 0,
-                                "autoreg": True,
-                                "descr": "RX enable.",
-                            },
-                            {
-                                "name": "txready",
-                                "type": "R",
-                                "n_bits": 1,
-                                "rst_val": 0,
-                                "addr": 0,
-                                "log2n_items": 0,
-                                "autoreg": True,
-                                "descr": "TX ready to receive data.",
-                            },
-                            {
-                                "name": "rxready",
-                                "type": "R",
-                                "n_bits": 1,
-                                "rst_val": 0,
-                                "addr": 1,
-                                "log2n_items": 0,
-                                "autoreg": True,
-                                "descr": "RX data is ready to be read.",
-                            },
-                            # NOTE: RXDATA needs to be the only Read register in a CPU Word
-                            # RXDATA_ren access is used to change UART state machine
-                            {
-                                "name": "rxdata",
-                                "type": "R",
-                                "n_bits": 8,
-                                "rst_val": 0,
-                                "addr": 4,
-                                "log2n_items": 0,
-                                "autoreg": False,
-                                "descr": "RX data.",
-                            },
-                        ],
-                    }
-                ],
-                "csr_if": CSR_IF,
-                "connect": {
-                    "clk_en_rst_s": "clk_en_rst_s",
-                    "control_if_s": "cbus_s",
-                    # Register interfaces
-                    "softreset_o": "softreset",
-                    "div_o": "div",
-                    "txdata_io": "txdata",
-                    "txen_o": "txen",
-                    "rxen_o": "rxen",
-                    "txready_i": "txready",
-                    "rxready_i": "rxready",
-                    "rxdata_io": "rxdata",
-                },
-            },
->>>>>>> 619ae6eb
             {
                 "core_name": "iob_reg",
                 "instance_name": "iob_reg_rvalid",
