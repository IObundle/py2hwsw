# SPDX-FileCopyrightText: 2025 IObundle
#
# SPDX-License-Identifier: MIT

import os


def setup(py_params_dict):
    # user-passed parameters
    params = py_params_dict["iob_system_params"]

    attributes_dict = {
        "name": params["name"] + "_iob_zybo_z7",
        "generate_hw": False,
        #
        # Configuration
        #
        "confs": [
            {
                "name": "AXI_ID_W",
                "descr": "AXI ID bus width",
                "type": "D",
                "val": "4",
                "min": "1",
                "max": "32",
            },
            {
                "name": "AXI_LEN_W",
                "descr": "AXI burst length width",
                "type": "D",
                "val": "8",
                "min": "1",
                "max": "8",
            },
            {
                "name": "AXI_ADDR_W",
                "descr": "AXI address bus width",
                "type": "D",
                "val": "30" if params["use_extmem"] else "20",
                "min": "1",
                "max": "32",
            },
            {
                "name": "AXI_DATA_W",
                "descr": "AXI data bus width",
                "type": "D",
                "val": "32",
                "min": "1",
                "max": "32",
            },
            {
                "name": "BAUD",
                "descr": "UART baud rate",
                "type": "D",
                "val": "115200",
            },
            {
                "name": "FREQ",
                "descr": "Clock frequency",
                "type": "D",
                "val": "100000000",
            },
            {
                "name": "XILINX",
                "descr": "xilinx flag",
                "type": "D",
                "val": "1",
            },
        ],
    }
    #
    # Ports
    #
    attributes_dict["ports"] = [
        # inout [14:0]DDR_addr;
        #  inout [2:0]DDR_ba;
        #  inout DDR_cas_n;
        #  inout DDR_ck_n;
        #  inout DDR_ck_p;
        #  inout DDR_cke;
        #  inout DDR_cs_n;
        #  inout [3:0]DDR_dm;
        #  inout [31:0]DDR_dq;
        #  inout [3:0]DDR_dqs_n;
        #  inout [3:0]DDR_dqs_p;
        #  inout DDR_odt;
        #  inout DDR_ras_n;
        #  inout DDR_reset_n;
        #  inout DDR_we_n;
        #  inout FIXED_IO_ddr_vrn;
        #  inout FIXED_IO_ddr_vrp;
        #  inout [53:0]FIXED_IO_mio;
        #  inout FIXED_IO_ps_clk;
        #  inout FIXED_IO_ps_porb;
        #  inout FIXED_IO_ps_srstb;
        {
            "name": "DDR_addr_io",
            "descr": "DDR address bus",
            "signals": [
                {"name": "DDR_addr_io", "width": "15"},
            ],
        },
        {
            "name": "DDR_ba_io",
            "descr": "DDR bank address bus",
            "signals": [
                {"name": "DDR_ba_io", "width": "3"},
            ],
        },
        {
            "name": "DDR_cas_n_io",
            "descr": "DDR CAS signal",
            "signals": [
                {"name": "DDR_cas_n_io", "width": "1"},
            ],
        },
        {
            "name": "DDR_ck_n_io",
            "descr": "DDR clock negative signal",
            "signals": [
                {"name": "DDR_ck_n_io", "width": "1"},
            ],
        },
        {
            "name": "DDR_ck_p_io",
            "descr": "DDR clock positive signal",
            "signals": [
                {"name": "DDR_ck_p_io", "width": "1"},
            ],
        },
        {
            "name": "DDR_cke_io",
            "descr": "DDR clock enable signal",
            "signals": [
                {"name": "DDR_cke_io", "width": "1"},
            ],
        },
        {
            "name": "DDR_cs_n_io",
            "descr": "DDR chip select signal",
            "signals": [
                {"name": "DDR_cs_n_io", "width": "1"},
            ],
        },
        {
            "name": "DDR_dm_io",
            "descr": "DDR data mask bus",
            "signals": [
                {
                    "name": "DDR_dm_io",  # Data mask
                    # Width is 4 for DDR3, 8 for DDR4
                    # This should match the memory type used
                    # in the design.
                    # For Zybo Z7, it is typically 4.
                    # Adjust as necessary based on your design.
                    # Here we assume DDR3 with 4 data masks
                    "width": 4,
                },
            ],
        },
        {
            # DDR data bus
            # Width is typically 32 bits for DDR3/4
            # Adjust based on your design requirements.
            # For Zybo Z7, it is usually 32 bits.
            # If using DDR4, consider using a wider bus if needed.
            # Here we assume a standard 32-bit data bus.
            # If you need more bits, adjust accordingly.
            # For example, if using DDR4 with
            # 64-bit data bus, change width to 64.
            "name": "DDR_dq_io",
            "descr": "DDR data bus",
            "signals": [
                {"name": "DDR_dq_io", "width": "32"},
            ],
        },
        {
            "name": "DDR_dqs_n_io",
            "descr": "DDR data strobe negative signal",
            "signals": [
                {"name": "DDR_dqs_n_io", "width": "4"},
            ],
        },
        {
            "name": "DDR_dqs_p_io",
            "descr": "DDR data strobe positive signal",
            "signals": [
                {"name": "DDR_dqs_p_io", "width": "4"},
            ],
        },
        {
            "name": "DDR_odt_io",
            "descr": "DDR on-die termination signal",
            "signals": [
                {"name": "DDR_odt_io", "width": "1"},
            ],
        },
        {
            "name": "DDR_ras_n_io",
            "descr": "DDR RAS signal",
            "signals": [
                {"name": "DDR_ras_n_io", "width": "1"},
            ],
        },
        {
            # DDR reset signal
            # This is typically active low.
            # Ensure it matches your design requirements.
            # For Zybo Z7, it is usually active low.
            # If using DDR4, ensure the reset logic is compatible.
            # Here we assume a standard active low reset.
            # If you need a different logic level, adjust accordingly.
            # For example, if using active high reset, change to '1'.
            # Here we assume an active low reset.
            # If you need a different logic level, adjust accordingly.
            # For example, if using active high reset, change to '1'.
            # Here we assume an active low reset.
            # If you need a different logic level, adjust accordingly.
            # For example, if using active high reset, change to '1'.
            # Here we assume an active low reset.
            # If you need a different logic level, adjust accordingly.
            # For example, if using active high reset, change to '1'.
            # Here we assume an active low reset.
            # If you need a different logic level, adjust accordingly.
            # For example, if using active high reset, change to '1'.
            # Here we assume an active low reset.
            # If you need a different logic level, adjust accordingly.
            # For example, if using active high reset, change to '1'.
            # Here we assume an active low reset.
            #
            "name": "DDR_reset_n_io",
            "descr": "DDR reset signal",
            "signals": [
                {"name": "DDR_reset_n_io", "width": "1"},
            ],
        },
        {
            "name": "FIXED_IO_ddr_vrn_io",
            "descr": "DDR voltage reference negative",
            "signals": [
                {"name": "FIXED_IO_ddr_vrn_io", "width": "1"},
            ],
        },
        {
            "name": "FIXED_IO_ddr_vrp_io",
            "descr": "DDR voltage reference positive",
            "signals": [
                {"name": "FIXED_IO_ddr_vrp_io", "width": "1"},
            ],
        },
        {
            # MIO pins for various functions
            # Adjust the width based on your design requirements.
            # For Zybo Z7, it is typically 54 bits.
            # If using fewer MIO pins, adjust the width accordingly.
            # Here we assume a standard 54-bit MIO bus.
            # If you need more or fewer bits, adjust accordingly.
            # For example, if using 40 MIO pins, change width to 40.
            # Here we assume a standard 54-bit MIO bus.
            # If you need more or fewer bits, adjust accordingly.
            # For example, if using 40 MIO pins, change width to 40.
            # Here we assume a standard 54-bit MIO bus.
            # If you need more or fewer bits, adjust accordingly.
            # For example, if using 40 MIO pins, change width to 40.
            "name": "FIXED_IO_mio_io",
            "descr": "MIO pins for various functions",
            "signals": [
                {"name": "FIXED_IO_mio_io", "width": "54"},
            ],
        },
        {
            # PS clock input
            # This is typically used for system clock input.
            # Ensure it matches your design requirements.
            # For Zybo Z7, it is usually connected to a clock source.
            # If using a different clock frequency, adjust accordingly.
            # Here we assume a standard clock input signal.
            # If you need a different logic level, adjust accordingly.
            # For example, if using active high clock input, change to '1'.
            # Here we assume an active high clock input signal.
            # If you need a different logic level, adjust accordingly.
            # For example, if using active low clock input, change to '0'.
            # Here we assume an active high clock input
            "name": "FIXED_IO_ps_clk_io",
            "descr": "PS clock input",
            "signals": [
                {"name": "FIXED_IO_ps_clk_io", "width": "1"},
            ],
        },
        {
            # PS PORB (Power-On Reset) signal
            # This is typically used for system reset.
            # Ensure it matches your design requirements.
            # For Zybo Z7, it is usually connected to a reset source.
            # If using a different reset logic, adjust accordingly.
            # Here we assume an active low reset signal.
            # If you need a different logic level, adjust accordingly.
            # For example, if using active high reset, change to '1'.
            "name": "FIXED_IO_ps_porb_io",
            "descr": "PS PORB signal",
            "signals": [
                {"name": "FIXED_IO_ps_porb_io", "width": "1"},
            ],
        },
        {
            # PS SRSTB (System Reset) signal
            # This is typically used for system reset.
            # Ensure it matches your design requirements.
            # For Zybo Z7, it is usually connected to a reset source.
            # If using a different reset logic, adjust accordingly.
            # Here we assume an active low reset signal.
            # If you need a different logic level, adjust accordingly.
            # For example, if using active high reset, change to '1'.
            "name": "FIXED_IO_ps_srstb_io",
            "descr": "PS SRSTB signal",
            "signals": [
                {"name": "FIXED_IO_ps_srstb_io", "width": "1"},
            ],
        },
    ]

    #
    # Wires
    #
    attributes_dict["wires"] = [
        {
            "name": "clk_en_rst",
            "descr": "Clock, clock enable and reset",
            "signals": {
                "type": "iob_clk",
            },
        },
        {
            "name": "arst_n",
            "descr": "Negated reset",
            "signals": [
                {"name": "arst_n", "width": "1"},
            ],
        },
        {
            "name": "rs232_int",
            "descr": "iob-system uart interface",
            "signals": {
                "type": "rs232",
            },
        },
<<<<<<< HEAD
        {
            "name": "intercon_m_clk_rst",
            "descr": "AXI interconnect clock and reset inputs",
            "signals": {
                "type": "iob_clk",
                "prefix": "intercon_m_",
                "params": "a",
            },
        },
        {
            "name": "ps_axi",
            "descr": "AXI bus to connect interconnect and memory",
            "signals": {
                "type": "axi",
                "prefix": "mem_",
                "ID_W": "AXI_ID_W",
                "LEN_W": "AXI_LEN_W",
                "ADDR_W": "AXI_ADDR_W",
                "DATA_W": "AXI_DATA_W",
                "LOCK_W": 1,
            },
        },
    ]
    if params["use_extmem"]:
        attributes_dict["wires"] += [
            {
                "name": "axi",
                "descr": "AXI interface to connect SoC to memory",
                "signals": {
                    "type": "axi",
                    "ID_W": "AXI_ID_W",
                    "ADDR_W": "AXI_ADDR_W",
                    "DATA_W": "AXI_DATA_W",
                    "LEN_W": "AXI_LEN_W",
                },
            },
        ]
=======
    ]
>>>>>>> b03ae1f0

    #
    # Blocks
    #
    attributes_dict["subblocks"] = [
        {
            # Memory Wrapper
            "core_name": py_params_dict["instantiator"]["original_name"],
            "instance_name": py_params_dict["instantiator"]["original_name"],
            "instance_description": "IOb-SoC instance",
            "parameters": {
                "AXI_ID_W": "AXI_ID_W",
                "AXI_LEN_W": "AXI_LEN_W",
                "AXI_ADDR_W": "AXI_ADDR_W",
                "AXI_DATA_W": "AXI_DATA_W",
            },
            "connect": {
                "clk_en_rst_s": "clk_en_rst",
                "rs232_m": "rs232_int",
            },
            "dest_dir": "hardware/common_src",
        },
    ]
<<<<<<< HEAD
    if params["use_extmem"]:
        attributes_dict["subblocks"][-1]["connect"].update({"axi_m": "axi"})
        attributes_dict["subblocks"] += [
            {
                "core_name": "iob_xilinx_axi_interconnect",
                "instance_name": "axi_async_bridge",
                "instance_description": "Interconnect instance",
                "parameters": {
                    "AXI_ID_W": "AXI_ID_W",
                    "AXI_LEN_W": "AXI_LEN_W",
                    "AXI_ADDR_W": "AXI_ADDR_W",
                    "AXI_DATA_W": "AXI_DATA_W",
                },
                "connect": {
                    "clk_rst_s": "ps_clk_rst",
                    "m0_clk_rst_io": "intercon_m_clk_rst",
                    "m0_axi_m": "ps_axi",
                    "s0_clk_rst_io": "ps_clk_rst",
                    "s0_axi_s": "axi",
                },
                "num_subordinates": 1,
            },
        ]
=======
>>>>>>> b03ae1f0

    #
    # Snippets
    #
    attributes_dict["snippets"] = [
        {
            "verilog_code": """
            // General connections
            assign cke = 1'b1;
            assign arst = ~arst_n;

            assign txd_o = rs232_txd;
            assign rs232_rxd = rxd_i;

 processing_system7_0 processing_system7_0
       (
        .PS_CLK(FIXED_IO_ps_clk_io),
        .PS_PORB(FIXED_IO_ps_porb_io),
        .PS_SRSTB(FIXED_IO_ps_srstb_io,

        .FCLK_CLK0(clk),
        .FCLK_RESET0_N(arst_n),

        .DDR_Addr(DDR_addr),
        .DDR_BankAddr(DDR_ba),
        .DDR_CAS_n(DDR_cas_n),
        .DDR_CKE(DDR_cke),
        .DDR_CS_n(DDR_cs_n),
        .DDR_Clk(DDR_ck_p),
        .DDR_Clk_n(DDR_ck_n),
        .DDR_DM(DDR_dm),
        .DDR_DQ(DDR_dq),
        .DDR_DQS(DDR_dqs_p),
        .DDR_DQS_n(DDR_dqs_n),
        .DDR_DRSTB(DDR_reset_n),
        .DDR_ODT(DDR_odt),
        .DDR_RAS_n(DDR_ras_n),
        .DDR_VRN(FIXED_IO_ddr_vrn),
        .DDR_VRP(FIXED_IO_ddr_vrp),
        .DDR_WEB(DDR_we_n)
  );


            """,
        },
    ]

    return attributes_dict<|MERGE_RESOLUTION|>--- conflicted
+++ resolved
@@ -344,47 +344,7 @@
                 "type": "rs232",
             },
         },
-<<<<<<< HEAD
-        {
-            "name": "intercon_m_clk_rst",
-            "descr": "AXI interconnect clock and reset inputs",
-            "signals": {
-                "type": "iob_clk",
-                "prefix": "intercon_m_",
-                "params": "a",
-            },
-        },
-        {
-            "name": "ps_axi",
-            "descr": "AXI bus to connect interconnect and memory",
-            "signals": {
-                "type": "axi",
-                "prefix": "mem_",
-                "ID_W": "AXI_ID_W",
-                "LEN_W": "AXI_LEN_W",
-                "ADDR_W": "AXI_ADDR_W",
-                "DATA_W": "AXI_DATA_W",
-                "LOCK_W": 1,
-            },
-        },
     ]
-    if params["use_extmem"]:
-        attributes_dict["wires"] += [
-            {
-                "name": "axi",
-                "descr": "AXI interface to connect SoC to memory",
-                "signals": {
-                    "type": "axi",
-                    "ID_W": "AXI_ID_W",
-                    "ADDR_W": "AXI_ADDR_W",
-                    "DATA_W": "AXI_DATA_W",
-                    "LEN_W": "AXI_LEN_W",
-                },
-            },
-        ]
-=======
-    ]
->>>>>>> b03ae1f0
 
     #
     # Blocks
@@ -408,32 +368,6 @@
             "dest_dir": "hardware/common_src",
         },
     ]
-<<<<<<< HEAD
-    if params["use_extmem"]:
-        attributes_dict["subblocks"][-1]["connect"].update({"axi_m": "axi"})
-        attributes_dict["subblocks"] += [
-            {
-                "core_name": "iob_xilinx_axi_interconnect",
-                "instance_name": "axi_async_bridge",
-                "instance_description": "Interconnect instance",
-                "parameters": {
-                    "AXI_ID_W": "AXI_ID_W",
-                    "AXI_LEN_W": "AXI_LEN_W",
-                    "AXI_ADDR_W": "AXI_ADDR_W",
-                    "AXI_DATA_W": "AXI_DATA_W",
-                },
-                "connect": {
-                    "clk_rst_s": "ps_clk_rst",
-                    "m0_clk_rst_io": "intercon_m_clk_rst",
-                    "m0_axi_m": "ps_axi",
-                    "s0_clk_rst_io": "ps_clk_rst",
-                    "s0_axi_s": "axi",
-                },
-                "num_subordinates": 1,
-            },
-        ]
-=======
->>>>>>> b03ae1f0
 
     #
     # Snippets
