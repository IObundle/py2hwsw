--- conflicted
+++ resolved
@@ -35,13 +35,9 @@
         "mem_addr_w": 18,
         # Bootrom address width
         "bootrom_addr_w": 12,
-<<<<<<< HEAD
+        # Firmware base address
         "fw_baseaddr": 0,
-=======
-        # Firmware base address
-        "fw_addr": 0,
         # Firmware address width
->>>>>>> 87144d98
         "fw_addr_w": 18,
         # If should include a tester system
         "include_tester": True,
