--- conflicted
+++ resolved
@@ -89,12 +89,10 @@
       $display("Starting testbench");
 
       $display("Configure AXIStream IN");
-<<<<<<< HEAD
       axis_in_iob_write(`IOB_AXISTREAM_IN_CSRS_SOFT_RESET_ADDR, 0,
                         `IOB_AXISTREAM_IN_CSRS_SOFT_RESET_W);
       axis_in_iob_write(`IOB_AXISTREAM_IN_CSRS_MODE_ADDR, 0, `IOB_AXISTREAM_IN_CSRS_MODE_W);
-      axis_in_iob_write(`IOB_AXISTREAM_IN_CSRS_NWORDS_ADDR, NWORDS,
-                        `IOB_AXISTREAM_IN_CSRS_NWORDS_W);
+      //axis_in_iob_write(`IOB_AXISTREAM_IN_CSRS_NWORDS_ADDR, NWORDS,`IOB_AXISTREAM_IN_CSRS_NWORDS_W);
       axis_in_iob_write(`IOB_AXISTREAM_IN_CSRS_ENABLE_ADDR, 1, `IOB_AXISTREAM_IN_CSRS_ENABLE_W);
 
       $display("Configure AXIStream OUT");
@@ -104,17 +102,6 @@
       axis_out_iob_write(`IOB_AXISTREAM_IN_CSRS_NWORDS_ADDR, NWORDS,
                          `IOB_AXISTREAM_IN_CSRS_NWORDS_W);
       axis_out_iob_write(`IOB_AXISTREAM_OUT_CSRS_ENABLE_ADDR, 1, `IOB_AXISTREAM_OUT_CSRS_ENABLE_W);
-=======
-      axis_in_iob_write(`IOB_AXISTREAM_IN_SOFT_RESET_ADDR, 0, `IOB_AXISTREAM_IN_SOFT_RESET_W);
-      axis_in_iob_write(`IOB_AXISTREAM_IN_MODE_ADDR, 0, `IOB_AXISTREAM_IN_MODE_W);
-      axis_in_iob_write(`IOB_AXISTREAM_IN_ENABLE_ADDR, 1, `IOB_AXISTREAM_IN_ENABLE_W);
-
-      $display("Configure AXIStream OUT");
-      axis_out_iob_write(`IOB_AXISTREAM_OUT_SOFT_RESET_ADDR, 0, `IOB_AXISTREAM_OUT_SOFT_RESET_W);
-      axis_out_iob_write(`IOB_AXISTREAM_OUT_MODE_ADDR, 0, `IOB_AXISTREAM_OUT_MODE_W);
-      axis_out_iob_write(`IOB_AXISTREAM_OUT_NWORDS_ADDR, NWORDS, `IOB_AXISTREAM_OUT_NWORDS_W);
-      axis_out_iob_write(`IOB_AXISTREAM_OUT_ENABLE_ADDR, 1, `IOB_AXISTREAM_OUT_ENABLE_W);
->>>>>>> d6521903
 
       $display("Write data to AXIStream OUT");
 
