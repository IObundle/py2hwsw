--- conflicted
+++ resolved
@@ -10,45 +10,25 @@
 static uint32_t base;
 
 void timer_reset() {
-<<<<<<< HEAD
-  IOB_TIMER_CSRS_SET_RESET(1);
-  IOB_TIMER_CSRS_SET_RESET(0);
-=======
-  iob_timer_set_reset(1);
-  iob_timer_set_reset(0);
->>>>>>> 6b65d469
+  iob_timer_csrs_set_reset(1);
+  iob_timer_csrs_set_reset(0);
 }
 
 void timer_init(uint32_t base_address) {
   base = base_address;
-<<<<<<< HEAD
-  IOB_TIMER_CSRS_INIT_BASEADDR(base_address);
+  iob_timer_csrs_init_baseaddr(base_address);
   timer_reset();
-  IOB_TIMER_CSRS_SET_ENABLE(1);
-=======
-  iob_timer_init_baseaddr(base_address);
-  timer_reset();
-  iob_timer_set_enable(1);
->>>>>>> 6b65d469
+  iob_timer_csrs_set_enable(1);
 }
 
 uint64_t timer_get_count() {
   // sample timer counter
-<<<<<<< HEAD
-  IOB_TIMER_CSRS_SET_SAMPLE(1);
-  IOB_TIMER_CSRS_SET_SAMPLE(0);
+  iob_timer_csrs_set_sample(1);
+  iob_timer_csrs_set_sample(0);
 
-  uint64_t count = (uint64_t)IOB_TIMER_CSRS_GET_DATA_HIGH();
+  uint64_t count = (uint64_t)iob_timer_csrs_get_data_high();
   count <<= IOB_TIMER_CSRS_DATA_LOW_W;
-  count |= (uint64_t)IOB_TIMER_CSRS_GET_DATA_LOW();
-=======
-  iob_timer_set_sample(1);
-  iob_timer_set_sample(0);
-
-  uint64_t count = (uint64_t)iob_timer_get_data_high();
-  count <<= IOB_TIMER_DATA_LOW_W;
-  count |= (uint64_t)iob_timer_get_data_low();
->>>>>>> 6b65d469
+  count |= (uint64_t)iob_timer_csrs_get_data_low();
 
   return count;
 }