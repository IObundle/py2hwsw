--- conflicted
+++ resolved
@@ -4,23 +4,14 @@
 
 Py2HWSW is designed to do the following:
 \begin{itemize}
-<<<<<<< HEAD
     \item \textbf{Core Generation}: Generates Verilog cores from descriptions in Python or JSON dictionaries.
+
     \item \textbf{Framework Compatibility}: Integrates seamlessly with existing Verilog cores and frameworks.
+
     \item \textbf{High-Level Configuration}: Allows configuration of cores via high-level Python parameters.
+
     \item \textbf{Automated Resources}: Produces scripts and Makefiles for deployment in various FPGAs, simulators, and synthesis tools, along with documentation.
+
     \item \textbf{Readable Code}: Generates legible Verilog code with comments for better understanding and maintenance.
-=======
-\item \textbf{Core Generation}: Generates Verilog cores from descriptions in
-Python or JSON dictionaries.
-\item \textbf{Framework Compatibility}: Integrates seamlessly with existing
-Verilog cores and frameworks.
-\item \textbf{High-Level Configuration}: Allows configuration of cores via
-high-level Python parameters.
-\item \textbf{Automated Resources}: Produces scripts and Makefiles for
-deployment in various FPGAs, simulators, and synthesis tools, along with
-documentation.
-\item \textbf{Readable Code}: Generates legible Verilog code with comments for
-better understanding and maintenance.
->>>>>>> f06d3ce8
+
 \end{itemize}