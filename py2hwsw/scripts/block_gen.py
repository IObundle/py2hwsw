# SPDX-FileCopyrightText: 2025 IObundle
#
# SPDX-License-Identifier: MIT

#
#    subblocks_gen.py: instantiate Verilog modules and generate their documentation
#

from latex import write_table
import sys

import iob_colors
from iob_base import fail_with_msg
from iob_signal import get_real_signal, iob_signal
import param_gen


# Generate subblocks.tex file with TeX table of subblocks (Verilog modules instances)
def generate_subblocks_table_tex(subblocks, out_dir):
    subblocks_file = open(f"{out_dir}/subblocks.tex", "w")

    subblocks_file.write(
        "The Verilog modules in the top-level entity of the core are \
        described in the following tables. The table elements represent \
        the subblocks in the Block Diagram.\n"
    )

    for group in subblocks:
        subblocks_file.write(
            """
\\begin{table}[H]
  \\centering
  \\begin{tabularx}{\\textwidth}{|l|l|X|}

    \\hline
    \\rowcolor{iob-green}
    {\\bf Module} & {\\bf Name} & {\\bf Description}  \\\\ \\hline \\hline

    \\input """
            + group.name
            + """_subblocks_tab

  \\end{tabularx}
  \\caption{"""
            + group.descr.replace("_", "\\_")
            + """}
  \\label{"""
            + group.name
            + """_subblocks_tab:is}
\\end{table}
"""
        )
        if group.doc_clearpage:
            subblocks_file.write("\\clearpage")

    subblocks_file.write("\\clearpage")
    subblocks_file.close()


# Generate TeX table of subblocks
def generate_subblocks_tex(subblocks, out_dir):
    # Create subblocks.tex file
    generate_subblocks_table_tex(subblocks, out_dir)

    # Create table for each group
    for group in subblocks:
        tex_table = []
        for block in group.blocks:
            if not block.instantiate:
                continue
            tex_table.append(
                [
                    block.name,
                    block.instance_name,
                    block.instance_description,
                ]
            )

        write_table(f"{out_dir}/{group.name}_subblocks", tex_table)


def generate_subblocks(core):
    """Generate verilog code with verilog instances of this module.
    returns: Generated verilog code
    """
    code = ""
    for group in core.subblocks:
        for instance in group.blocks:
            if not instance.instantiate:
                continue
            # Open ifdef if conditional interface
            if instance.if_defined:
                code += f"`ifdef {instance.if_defined}\n"
            if instance.if_not_defined:
                code += f"`ifndef {instance.if_not_defined}\n"

            params_str = ""
            if instance.parameters:
                params_str = f"""#(
{param_gen.generate_inst_params(instance)}\
    ) """

            code += f"""\
        // {instance.instance_description}
        {instance.name} {params_str}{instance.instance_name} (
    {get_instance_port_connections(instance)}\
        );

    """
            # Close ifdef if conditional interface
            if instance.if_defined or instance.if_not_defined:
                code += "`endif\n"

    return code


def generate_subblocks_snippet(core):
    """Write verilog snippet ('.vs' file) with subblocks of this core.
    This snippet may be included manually in verilog modules if needed.
    """
    code = generate_subblocks(core)
    out_dir = core.build_dir + "/hardware/src"
    with open(f"{out_dir}/{core.name}_subblocks.vs", "w+") as f:
        f.write(code)


def get_instance_port_connections(instance):
    """Returns a multi-line string with all port's signals connections
    for the given Verilog instance.
    """
    instance_portmap = ""

    # Iterade over all ports of the instance
    for port_idx, port in enumerate(instance.ports):
        # If port has 'doc_only' attribute set to True, skip it
        if port.doc_only:
            continue

<<<<<<< HEAD
        # Check if there are connections for this instance
        assert (port.e_connect), f"{iob_colors.FAIL}Port '{port.name}' of instance '{instance.name}' is not connected!{iob_colors.ENDC}"

        # If one of the ports is not a standard inferface, check if the number of signals is the same
        if not port.interface or not port.e_connect.interface:
            newlinechar = "\n"
            assert len(port.signals) == len(port.e_connect.signals), f"""{iob_colors.FAIL}Port '{port.name}' of instance '{instance.name}' has different number of signals compared to external connection '{port.e_connect.name}'!
Port '{port.name}' has the following signals:
{newlinechar.join("- " + get_real_signal(port).name for port in port.signals)}

External connection '{get_real_signal(port.e_connect).name}' has the following signals:
{newlinechar.join("- " + get_real_signal(port).name for port in port.e_connect.signals)}
{iob_colors.ENDC}
"""
=======
        assert (
            port.e_connect
        ), f"{iob_colors.FAIL}Port '{port.name}' of instance '{instance.name}' is not connected!{iob_colors.ENDC}"
>>>>>>> 358ef683

        # If port has only non-iob signals, skip it
        if not any(isinstance(port_signal, iob_signal) for port_signal in port.signals):
            continue
<<<<<<< HEAD

        # If port has a description, add it to the portmap
        if port.descr and not port.doc_only:
            instance_portmap += f"        // {port.name} port: {port.descr}\n"

=======
        instance_portmap += f"        // {port.name} port: {port.descr}\n"
        if isinstance(port.e_connect, str):
            if "z" in port.e_connect.lower():
                instance_portmap += f"        .{port.signals[0].name}(),\n"
            else:
                instance_portmap += f"        .{port.signals[0].name}({port.e_connect}),\n"
            continue
>>>>>>> 358ef683
        # Connect individual signals
        for idx, port_signal in enumerate(port.signals):
            # Skip signals that are not iob_signals
            if not isinstance(port_signal, iob_signal):
                continue
            port_name = port_signal.name

            # If both ports are standard interfaces, connect by name
            if port.interface and port.e_connect.interface:
                # Remove prefix and suffix from port name
                port_name = port_name.replace(port.interface.prefix, "", 1)[:-2]
                for e_signal in port.e_connect.signals:
                    real_e_signal = get_real_signal(e_signal)
                    e_signal_name = real_e_signal.name
                    # Remove prefix and suffix from external signal name
                    if e_signal_name[-2:] in ["_o", "_i"]:
                        e_signal_name = e_signal_name[:-2]
                    e_signal_name = e_signal_name.replace(
                        port.e_connect.interface.prefix, "", 1
                    )
                    if e_signal_name == port_name:
                        e_signal_name = real_e_signal.name
                        port_name = port_signal.name
                        break
                port_name = port_signal.name
            else:
                # If both ports are not standard interfaces, connect by index
                real_e_signal = get_real_signal(port.e_connect.signals[idx])
                e_signal_name = real_e_signal.name

            # If the signal is a bit slice, get the name of the bit slice
            # and the name of the port (this overwrites the previous connection)
            for bit_slice in port.e_connect_bit_slices:
                if e_signal_name in bit_slice:
                    # Connection is not a bit_slice
                    if f"{port_signal.name}:" in bit_slice:
                        e_signal_name = bit_slice.split(":")[1]
                        port_name = port_signal.name
                    else:
                    # Connection is a bit slice
                        e_signal_name = bit_slice
                    break
                elif port_signal.name in bit_slice:
                    # Connection is not a bit_slice
                    if f"{port_signal.name}:" in bit_slice:
                        e_signal_name = bit_slice.split(":")[1]
                        port_name = port_signal.name
                    else:
                    # Connection is a bit slice
                        e_signal_name = bit_slice
                    break

            instance_portmap += f"        .{port_name}({e_signal_name}),\n"

    instance_portmap = instance_portmap[:-2] + "\n"  # Remove last comma

    return instance_portmap<|MERGE_RESOLUTION|>--- conflicted
+++ resolved
@@ -136,7 +136,6 @@
         if port.doc_only:
             continue
 
-<<<<<<< HEAD
         # Check if there are connections for this instance
         assert (port.e_connect), f"{iob_colors.FAIL}Port '{port.name}' of instance '{instance.name}' is not connected!{iob_colors.ENDC}"
 
@@ -151,30 +150,21 @@
 {newlinechar.join("- " + get_real_signal(port).name for port in port.e_connect.signals)}
 {iob_colors.ENDC}
 """
-=======
-        assert (
-            port.e_connect
-        ), f"{iob_colors.FAIL}Port '{port.name}' of instance '{instance.name}' is not connected!{iob_colors.ENDC}"
->>>>>>> 358ef683
 
         # If port has only non-iob signals, skip it
         if not any(isinstance(port_signal, iob_signal) for port_signal in port.signals):
             continue
-<<<<<<< HEAD
 
         # If port has a description, add it to the portmap
         if port.descr and not port.doc_only:
             instance_portmap += f"        // {port.name} port: {port.descr}\n"
 
-=======
-        instance_portmap += f"        // {port.name} port: {port.descr}\n"
         if isinstance(port.e_connect, str):
             if "z" in port.e_connect.lower():
                 instance_portmap += f"        .{port.signals[0].name}(),\n"
             else:
                 instance_portmap += f"        .{port.signals[0].name}({port.e_connect}),\n"
             continue
->>>>>>> 358ef683
         # Connect individual signals
         for idx, port_signal in enumerate(port.signals):
             # Skip signals that are not iob_signals
