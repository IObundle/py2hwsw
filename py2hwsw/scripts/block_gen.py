--- conflicted
+++ resolved
@@ -115,30 +115,19 @@
         portmap.validate_attributes()
 
         port = find_obj_in_list(
-<<<<<<< HEAD
-            [convert2internal(i) for i in core.ports], portmap.port_name, process_func=port_obj_list_process
-=======
             core.ports,
             portmap.port,
             process_func=port_obj_list_process,
->>>>>>> f578530f
         )
         if not port:
             fail_with_msg(
                 f"Port '{portmap.port}' not found in instance '{instance.name}'!"
             )
 
-<<<<<<< HEAD
-        e_connect = find_obj_in_list(
-            [convert2internal(i) for i in core.wires], portmap.e_connect,
-        ) or find_obj_in_list(
-            [convert2internal(i) for i in core.ports], portmap.e_connect, process_func=port_obj_list_process
-=======
-        e_connect = find_obj_in_list(core.buses, portmap.e_connect) or find_obj_in_list(
+        e_connect = find_obj_in_list(core.wires, portmap.e_connect) or find_obj_in_list(
             core.ports,
             portmap.e_connect,
             process_func=port_obj_list_process,
->>>>>>> f578530f
         )
         if isinstance(e_connect, iob_port):
             e_connect = e_connect.wire
@@ -177,20 +166,18 @@
         #     continue
 
         # If port has a description, add it to the portmap
-        port_wire = convert2internal(port.wire)
-        if port_wire.descr and not port.doc_only:
-            instance_portmap += f"        // {port_wire.name} port: {port_wire.descr}\n"
+        if port.wire.descr and not port.doc_only:
+            instance_portmap += f"        // {port.wire.name} port: {port.wire.descr}\n"
 
         # Handle ports connected to constants
         if isinstance(e_connect, str):
             if "z" in e_connect.lower():
-                instance_portmap += f"        .{port.wires[0].name}(),\n"
+                instance_portmap += f"        .{port.wire.name}(),\n"
             else:
-                instance_portmap += f"        .{port.wires[0].name}({e_connect}),\n"
+                instance_portmap += f"        .{port.wire.name}({e_connect}),\n"
             continue
 
         # Connect individual wires
-<<<<<<< HEAD
         # TODO: add support for bus/interfaces
         # for idx, api_port_wire in enumerate(port.wires):
         # port_wire = convert2internal(port_wire)
@@ -198,7 +185,6 @@
         # # Skip wires that are not iob_wires
         # if not isinstance(port_wire, iob_wire):
         #     continue
-        port_name = port_wire.name
 
         # # If both ports are standard interfaces, connect by name
         # if port.interface and e_connect.interface:
@@ -227,18 +213,16 @@
         for bit_slice in portmap.e_connect_bit_slices:
             if e_wire_name in bit_slice:
                 # Connection is not a bit_slice
-                if f"{port_wire.name}:" in bit_slice:
+                if f"{port.wire.name}:" in bit_slice:
                     e_wire_name = bit_slice.split(":")[1]
-                    port_name = port_wire.name
                 else:
                     # Connection is a bit slice
                     e_wire_name = bit_slice
                 break
-            elif port_wire.name in bit_slice:
+            elif port.wire.name in bit_slice:
                 # Connection is not a bit_slice
-                if f"{port_wire.name}:" in bit_slice:
+                if f"{port.wire.name}:" in bit_slice:
                     e_wire_name = bit_slice.split(":")[1]
-                    port_name = port_wire.name
                 else:
                     # Connection is a bit slice
                     e_wire_name = bit_slice
@@ -246,66 +230,9 @@
 
         if e_wire_name.lower() == "z":
             # If the external wire is 'z', do not connect it
-            instance_portmap += f"        .{port_name}(),\n"
+            instance_portmap += f"        .{port.wire.name}(),\n"
         else:
-            instance_portmap += f"        .{port_name}({e_wire_name}),\n"
-=======
-        for idx, port_wire in enumerate(port.wires):
-            # Is this still possible? Port should only contain iob_wires objects
-            # # Skip wires that are not iob_wires
-            # if not isinstance(port_wire, iob_wire):
-            #     continue
-            port_name = port_wire.name
-
-            # If both ports are standard interfaces, connect by name
-            if port.interface and e_connect.interface:
-                # Remove prefix and suffix from port name
-                port_name = port_name.replace(port.interface.prefix, "", 1)[:-2]
-                for e_wire in e_connect.wires:
-                    real_e_wire = get_real_wire(e_wire)
-                    e_wire_name = real_e_wire.name
-                    # Remove prefix and suffix from external wire name
-                    if e_wire_name[-2:] in ["_o", "_i"]:
-                        e_wire_name = e_wire_name[:-2]
-                    e_wire_name = e_wire_name.replace(e_connect.interface.prefix, "", 1)
-                    if e_wire_name == port_name:
-                        e_wire_name = real_e_wire.name
-                        port_name = port_wire.name
-                        break
-                port_name = port_wire.name
-            else:
-                # If both ports are not standard interfaces, connect by index
-                real_e_wire = get_real_wire(e_connect.wires[idx])
-                e_wire_name = real_e_wire.name
-
-            # If the wire is a bit slice, get the name of the bit slice
-            # and the name of the port (this overwrites the previous connection)
-            for bit_slice in portmap.e_connect_bit_slices:
-                if e_wire_name in bit_slice:
-                    # Connection is not a bit_slice
-                    if f"{port_wire.name}:" in bit_slice:
-                        e_wire_name = bit_slice.split(":")[1]
-                        port_name = port_wire.name
-                    else:
-                        # Connection is a bit slice
-                        e_wire_name = bit_slice
-                    break
-                elif port_wire.name in bit_slice:
-                    # Connection is not a bit_slice
-                    if f"{port_wire.name}:" in bit_slice:
-                        e_wire_name = bit_slice.split(":")[1]
-                        port_name = port_wire.name
-                    else:
-                        # Connection is a bit slice
-                        e_wire_name = bit_slice
-                    break
-
-            if e_wire_name.lower() == "z":
-                # If the external wire is 'z', do not connect it
-                instance_portmap += f"        .{port_name}(),\n"
-            else:
-                instance_portmap += f"        .{port_name}({e_wire_name}),\n"
->>>>>>> f578530f
+            instance_portmap += f"        .{port.wire.name}({e_wire_name}),\n"
 
     instance_portmap = instance_portmap[:-2] + "\n"  # Remove last comma
 
