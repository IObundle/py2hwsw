#!/usr/bin/env python3

# SPDX-FileCopyrightText: 2024 IObundle
#
# SPDX-License-Identifier: MIT

# this script generates interfaces for Verilog modules and testbenches to add a
# new standard interface, add the name to the interface_names list, and an
# interface dictionary as below run this script with the -h option for help
from copy import deepcopy
from dataclasses import dataclass, field
from typing import Dict
from iob_signal import iob_signal, iob_signal_reference

if_names = [
    "clk_en_rst",
    "clk_rst",
    "iob",
    "axil_read",
    "axil_write",
    "axil",
    "axi_read",
    "axi_write",
    "axi",
    "apb",
    "axis",
    "rom_sp",
    "rom_tdp",
    "ram_sp",
    "ram_tdp",
    "ram_2p",
    "rs232",
    "wb",
    "wb_full",
]

if_types = [
    "m_port",
    "s_port",
    "m_portmap",
    "s_portmap",
    "m_m_portmap",
    "s_s_portmap",
    "wire",
    "m_tb_wire",
    "s_tb_wire",
]


@dataclass
class interface:
    """Class to represent an interface for generation"""

    type: str = ""
    file_prefix: str = ""
    prefix: str = ""
    mult: str | int = 1
    widths: Dict[str, str] = field(default_factory=dict)
    # For ports only:
<<<<<<< HEAD
    port_prefix: str = ""
=======
    subtype: str = "master"
    # For portmaps .vs only:
    portmap_port_prefix: str = ""
>>>>>>> 8e6256e5

    def __post_init__(self):
        if not self.file_prefix:
            self.file_prefix = self.portmap_port_prefix + self.prefix


def dict2interface(interface_dict):
    """Convert dictionary to 'interface' class instance.
    Example interface dict:
    {
        "name": "cpu_i",
        "interface": {
            "type": "iob",
            "subtype": "master",
            # Widths/Other parameters
            "DATA_W": "DATA_W",
            "ADDR_W": "ADDR_W",
        },
        "descr": "cpu instruction bus",
    },
    """
    if not interface_dict:
        return None
    interface_attributes = interface.__dataclass_fields__.keys()
    # Extract 'widths' from dictionary
    widths = {}
    new_interface_dict = {}
    for k, v in interface_dict.items():
        if k not in interface_attributes:
            widths[k] = v
        else:
            new_interface_dict[k] = v

    return interface(**new_interface_dict, widths=widths)


def parse_widths(func):
    """Decorator to temporarily change values of global variables based on `widths` dictionary."""

    def inner(widths={}):
        vars_backup = {}
        # Backup global variables
        for k, v in widths.items():
            assert k in globals(), f"Width variable '{k}' does not exist!"
            vars_backup[k] = globals()[k]
            globals()[k] = v
        # Call the function
        return_obj = func()
        # Restore global variables
        for k in widths:
            globals()[k] = vars_backup[k]
        return return_obj

    return inner


def try_math_eval(expr):
    """Try to evaluate math expressions, otherwise return the input."""
    try:
        return int(eval(expr, {"__builtins__": None}, {}))
    except TypeError:
        return expr


DATA_W = 32
DATA_SECTION_W = 8
ADDR_W = 32

#
# below are functions that return interface ports for each interface type
# the port direction is relative to the master module (driver)
#


@parse_widths
def get_iob_ports():
    return [
        iob_signal(
            name="iob_valid_o",
            width=1,
            descr="Request address is valid.",
        ),
        iob_signal(
            name="iob_addr_o",
            width=ADDR_W,
            descr="Address.",
        ),
        iob_signal(
            name="iob_wdata_o",
            width=DATA_W,
            descr="Write data.",
        ),
        iob_signal(
            name="iob_wstrb_o",
            width=try_math_eval(f"{DATA_W}/{DATA_SECTION_W}"),
            descr="Write strobe.",
        ),
        iob_signal(
            name="iob_rvalid_i",
            width=1,
            descr="Read data valid.",
        ),
        iob_signal(
            name="iob_rdata_i",
            width=DATA_W,
            descr="Read data.",
        ),
        iob_signal(
            name="iob_ready_i",
            width=1,
            descr="Interface ready.",
        ),
    ]


@parse_widths
def get_clk_rst_ports():
    return [
        iob_signal(
            name="clk_o",
            width=1,
            descr="Clock",
        ),
        iob_signal(
            name="arst_o",
            width=1,
            descr="Asynchronous active-high reset",
        ),
    ]


@parse_widths
def get_clk_en_rst_ports():
    clk_rst_ports = get_clk_rst_ports()
    return [
        clk_rst_ports[0],
        iob_signal(
            name="cke_o",
            width=1,
            descr="Enable",
        ),
        clk_rst_ports[1],
    ]


def get_mem_ports(suffix):
    return [
        iob_signal(
            name="clk" + "_" + suffix + "_o",
            width=1,
            descr=f"Clock port {suffix}",
        ),
        iob_signal(
            name="en" + "_" + suffix + "_o",
            width=1,
            descr=f"Enable port {suffix}",
        ),
        iob_signal(
            name="addr" + "_" + suffix + "_o",
            width=ADDR_W,
            descr="Address port {suffix}",
        ),
    ]


def get_mem_read_ports(suffix):
    mem_ports = get_mem_ports(suffix)
    mem_read_ports = mem_ports + [
        iob_signal(
            name="rdata" + "_" + suffix + "_i",
            width=DATA_W,
            descr="Data port {suffix}",
        ),
    ]
    return mem_read_ports


def get_mem_write_ports(suffix):
    mem_ports = get_mem_ports(suffix)
    mem_write_ports = mem_ports + [
        iob_signal(
            name="wdata" + "_" + suffix + "_o",
            width=DATA_W,
            descr="Data port {suffix}",
        ),
        iob_signal(
            name="wstrb" + "_" + suffix + "_o",
            width=try_math_eval(f"{DATA_W}/{DATA_SECTION_W}"),
            descr="Write strobe port {suffix}",
        ),
    ]
    return mem_write_ports


def remove_duplicates(ports):
    seen_dicts = []
    result = []
    for d in ports:
        if d not in seen_dicts:
            seen_dicts.append(d)
            result.append(d)
    return result


@parse_widths
def get_rom_sp_ports():
    ports = get_mem_read_ports("") + get_mem_write_ports("")
    return remove_duplicates(ports)


@parse_widths
def get_rom_tdp_ports():
    ports = get_mem_read_ports("a") + get_mem_read_ports("b")
    return remove_duplicates(ports)


@parse_widths
def get_ram_sp_ports():
    ports = get_mem_read_ports("") + get_mem_write_ports("")
    return remove_duplicates(ports)


@parse_widths
def get_ram_tdp_ports():
    ports = (
        get_mem_read_ports("a")
        + get_mem_read_ports("b")
        + get_mem_write_ports("a")
        + get_mem_write_ports("b")
    )
    return remove_duplicates(ports)


@parse_widths
def get_ram_2p_ports():
    ports = get_mem_read_ports("b") + get_mem_write_ports("a")
    return remove_duplicates(ports)


#
# AXI4
#
ID_W = 1
SIZE_W = 3
BURST_W = 2
LOCK_W = 2
CACHE_W = 4
PROT_W = 3
QOS_W = 4
RESP_W = 2
LEN_W = 8


@parse_widths
def get_axil_write_ports():
    return [
        iob_signal(
            name="axil_awaddr_o",
            width=ADDR_W,
            descr="Address write channel address.",
        ),
        iob_signal(
            name="axil_awprot_o",
            width=PROT_W,
            descr="Address write channel protection type. Set to 000 if master output; ignored if slave input.",
        ),
        iob_signal(
            name="axil_awvalid_o",
            width=1,
            descr="Address write channel valid.",
        ),
        iob_signal(
            name="axil_awready_i",
            width=1,
            descr="Address write channel ready.",
        ),
        iob_signal(
            name="axil_wdata_o",
            width=DATA_W,
            descr="Write channel data.",
        ),
        iob_signal(
            name="axil_wstrb_o",
            width=try_math_eval(f"{DATA_W}/{DATA_SECTION_W}"),
            descr="Write channel write strobe.",
        ),
        iob_signal(
            name="axil_wvalid_o",
            width=1,
            descr="Write channel valid.",
        ),
        iob_signal(
            name="axil_wready_i",
            width=1,
            descr="Write channel ready.",
        ),
        iob_signal(
            name="axil_bresp_i",
            width=RESP_W,
            descr="Write response channel response.",
        ),
        iob_signal(
            name="axil_bvalid_i",
            width=1,
            descr="Write response channel valid.",
        ),
        iob_signal(
            name="axil_bready_o",
            width=1,
            descr="Write response channel ready.",
        ),
    ]


@parse_widths
def get_axil_read_ports():
    return [
        iob_signal(
            name="axil_araddr_o",
            width=ADDR_W,
            descr="Address read channel address.",
        ),
        iob_signal(
            name="axil_arprot_o",
            width=PROT_W,
            descr="Address read channel protection type. Set to 000 if master output; ignored if slave input.",
        ),
        iob_signal(
            name="axil_arvalid_o",
            width=1,
            descr="Address read channel valid.",
        ),
        iob_signal(
            name="axil_arready_i",
            width=1,
            descr="Address read channel ready.",
        ),
        iob_signal(
            name="axil_rdata_i",
            width=DATA_W,
            descr="Read channel data.",
        ),
        iob_signal(
            name="axil_rresp_i",
            width=RESP_W,
            descr="Read channel response.",
        ),
        iob_signal(
            name="axil_rvalid_i",
            width=1,
            descr="Read channel valid.",
        ),
        iob_signal(
            name="axil_rready_o",
            width=1,
            descr="Read channel ready.",
        ),
    ]


@parse_widths
def get_axil_ports():
    return get_axil_read_ports() + get_axil_write_ports()


@parse_widths
def get_axi_write_ports():
    axil_write = get_axil_write_ports()

    for port in axil_write:
        port.name = port.name.replace("axil", "axi")

    return axil_write + [
        iob_signal(
            name="axi_awid_o",
            width=ID_W,
            descr="Address write channel ID.",
        ),
        iob_signal(
            name="axi_awlen_o",
            width=LEN_W,
            descr="Address write channel burst length.",
        ),
        iob_signal(
            name="axi_awsize_o",
            width=SIZE_W,
            descr="Address write channel burst size. This signal indicates the size of each transfer in the burst.",
        ),
        iob_signal(
            name="axi_awburst_o",
            width=BURST_W,
            descr="Address write channel burst type.",
        ),
        iob_signal(
            name="axi_awlock_o",
            width=LOCK_W,
            descr="Address write channel lock type.",
        ),
        iob_signal(
            name="axi_awcache_o",
            width=CACHE_W,
            descr="Address write channel memory type. Set to 0000 if master output; ignored if slave input.",
        ),
        iob_signal(
            name="axi_awqos_o",
            width=QOS_W,
            descr="Address write channel quality of service.",
        ),
        iob_signal(
            name="axi_wlast_o",
            width=1,
            descr="Write channel last word flag.",
        ),
        iob_signal(
            name="axi_bid_i",
            width=ID_W,
            descr="Write response channel ID.",
        ),
    ]


@parse_widths
def get_axi_read_ports():
    axil_read = get_axil_read_ports()

    for port in axil_read:
        port.name = port.name.replace("axil", "axi")

    return axil_read + [
        iob_signal(
            name="axi_arid_o",
            width=ID_W,
            descr="Address read channel ID.",
        ),
        iob_signal(
            name="axi_arlen_o",
            width=LEN_W,
            descr="Address read channel burst length.",
        ),
        iob_signal(
            name="axi_arsize_o",
            width=SIZE_W,
            descr="Address read channel burst size. This signal indicates the size of each transfer in the burst.",
        ),
        iob_signal(
            name="axi_arburst_o",
            width=BURST_W,
            descr="Address read channel burst type.",
        ),
        iob_signal(
            name="axi_arlock_o",
            width=LOCK_W,
            descr="Address read channel lock type.",
        ),
        iob_signal(
            name="axi_arcache_o",
            width=CACHE_W,
            descr="Address read channel memory type. Set to 0000 if master output; ignored if slave input.",
        ),
        iob_signal(
            name="axi_arqos_o",
            width=QOS_W,
            descr="Address read channel quality of service.",
        ),
        iob_signal(
            name="axi_rid_i",
            width=ID_W,
            descr="Read channel ID.",
        ),
        iob_signal(
            name="axi_rlast_i",
            width=1,
            descr="Read channel last word.",
        ),
    ]


@parse_widths
def get_axi_ports():
    return get_axi_read_ports() + get_axi_write_ports()


@parse_widths
def get_axis_ports():
    return [
        iob_signal(
            name="axis_tvalid_o",
            width=1,
            descr="axis stream valid.",
        ),
        iob_signal(
            name="axis_tready_i",
            width=1,
            descr="axis stream ready.",
        ),
        iob_signal(
            name="axis_tdata_o",
            width=DATA_W,
            descr="axis stream data.",
        ),
        iob_signal(
            name="axis_tlast_o",
            width=1,
            descr="axis stream last.",
        ),
    ]


#
# APB
#


@parse_widths
def get_apb_ports():
    return [
        iob_signal(
            name="apb_addr_o",
            width=ADDR_W,
            descr="Byte address of the transfer.",
        ),
        iob_signal(
            name="apb_sel_o",
            width=1,
            descr="Slave select.",
        ),
        iob_signal(
            name="apb_enable_o",
            width=1,
            descr="Enable. Indicates the number of clock cycles of the transfer.",
        ),
        iob_signal(
            name="apb_write_o",
            width=1,
            descr="Write. Indicates the direction of the operation.",
        ),
        iob_signal(
            name="apb_wdata_o",
            width=DATA_W,
            descr="Write data.",
        ),
        iob_signal(
            name="apb_wstrb_o",
            width=try_math_eval(f"{DATA_W}/{DATA_SECTION_W}"),
            descr="Write strobe.",
        ),
        iob_signal(
            name="apb_rdata_i",
            width=DATA_W,
            descr="Read data.",
        ),
        iob_signal(
            name="apb_ready_i",
            width=1,
            descr="Ready. Indicates the end of a transfer.",
        ),
    ]


#
# RS232
#
N_PINS = 4


@parse_widths
def get_rs232_ports():
    assert N_PINS in [2, 4, 9], "rs232 'N_PINS' must be 2, 4 or 9!"
    ports = []
    if N_PINS == 9:
        ports += [
            iob_signal(
                name="rs232_dcd_i",
                width=1,
                descr="Data carrier detect.",
            ),
        ]
    if N_PINS in [2, 4]:
        ports += [
            iob_signal(
                name="rs232_rxd_i",
                width=1,
                descr="Receive data.",
            ),
            iob_signal(
                name="rs232_txd_o",
                width=1,
                descr="Transmit data.",
            ),
        ]
    if N_PINS == 9:
        ports += [
            iob_signal(
                name="rs232_dtr_o",
                width=1,
                descr="Data terminal ready.",
            ),
            iob_signal(
                name="rs232_gnd_i",
                width=1,
                descr="Ground.",
            ),
            iob_signal(
                name="rs232_dsr_i",
                width=1,
                descr="Data set ready.",
            ),
        ]
    if N_PINS == 4:
        ports += [
            iob_signal(
                name="rs232_rts_o",
                width=1,
                descr="Request to send.",
            ),
            iob_signal(
                name="rs232_cts_i",
                width=1,
                descr="Clear to send.",
            ),
        ]
    if N_PINS == 9:
        ports += [
            iob_signal(
                name="rs232_ri_i",
                width=1,
                descr="Ring indicator.",
            ),
        ]

    return ports


#
# Wishbone
#


@parse_widths
def get_wb_ports():
    ports = [
        iob_signal(
            name="wb_dat_i",
            width=DATA_W,
            descr="Data input.",
        ),
        iob_signal(
            name="wb_dat_o",
            width=DATA_W,
            descr="Data output.",
        ),
        iob_signal(
            name="wb_ack_i",
            width=1,
            descr="Acknowledge input. Indicates normal termination of a bus cycle.",
        ),
        iob_signal(
            name="wb_adr_o",
            width=ADDR_W,
            descr="Address output. Passes binary address.",
        ),
        iob_signal(
            name="wb_cyc_o",
            width=1,
            descr="Cycle output. Indicates a valid bus cycle.",
        ),
        iob_signal(
            name="wb_sel_o",
            width=try_math_eval(f"{DATA_W}/{DATA_SECTION_W}"),
            descr="Select output. Indicates where valid data is expected on the data bus.",
        ),
        iob_signal(
            name="wb_stb_o",
            width=1,
            descr="Strobe output. Indicates valid access.",
        ),
        iob_signal(
            name="wb_we_o",
            width=1,
            descr="Write enable. Indicates write access.",
        ),
    ]

    return ports


@parse_widths
def get_wb_full_ports():
    ports = get_wb_ports()
    ports += [
        iob_signal(
            name="wb_clk_i",
            width=1,
            descr="Clock input.",
        ),
        iob_signal(
            name="wb_rst_i",
            width=1,
            descr="Reset input.",
        ),
        iob_signal(
            name="wb_tgd_i",
            width=1,
            descr="Data tag type. Contains information associated with data lines [dat] and [strb].",
        ),
        iob_signal(
            name="wb_tgd_o",
            width=1,
            descr="Data tag type. Contains information associated with data lines [dat] and [strb].",
        ),
        iob_signal(
            name="wb_err_i",
            width=1,
            descr="Error input. Indicates abnormal cycle termination.",
        ),
        iob_signal(
            name="wb_lock_o",
            width=1,
            descr="Lock output. Indicates current bus cycle is uninterruptable.",
        ),
        iob_signal(
            name="wb_rty_i",
            width=1,
            descr="Retry input. Indicates interface is not ready to accept or send data, and cycle should be retried.",
        ),
        iob_signal(
            name="wb_tga_o",
            width=1,
            descr="Address tag type. Contains information associated with address lines [adr], and is qualified by signal [stb].",
        ),
        iob_signal(
            name="wb_tgc_o",
            width=1,
            descr="Cycle tag type. Contains information associated with bus cycles, and is qualified by signal [cyc].",
        ),
    ]

    return ports


#
# Handle signal direction
#


# reverse direction in name's suffix
def reverse_name_direction(name):
    if name.endswith("_i"):
        return name[:-2] + "_o"
    elif name.endswith("_o"):
        return name[:-2] + "_i"
    elif name.endswith("_io"):
        return name
    else:
        print(f"ERROR: reverse_name_direction: invalid argument {name}.")
        exit(1)


# reverse module signal direction
def reverse_direction(direction):
    if direction == "input":
        return "output"
    elif direction == "output":
        return "input"
    else:
        print(f"ERROR: reverse_direction: invalid argument {direction}.")
        exit(1)


def reverse_signals_dir(signals):
    new_signals = deepcopy(signals)
    for signal in new_signals:
        signal.direction = reverse_direction(signal.direction)
        signal.name = reverse_name_direction(signal.name)
    return new_signals


# testbench signal direction
def get_tbsignal_type(direction):
    if direction == "input":
        return "wire"
    elif direction == "output":
        return "reg"
    else:
        print(f"ERROR: reverse_direction: invalid argument {direction}.")
        exit(1)


# get suffix from direction
def get_suffix(direction):
    if direction == "input":
        return "_i"
    elif direction == "output":
        return "_o"
    elif direction == "inout":
        return "_io"
    else:
        print(f"ERROR: reverse_direction: invalid argument {direction}.")
        exit(1)


#
# Port
#


# Write single port with given bus width, and name to file
def write_port(fout, prefix, port):
    direction = port.direction
    name = prefix + port.name
    width_str = f" [{port.width}-1:0] "
    fout.write(direction + width_str + name + "," + "\n")


def write_m_port(fout, prefix, port_list):
    for port in port_list:
        write_port(fout, prefix, port)


def write_s_port(fout, prefix, port_list):
    write_m_port(fout, prefix, port_list)


#
# Portmap
#


# Generate portmap string for a single port but width and name
def get_portmap_string(port_prefix, wire_prefix, port, connect_to_port):
    port_name = port_prefix + port.name
    wire_name = wire_prefix + port.name
    if not connect_to_port:
        suffix = get_suffix(port.direction)
        if wire_name.endswith(suffix):
            wire_name = wire_name[: -len(suffix)]
    return f".{port_name}({wire_name}),\n"


# Write single port with to file
def write_portmap(fout, port_prefix, wire_prefix, port, connect_to_port):
    portmap_string = get_portmap_string(
        port_prefix,
        wire_prefix,
        port,
        connect_to_port,
    )
    fout.write(portmap_string)


def write_m_portmap(fout, port_prefix, wire_prefix, port_list):
    for port in port_list:
        write_portmap(fout, port_prefix, wire_prefix, port, False)


def write_s_portmap(fout, port_prefix, wire_prefix, port_list):
    write_m_portmap(fout, port_prefix, wire_prefix, port_list)


def write_m_m_portmap(fout, port_prefix, wire_prefix, port_list):
    for port in port_list:
        write_portmap(fout, port_prefix, wire_prefix, port, True)


def write_s_s_portmap(fout, port_prefix, wire_prefix, port_list):
    write_m_m_portmap(fout, port_prefix, wire_prefix, port_list)


#
# Wire
#


# Write wire with given name, bus size, width to file
def write_single_wire(fout, prefix, wire, for_tb):
    if isinstance(wire, iob_signal_reference):
        return
    wire_name = prefix + wire.name
    suffix = get_suffix(wire.direction)
    if wire_name.endswith(suffix):
        wire_name = wire_name[: -len(suffix)]
    wtype = "wire"
    if for_tb:
        wire_name = wire_name + get_suffix(reverse_direction(wire.direction))
        wtype = get_tbsignal_type(wire.direction)
    if wire.isvar or wire.isreg:
        wtype = "reg"
    width_str = f" [{wire.width}-1:0] "
    fout.write(wtype + width_str + wire_name + ";\n")


def write_wire(fout, prefix, wires):
    for wire in wires:
        write_single_wire(fout, prefix, wire, False)


def write_tb_wire(fout, prefix, wires):
    for wire in wires:
        write_single_wire(fout, prefix, wire, True)


def write_m_tb_wire(fout, prefix, wires):
    write_tb_wire(fout, prefix, wires)


def write_s_tb_wire(fout, prefix, wires):
    write_m_tb_wire(fout, prefix, wires)


#
# GENERATE INTERFACES
#


def get_signals(name, if_type="", mult=1, widths={}, signal_prefix=""):
    """Get list of signals for given interface
    param if_type: Type of interface.
                   Examples: '' (unspecified), 'master', 'slave', ...
    param mult: Multiplication factor for all signal widths.
    param widths: Dictionary for configuration of specific signal widths.
    """
    eval_str = "get_" + name + "_ports(widths=widths)"
    # print(eval_str)
    signals = eval(eval_str)

    # Set direction according to if_type
    if if_type == "slave":
        signals = reverse_signals_dir(signals)
    # TODO: Code to support other if_types
    # For example, the rs232 has not type.

    if mult != 1:
        for signal in signals:
            signal.width = f"({mult}*{signal.width})"

    for signal in signals:
        signal.name = signal_prefix + signal.name

    return signals


def gen_if(interface):
    """Generate verilog snippets for all possible subtypes of a given interface"""
    name = interface.type
    file_prefix = interface.file_prefix
    portmap_port_prefix = interface.portmap_port_prefix
    prefix = interface.prefix
    mult = interface.mult
    widths = interface.widths

    #
    # GENERATE SNIPPETS FOR ALL TYPES OF PORTS AND WIRES
    #
    for if_type in if_types:
        fout = open(file_prefix + name + "_" + if_type + ".vs", "w")

        # get prefixes
        prefix1 = prefix
        prefix2_str = ""
        if "portmap" in if_type:
            prefix1 = portmap_port_prefix
            prefix2_str = " prefix,"

        # get ports
        if if_type.startswith("s"):
            ports = get_signals(name, "slave", mult, widths)
        else:
            ports = get_signals(name, "master", mult, widths)

        eval_str = f"write_{if_type}(fout, prefix1,{prefix2_str} ports)"
        # print(eval_str, prefix1)
        eval(eval_str)
        fout.close()


def gen_wires(interface):
    """Generate wires snippet for given interface"""
    name = interface.type
    file_prefix = interface.file_prefix
    prefix = interface.prefix
    mult = interface.mult
    widths = interface.widths

    signals = get_signals(name, "", mult, widths)

    fout = open(file_prefix + name + "_wire.vs", "w")
    write_wire(fout, prefix, signals)
    fout.close()


#
# Test this Python module
#


if __name__ == "__main__":
    for if_name in if_names:
        gen_if(
            interface(
                type=if_name,
                file_prefix="bla_",
                prefix="di_",
                portmap_port_prefix="da_",
                widths={},
            )
        )<|MERGE_RESOLUTION|>--- conflicted
+++ resolved
@@ -57,13 +57,8 @@
     mult: str | int = 1
     widths: Dict[str, str] = field(default_factory=dict)
     # For ports only:
-<<<<<<< HEAD
-    port_prefix: str = ""
-=======
-    subtype: str = "master"
     # For portmaps .vs only:
     portmap_port_prefix: str = ""
->>>>>>> 8e6256e5
 
     def __post_init__(self):
         if not self.file_prefix:
