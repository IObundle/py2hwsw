--- conflicted
+++ resolved
@@ -13,25 +13,6 @@
 from iob_signal import iob_signal, iob_signal_reference
 
 mem_if_names = [
-<<<<<<< HEAD
-    "rom_2p",
-    "rom_atdp",
-    "rom_sp",
-    "rom_tdp",
-    "ram_2p",
-    "ram_at2p",
-    "ram_atdp",
-    "ram_atdp_be",
-    "ram_sp",
-    "ram_sp_be",
-    "ram_sp_se",
-    "ram_t2p",
-    "ram_t2p_be",
-    "ram_t2p_tiled",
-    "ram_tdp",
-    "ram_tdp_be",
-    "ram_tdp_be_xil",
-=======
     "rom_2p", # x
     "rom_atdp", # x
     "rom_sp", # x
@@ -49,7 +30,6 @@
     "ram_tdp", # x
     "ram_tdp_be", # x
     "ram_tdp_be_xil", # x
->>>>>>> 7635d85c
     "regfile_2p",
     "regfile_at2p",
     "regfile_sp",
