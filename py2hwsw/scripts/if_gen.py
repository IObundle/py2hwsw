--- conflicted
+++ resolved
@@ -785,7 +785,6 @@
             descr="Retry input. Indicates interface is not ready to accept or send data, and cycle should be retried.",
         ),
         iob_signal(
-<<<<<<< HEAD
            name="wb_tga_o",
            width=1,
            descr="Address tag type. Contains information associated with address lines [adr], and is qualified by signal [stb].",
@@ -794,18 +793,6 @@
            name="wb_tgc_o",
            width=1,
            descr="Cycle tag type. Contains information associated with bus cycles, and is qualified by signal [cyc].",
-=======
-            name="wb_tga",
-            direction="output",
-            width=1,
-            descr="Address tag type. Contains information associated with address lines [adr], and is qualified by signal [stb].",
-        ),
-        iob_signal(
-            name="wb_tgc",
-            direction="output",
-            width=1,
-            descr="Cycle tag type. Contains information associated with bus cycles, and is qualified by signal [cyc].",
->>>>>>> 7c70548a
         ),
     ]
 
