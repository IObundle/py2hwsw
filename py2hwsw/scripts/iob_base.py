--- conflicted
+++ resolved
@@ -214,8 +214,7 @@
                     args = parser.parse_args(parts)
                     kwargs = vars(args)
                     for arg in kwargs:
-<<<<<<< HEAD
-                        if arg in dicts:
+                        if arg in dicts and kwargs[arg] is not None:
                             if isinstance(dicts[arg], str):
                                 if dicts[arg] == "pairs":
                                     kwargs[arg] = dict(zip(kwargs[arg][::2], kwargs[arg][1::2]))
@@ -238,11 +237,6 @@
                         func(core, instance_description=descr.strip(), **kwargs)
                     else:
                         func(core, descr=descr.strip(), **kwargs)
-=======
-                        if arg in dicts and kwargs[arg] is not None:
-                            kwargs[arg] = [dict(zip(dicts[arg], values)) for values in kwargs[arg]]
-                    func(core, descr=descr.strip(), **kwargs)
->>>>>>> 568aedb2
                 return None 
             else:
                 return func(core, *args, **kwargs)
