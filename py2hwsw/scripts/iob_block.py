--- conflicted
+++ resolved
@@ -2,11 +2,6 @@
 #
 # SPDX-License-Identifier: MIT
 
-<<<<<<< HEAD
-import importlib
-from dataclasses import dataclass, field
-=======
->>>>>>> 78174bda
 from iob_base import (
     str_to_kwargs,
     fail_with_msg,
@@ -15,22 +10,6 @@
 )
 
 
-<<<<<<< HEAD
-from api_base import internal_api_class
-
-
-@internal_api_class
-@dataclass
-class iob_block_group:
-    """Class to represent a group of blocks."""
-
-    def __post_init__(self):
-        if not self.name:
-            fail_with_msg("Block group name is not set", ValueError)
-
-
-=======
->>>>>>> 78174bda
 attrs = [
     "core_name",
     "instance_name",
@@ -113,27 +92,4 @@
         getattr(core, blocks_attribute_name).append(instance)
     except ModuleNotFoundError:
         add_traceback_msg(f"Failed to create instance '{instance_name}'.")
-        raise
-
-
-#
-# API methods
-#
-
-
-def block_group_from_dict(block_group_dict):
-    api_iob_block_group = importlib.import_module("user_api.api").iob_block_group
-    core_from_dict = importlib.import_module("iob_core").core_from_dict
-    # Convert list of blocks dictionaries into 'blocks' objects
-    blocks_objs = []
-    for block in block_group_dict.get("blocks", []):
-        blocks_objs.append(core_from_dict(block))
-    block_group_dict["blocks"] = blocks_objs
-    return api_iob_block_group(**block_group_dict)
-
-
-def block_group_from_text(block_group_text):
-    api_iob_block_group = importlib.import_module("user_api.api").iob_block_group
-    block_group_dict = {}
-    # TODO: parse short notation text
-    return api_iob_block_group(**block_group_dict)+        raise