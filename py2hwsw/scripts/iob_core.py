--- conflicted
+++ resolved
@@ -587,203 +587,16 @@
         for subblock in self.subblocks:
             for portmap in subblock.portmap_connections:
                 if (
-<<<<<<< HEAD
-                    port.name == "iob_csrs_cbus_s"
-                    and isinstance(port.interface, if_gen.iobInterface)
-                    and port.e_connect
-                ):
-                    port_width = port.interface.addr_w
-                    external_wire_prefix = port.e_connect.interface.prefix
-                    port.e_connect_bit_slices = [
-                        f"{external_wire_prefix}iob_addr[{port_width}-1:0]"
-                    ]
-
-    def __connect_memory(self, port, instantiator):
-        """Create memory port in instantiatior and connect it to self"""
-        if not instantiator.generate_hw or not self.instantiate:
-            return
-        _name = f"{port.name}"
-        instantiator.add_interface_port(name=_name, interface=port.interface, descr=port.descr)
-        # Translate interface to a dictionary (TODO: remove along with attributes_dict)
-        interface_dict = {
-            "type": port.interface.genre,
-            "prefix": port.interface.prefix,
-            "mult": port.interface.mult,
-            "file_prefix": port.interface.file_prefix,
-            "portmap_port_prefix": port.interface.portmap_port_prefix,
-            "ADDR_W": port.interface.addr_w,
-        }
-        if isinstance(port.interface, if_gen.symMemInterface):
-            # If symmetric memory, add 'DATA_W'
-            interface_dict["DATA_W"] = port.interface.data_w
-        elif isinstance(port.interface, if_gen.asymMemInterface):
-            # If asymmetric memory, add 'W_DATA_W' and 'R_DATA_W'
-            interface_dict["W_DATA_W"] = port.interface.w_data_w
-            interface_dict["R_DATA_W"] = port.interface.r_data_w
-        # Add port also to attributes_dict
-        instantiator.attributes_dict["ports"].append(
-            {
-                "name": _name,
-                "signals": interface_dict,
-                "descr": port.descr,
-            }
-        )
-        _port = find_obj_in_list(instantiator.ports + instantiator.wires, _name)
-        port.connect_external(_port, bit_slices=[])
-
-    def __connect_clk_interface(self, port, instantiator):
-        """Create, if needed, a clock interface port in instantiator and connect it to self"""
-        if not instantiator.generate_hw or not self.instantiate:
-            return
-        _name = f"{port.name}"
-        for p in instantiator.ports:
-            if isinstance(p.interface, if_gen.iobClkInterface):
-                # If interface is the same, connect it and add parameters if needed
-                if p.interface.prefix == port.interface.prefix:
-                    p.interface.has_cke |= port.interface.has_cke
-                    p.interface.has_arst |= port.interface.has_arst
-                    p.interface.has_rst |= port.interface.has_rst
-                    p.interface.has_en |= port.interface.has_en
-                    p.signals = []
-                    p.__post_init__()
-                    port.connect_external(p, bit_slices=[])
-                    return
-        instantiator.add_interface_port(name=_name, interface=port.interface, descr=port.descr)
-        _port = find_obj_in_list(instantiator.ports, _name)
-        port.connect_external(_port, bit_slices=[])
-
-    def connect_instance_ports(self, connect, instantiator):
-        """
-        param connect: External wires to connect to ports of this instance
-                       Key: Port name, Value: Wire name or tuple with wire name and signal bit slices
-                       Tuple has format:
-                       (wire_name, signal_name[bit_start:bit_end], other_signal[bit_start:bit_end], ...)
-        param instantiator: Module that is instantiating this instance
-        """
-        # Connect instance ports to external wires
-        for port_name, connection_value in connect.items():
-            port = find_obj_in_list(self.ports, port_name)
-            if not port:
-                fail_with_msg(
-                    f"Port '{port_name}' not found in instance '{self.instance_name}' of module '{instantiator.name}'!\n"
-                    f"Available ports:\n- "
-                    + "\n- ".join([port.name for port in self.ports])
-                )
-
-            bit_slices = []
-            if type(connection_value) is str:
-                wire_name = connection_value
-            elif type(connection_value) is tuple:
-                wire_name = connection_value[0]
-                bit_slices = connection_value[1]
-                if type(bit_slices) is not list:
-                    fail_with_msg(
-                        f"Second element of tuple must be a list of bit slices/connections: {connection_value}"
-                    )
-            else:
-                fail_with_msg(f"Invalid connection value: {connection_value}")
-
-            if "'" in wire_name or wire_name.lower() == "z":
-                wire = wire_name
-            else:
-                wire = find_obj_in_list(
-                    instantiator.wires, wire_name
-                ) or find_obj_in_list(instantiator.ports, wire_name)
-                if not wire:
-                    debug(
-                        f"Creating implicit wire '{port.name}' in '{instantiator.name}'.",
-                        1,
-                    )
-                    # Add wire to instantiator
-                    wire_signals = remove_signal_direction_suffixes(port.signals)
-                    instantiator.create_wire(
-                        name=wire_name, signals=wire_signals, descr=port.descr
-                    )
-                    # Add wire to attributes_dict as well
-                    instantiator.attributes_dict["wires"].append(
-                        {
-                            "name": wire_name,
-                            "signals": wire_signals,
-                            "descr": port.descr,
-                        }
-                    )
-                    wire = instantiator.wires[-1]
-            port.connect_external(wire, bit_slices=bit_slices)
-
-        # If this module has an instantiator and is not a tester
-        if instantiator and not self.is_tester:
-            for port in self.ports:
-                # If port is not connected externally, but is an interface, connect it if it is a memory or clock interface
-                if not port.e_connect and port.interface:
-                    if isinstance(port.interface, if_gen._memInterface):
-                        self.__connect_memory(port, instantiator)
-                    elif isinstance(port.interface, if_gen.iobClkInterface):
-                        self.__connect_clk_interface(port, instantiator)
-
-        # iob_csrs specific code
-        if self.original_name == "iob_csrs" and instantiator:
-            self.__connect_cbus_port(instantiator)
-
-    def __connect_cbus_port(self, instantiator):
-        """Automatically adds "<prefix>_cbus_s" port to instantiators of iob_csrs (are usually iob_system peripherals).
-        The '<prefix>' is replaced by instance name of iob_csrs subblock.
-        Also, connects the newly created instantiator port to the iob_csrs `control_if_s` port.
-        :param instantiator: Instantiator core object
-        """
-        assert (
-            self.original_name == "iob_csrs"
-        ), "Internal error: cbus can only be created for instantiator of 'iob_csrs' module."
-        # Find CSR control port in iob_csrs, and copy its properites to a newly generated "<prefix>_cbus_s" port of instantiator
-        csrs_port = find_obj_in_list(self.ports, "control_if_s")
-
-        # Copy interface from csrs_port to create a new interface and set its prefix
-        new_interface = copy.deepcopy(csrs_port.interface)
-        new_interface.prefix = self.instance_name + "_"
-
-        instantiator.add_interface_port(name=f"{self.instance_name}_cbus_s", 
-                                        interface=new_interface,
-                                        descr="Control and Status Registers interface (auto-generated)")
-        # Connect newly created port to self
-        csrs_port.connect_external(instantiator.ports[-1], bit_slices=[])
-
-        # TODO: Remove attributes_dict from the system
-        # Add port to instantiator's attributes_dict
-        csr_if_genre = "iob_clk"
-        if isinstance(csrs_port.interface, if_gen.AXILiteInterface):
-            csr_if_genre = "axil"
-        if isinstance(csrs_port.interface, if_gen.APBInterface):
-            csr_if_genre = "apb"
-        instantiator.attributes_dict["ports"].append(
-            {
-                "name": f"{self.instance_name}_cbus_s",
-                "signals": {
-                    "type": csr_if_genre,
-                    "prefix": self.instance_name + "_",
-                    "DATA_W": csrs_port.interface.data_w,
-                    "ADDR_W": csrs_port.interface.addr_w,
-                },
-                "descr": "Control and Status Registers interface (auto-generated)",
-            }
-        )
-
-=======
                     portmap.port.name == "iob_csrs_cbus_s"
-                    and portmap.port.interface.type == "iob"
+                    and isinstance(portmap.port.interface, if_gen.iobInterface)
                     and portmap.e_connect
                 ):
-                    # print(
-                    #     "DEBUG",
-                    #     self.name,
-                    #     port,
-                    #     file=sys.stderr,
-                    # )
-                    port_width = portmap.port.interface.widths["ADDR_W"]
+                    port_width = portmap.port.interface.addr_w
                     external_wire_prefix = portmap.e_connect.interface.prefix
                     portmap.e_connect_bit_slices = [
                         f"{external_wire_prefix}iob_addr[{port_width}-1:0]"
                     ]
 
->>>>>>> 241a37b1
     def __create_memwrapper(self, superblocks):
         """Create memory wrapper for top module"""
         new_superblocks = [
