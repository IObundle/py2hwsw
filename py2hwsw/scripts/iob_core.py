# SPDX-FileCopyrightText: 2025 IObundle
#
# SPDX-License-Identifier: MIT

from encodings.punycode import T
from hmac import new
import sys
import os
import shutil
import json
from pathlib import Path
import copy
from types import SimpleNamespace
import pathlib

import iob_colors

import copy_srcs

import config_gen
import param_gen
import io_gen
import wire_gen
import block_gen
import comb_gen
import fsm_gen
import snippet_gen
import doc_gen
import verilog_gen
import ipxact_gen

from py2hwsw_version import PY2HWSW_VERSION
from iob_python_parameter import create_python_parameter_group
import if_gen
from iob_module import iob_module, get_list_attr_handler
from iob_instance import iob_instance
from iob_base import (
    fail_with_msg,
    find_file,
    import_python_module,
    nix_permission_hack,
    add_traceback_msg,
    debug,
    get_lib_cores,
)
from iob_license import iob_license, update_license
import sw_tools
import verilog_format
import verilog_lint
from manage_headers import generate_headers


class iob_core(iob_module, iob_instance):
    """Generic class to describe how to generate a base IOb IP core"""

    # List of global wires.
    # See 'TODO' in iob_core.py for more info: https://github.com/IObundle/py2hwsw/blob/a1e2e2ee12ca6e6ad81cc2f8f0f1c1d585aaee73/py2hwsw/scripts/iob_core.py#L251-L259
    global_wires: list
    # Project settings
    global_build_dir: str = ""
    global_project_root: str = "."
    global_project_vformat: bool = True
    global_project_vlint: bool = True
    # Project wide special target. Used when we don't want to run normal setup (for example, when cleaning).
    global_special_target: str = ""
    # Clang format rules
    global_clang_format_rules_filepath: str = None
    # List of callbacks to run at post setup stage
    global_post_setup_callbacks: list = []

    def __init__(self, *args, **kwargs):
        """Build a core (includes module and instance attributes)
        :param str dest_dir: Destination directory, within the build directory, for the core
        :param dict attributes: py2hwsw dictionary describing the core
            Notes:
                1) Each key/value pair in the dictionary describes an attribute name and
                   corresponding attribute value of the core.
                2) If the dictionary contains a key that does not match any attribute
                   of the core, then an error will be raised.
                3) The values will be processed by the `set_handler` method of the
                   corresponding attribute. This method will convert from the py2hwsw
                   dictionary datatypes into the internal IObundle datatypes.
                   For example, it converts a 'wire' dict into an `iob_wire` object.
                4) If another constructor argument is also given (like the argument
                   'dest_dir'), and this dictionary also contains a key for the same
                   attribute (like the key 'dest_dir'), then the value given in the
                   dictionary will override the one from the constructor argument.
        :param dict connect: External wires to connect to ports of this instance
                       Key: Port name, Value: Wire name
        :param iob_core issuer: Module that is instantiating this instance
        :param bool is_parent: If this core is a parent core
        """
        # Arguments used by this class
        dest_dir = kwargs.get("dest_dir", "hardware/src")
        attributes = kwargs.get("attributes", {})
        connect = kwargs.get("connect", {})
        self.issuer = kwargs.get("issuer", None)
        self.is_parent = kwargs.get("is_parent", False)

        # Store kwargs to allow access to python parameters after object has been created
        self.received_python_parameters = kwargs

        # Create core based on 'parent' core (if applicable)
        if self.handle_parent(*args, **kwargs):
            return

        # Inherit attributes from superclasses
        iob_module.__init__(self, *args, **kwargs)
        iob_instance.__init__(self, *args, **kwargs)
        # Ensure global top module is set
        self.update_global_top_module(attributes)
        self.set_default_attribute(
            "version",
            PY2HWSW_VERSION,
            str,
            descr="Core version. By default is the same as Py2HWSW version.",
        )
        self.set_default_attribute(
            "previous_version",
            self.version,
            str,
            descr="Core previous version.",
        )
        self.set_default_attribute(
            "setup_dir",
            kwargs.get("setup_dir", ""),
            str,
            descr="Path to root setup folder of the core.",
        )
        self.set_default_attribute(
            "build_dir",
            "",
            str,
            descr="Path to folder of build directory to be generated for this project.",
        )
        self.set_default_attribute(
            "instance_name",
            "",
            str,
            descr="Name of an instance of this class.",
        )
        self.set_default_attribute(
            "use_netlist",
            False,
            bool,
            descr="Copy `<SETUP_DIR>/CORE.v` netlist instead of `<SETUP_DIR>/hardware/src/*`",
        )
        self.set_default_attribute(
            "is_system",
            False,
            bool,
            descr="Sets `IS_FPGA=1` in config_build.mk",
        )
        self.set_default_attribute(
            "board_list",
            [],
            list,
            descr="List of FPGAs supported by this core. A standard folder will be created for each board in this list.",
        )
        self.set_default_attribute(
            "dest_dir",
            dest_dir,
            str,
            descr="Relative path inside build directory to copy sources of this core. Will only sources from `hardware/src/*`",
        )
        self.set_default_attribute(
            "ignore_snippets",
            [],
            list,
            descr="List of `.vs` file includes in verilog to ignore.",
        )
        self.set_default_attribute(
            "generate_hw",
            False,
            bool,
            descr="Select if should try to generate `<corename>.v` from py2hwsw dictionary. Otherwise, only generate `.vs` files.",
        )
        self.set_default_attribute(
            "parent",
            {},
            dict,
            descr="Select parent of this core (if any). If parent is set, that core will be used as a base for the current one. Any attributes of the current core will override/add to those of the parent.",
        )
        self.set_default_attribute(
            "is_top_module",
            __class__.global_top_module == self,
            bool,
            descr="Selects if core is top module. Auto-filled. DO NOT CHANGE.",
        )
        self.set_default_attribute(
            "is_superblock",
            kwargs.get("is_superblock", False),
            bool,
            descr="Selects if core is superblock of another. Auto-filled. DO NOT CHANGE.",
        )
        self.set_default_attribute(
            "is_tester",
            False,
            bool,
            descr="Generates makefiles and depedencies to run this core as if it was the top module. Used for testers (superblocks of top moudle).",
        )
        # List of core Python Parameters (for documentation)
        self.set_default_attribute(
            "python_parameters",
            [],
            list,
            get_list_attr_handler(self.create_python_parameter_group),
            descr="List of core Python Parameters. Used for documentation.",
        )
        self.set_default_attribute(
            "license",
            iob_license(),  # Create a default license
            iob_license,
            lambda y: update_license(self, **y),
            descr="License for the core.",
        )
        self.set_default_attribute(
            "doc_conf",
            "",
            str,
            descr="CSR Configuration to use",
        )
        self.set_default_attribute(
            "title",
            attributes.get("original_name", self.__class__.__name__),
            str,
            descr="Tile of this core. Used for documentation.",
        )

        if self.is_top_module and "reset_polarity" not in attributes:
            # Set default reset polarity to 'positive'
            if "reset_polarity" not in attributes:
                attributes["reset_polarity"] = "positive"

        self.attributes_dict = copy.deepcopy(attributes)

        self.abort_reason = None
        # Don't setup this core if using a project wide special target.
        if __class__.global_special_target:
            if __class__.global_special_target == "ipxact_gen":
                # Will cause setup to abort except for iob_csrs (to generate memory map)
                self.abort_reason = "ipxact_gen"
            else:
                self.abort_reason = "special_target"

        # Temporarily change global_build_dir to match tester's directory (for tester blocks)
        build_dir_backup = __class__.global_build_dir
        if attributes.get("is_tester", False):
            # If is tester, build dir is same "dest_dir". (default: tester)
            self.relative_path_to_tester = kwargs.get("dest_dir", "tester")
            __class__.global_build_dir = os.path.join(
                __class__.global_build_dir, self.relative_path_to_tester
            )
            self.dest_dir = "hardware/src"

        # Read 'attributes' dictionary and set corresponding core attributes
        superblocks = attributes.pop("superblocks", [])
        # Note: Parsing attributes (specifically the subblocks list) also initializes subblocks
        self.parse_attributes_dict(attributes)

        # Connect ports of this instance to external wires (wires of the issuer)
        self.connect_instance_ports(connect, self.issuer)

        # iob_csrs specific code
        if self.is_system:
            self.__fix_subblock_cbus_widths()

        # Create memory wrapper for top module if any memory interfaces are used
        if self.is_top_module or self.is_tester:
            # Check if any memory interfaces are used and are a master
            found_mem_if = False
            for port in self.ports:
                if (
                    port.interface
                    and isinstance(
                        port.interface,
                        (if_gen.asymMemInterface, if_gen.symMemInterface),
                    )
                    and port.name.endswith("m")
                ):
                    found_mem_if = True
                    break

            if found_mem_if:
                superblocks = self.__create_memwrapper(superblocks=superblocks)

        # Add 'VERSION' macro
        self.create_conf_group(
            name="VERSION",
            type="C",
            val="16'h" + self.version_str_to_digits(self.version),
            descr="Product version. This 16-bit macro uses nibbles to represent decimal numbers using their binary values. The two most significant nibbles represent the integral part of the version, and the two least significant nibbles represent the decimal part.",
        )

        # Ensure superblocks are instanciated last
        # and only for top module (or wrappers of it)
        if self.is_top_module or self.is_superblock:
            self.parse_attributes_dict({"superblocks": superblocks})
        if self.is_superblock:
            # Generate verilog parameters of issuer subblock
            param_gen.generate_inst_params(self.issuer)

        if not self.is_top_module:
            self.build_dir = __class__.global_build_dir
        # print(
        #     f"DEBUG: {self.name} {self.original_name} {self.build_dir} {self.is_top_module}",
        #     file=sys.stderr,
        # )

        # Restore global_build_dir (previously changed for tester blocks)
        if self.is_tester:
            __class__.global_build_dir = build_dir_backup

        if self.abort_reason:
            return

    def post_setup(self):
        """Scripts to run at the end of the top module's setup"""
        # Replace Verilog snippet includes
        self._replace_snippet_includes()
        # Clean duplicate sources in `hardware/src` and its subfolders (like `hardware/simulation/src`)
        self._remove_duplicate_sources()
        if self.is_tester:
            # Add callback to: Remove duplicate sources from tester dirs, that already exist in UUT's `hardware/src` folder
            __class__.global_post_setup_callbacks.append(
                lambda: self._remove_duplicate_sources(
                    main_folder=os.path.join(self.relative_path_to_UUT, "hardware/src"),
                    subfolders=[
                        "hardware/src",
                        "hardware/simulation/src",
                        "hardware/fpga/src",
                        "hardware/common_src",
                    ],
                )
            )
        else:  # Not tester
            # Run post setup callbacks
            for callback in __class__.global_post_setup_callbacks:
                callback()
        # Generate docs
        doc_gen.generate_docs(self)
        # Generate ipxact file
        ipxact_gen.generate_ipxact_xml(self, self.build_dir + "/ipxact")
        # Remove 'iob_v_tb.v' from build dir if 'iob_v_tb.vh' does not exist
        sim_src_dir = "hardware/simulation/src"
        if "iob_v_tb.vh" not in os.listdir(os.path.join(self.build_dir, sim_src_dir)):
            os.remove(f"{self.build_dir}/{sim_src_dir}/iob_v_tb.v")
        # Lint and format sources
        self.lint_and_format()
        print(
            f"{iob_colors.INFO}Setup of '{self.original_name}' core successful. Generated build directory: '{self.build_dir}'.{iob_colors.ENDC}"
        )
        # Add SPDX license headers to every file in build dir
        custom_header = f"Py2HWSW Version {PY2HWSW_VERSION} has generated this code (https://github.com/IObundle/py2hwsw)."
        generate_headers(
            root=self.build_dir,
            copyright_holder=self.license.author,
            copyright_year=self.license.year,
            license_name=self.license.name,
            header_template="spdx",
            custom_header_suffix=custom_header,
            skip_existing_headers=True,
            verbose=False,
        )

    def create_python_parameter_group(self, *args, **kwargs):
        create_python_parameter_group(self, *args, **kwargs)

    def handle_parent(self, *args, **kwargs):
        """Create a new core based on parent core.
        returns: True if parent core was used. False otherwise.
        """
        attributes = kwargs.pop("attributes", {})
        child_attributes = kwargs.pop("child_attributes", {})
        if self.is_parent:
            self.append_child_attributes(attributes, child_attributes)

        # Don't setup parent core if this one does not have parent
        parent = attributes.get("parent")
        if not parent:
            return False

        assert parent["core_name"] != attributes["original_name"], fail_with_msg(
            f"Parent and child cannot have the same name: '{parent['core_name']}'"
        )

        belongs_to_top_module = not __class__.global_top_module
        # Check if this child module is the first one called (It is the leaf child of the top module. Does not have any other childs.)
        is_first_module_called = belongs_to_top_module and not self.is_parent

        name = attributes.get("name", attributes["original_name"])
        # Update global build dir to match this module's name and version
        if is_first_module_called and not __class__.global_build_dir:
            version = attributes.get("version", PY2HWSW_VERSION)
            __class__.global_build_dir = f"../{name}_V{version}"

        filtered_parent_py_params = dict(parent)
        filtered_parent_py_params.pop("core_name", None)
        filtered_parent_py_params.pop("py2hwsw_target", None)
        filtered_parent_py_params.pop("build_dir", None)
        filtered_parent_py_params.pop("issuer", None)
        filtered_parent_py_params.pop("py2hwsw_version", None)
        filtered_parent_py_params.pop("connect", None)
        filtered_parent_py_params.pop("parameters", None)
        filtered_parent_py_params.pop("is_superblock", None)
        if "name" not in filtered_parent_py_params:
            filtered_parent_py_params["name"] = name

        # print("DEBUG1", kwargs, file=sys.stderr)
        # print("DEBUG2", filtered_parent_py_params, file=sys.stderr)

        # Setup parent core
        parent_module = self.get_core_obj(
            parent["core_name"],
            **filtered_parent_py_params,
            is_parent=True,
            child_attributes=attributes,
            issuer=kwargs.get("issuer", None),
            connect=kwargs.get("connect", {}),
            parameters=kwargs.get("parameters", {}),
            is_superblock=kwargs.get("is_superblock", False),
        )

        # Copy (some) parent attributes to child
        self.__dict__.update(parent_module.__dict__)
        self.original_name = attributes["original_name"]
        self.setup_dir = attributes["setup_dir"]

        if self.abort_reason:
            return True

        # Copy files from the module's setup dir
        copy_srcs.copy_rename_setup_directory(self)

        # Run post setup
        if is_first_module_called:
            self.post_setup()

        return True

    def generate_build_dir(self, **kwargs):

        self.__create_build_dir()

        # subblock setup process
        for subblock in self.subblocks:
            if self.is_superblock:
                if subblock.original_name == self.issuer.original_name:
                    # skip build dir generation for issuer subblocks
                    continue
            subblock.generate_build_dir()

        # Ensure superblocks are set up only for top module (or wrappers of it)
        if self.is_top_module or self.is_superblock:
            for superblock in self.superblocks:
                superblock.generate_build_dir()

        if self.is_tester:
            self.relative_path_to_UUT = os.path.relpath(
                __class__.global_build_dir, self.build_dir
            )

        # Copy files from LIB to setup various flows
        # (should run before copy of files from module's setup dir)
        if self.is_top_module or self.is_tester:
            copy_srcs.flows_setup(self)

        # Copy files from the module's setup dir
        copy_srcs.copy_rename_setup_directory(self)

        # Generate config_build.mk
        if self.is_top_module or self.is_tester:
            config_gen.config_build_mk(self, __class__.global_top_module)

        # Generate configuration files
        config_gen.generate_confs(self)

        # Generate parameters
        param_gen.generate_params_snippets(self)

        # Generate ios
        io_gen.generate_ports_snippet(self)

        # Generate wires
        wire_gen.generate_wires_snippet(self)

        # Generate instances
        if self.generate_hw:
            block_gen.generate_subblocks_snippet(self)

        # Generate comb
        comb_gen.generate_comb_snippet(self)

        # Generate fsm
        fsm_gen.generate_fsm_snippet(self)

        # Generate snippets
        snippet_gen.generate_snippets_snippet(self)

        # Generate main Verilog module
        if self.generate_hw:
            verilog_gen.generate_verilog(self)

        # TODO: Generate a global list of signals
        # This list is useful for a python based simulator
        # 1) Each input of the top generates a global signal
        # 2) Each output of a leaf generates a global signal
        # 3) Each output of a snippet generates a global signal
        #    A snippet is a piece of verilog code manually written (should also receive a list of outputs by the user).
        #    A snippet can also be any method that generates a new signal, like the `concat_bits`, or any other that performs logic in from other signals into a new one.
        # TODO as well: Each module has a local `snippets` list.
        # Note: The 'width' attribute of many module's signals are generaly not needed, because most of them will be connected to global wires (that already contain the width).

        if (self.is_top_module and not self.is_parent) or self.is_tester:
            self.post_setup()

    @staticmethod
    def append_child_attributes(parent_attributes, child_attributes):
        """Appends/Overrides parent attributes with child attributes"""
        for child_attribute_name, child_value in child_attributes.items():
            # Don't override child-specific attributes
            if child_attribute_name in ["original_name", "setup_dir", "parent"]:
                continue

            # Override other attributes of type string and bool
            if type(child_value) is str or type(child_value) is bool:
                parent_attributes[child_attribute_name] = child_value
                continue

            # Override or append elements from list attributes
            assert (
                type(child_value) is list
            ), f"Invalid type for attribute '{child_attribute_name}': {type(child_value)}"

            # Select identifier attribute. Used to compare if should override each element.
            identifier = "name"
            if child_attribute_name in ["subblocks", "superblocks", "sw_modules"]:
                identifier = "instance_name"
            elif child_attribute_name in ["board_list", "snippets", "ignore_snippets"]:
                # Elements in list do not have identifier, so just append them to parent list
                for child_obj in child_value:
                    parent_attributes[child_attribute_name].append(child_obj)
                continue

            # Process each object from list
            for child_obj in child_value:
                # Find object and override it
                for idx, obj in enumerate(parent_attributes[child_attribute_name]):
                    if obj[identifier] == child_obj[identifier]:
                        debug(f"Overriding {child_obj[identifier]}", 1)
                        parent_attributes[child_attribute_name][idx] = child_obj
                        break
                else:
                    # Didn't override, so append it to list
                    parent_attributes[child_attribute_name].append(child_obj)

    def update_global_top_module(self, attributes={}):
        """Update the global top module and the global build directory.
        param attributes: Py2hwsw dictionary describing the core
                          Will be used to get the core name and version if available.
        """
        super().update_global_top_module()
        # Ensure top module has a build dir (and associated attributes)
        if __class__.global_top_module == self:
            original_name = attributes.get("original_name", self.__class__.__name__)
            name = attributes.get("name", self.original_name)
            version = attributes.get("version", PY2HWSW_VERSION)
            # Set attributes
            if not hasattr(self, "original_name") or not self.original_name:
                self.original_name = original_name
            if not hasattr(self, "name") or not self.name:
                self.name = name
            if not hasattr(self, "version") or not self.version:
                self.version = version
            if not __class__.global_build_dir:
                __class__.global_build_dir = f"../{self.name}_V{self.version}"
            self.set_default_attribute("build_dir", __class__.global_build_dir)

    def __fix_subblock_cbus_widths(self):
        """Used specifically for iob_system type cores
        Goes through subblocks list, and fixes address widths of cbus interfaces to match the peripheral's cbus port
        Assumes peripheral has a cbus port of type "iob".
        """
        assert (
            self.is_system
        ), "Internal error: only iob_system type cores need fixing cbus width"
        for subblock in self.subblocks:
            for portmap in subblock.portmap_connections:
                if (
<<<<<<< HEAD
                    port.name == "iob_csrs_cbus_s"
                    and isinstance(port.interface, if_gen.iobInterface)
                    and port.e_connect
                ):
                    port_width = port.interface.addr_w
                    external_wire_prefix = port.e_connect.interface.prefix
                    port.e_connect_bit_slices = [
                        f"{external_wire_prefix}iob_addr[{port_width}-1:0]"
                    ]

    def __connect_memory(self, port, instantiator):
        """Create memory port in instantiatior and connect it to self"""
        if not instantiator.generate_hw or not self.instantiate:
            return
        _name = f"{port.name}"
        instantiator.add_interface_port(name=_name, interface=port.interface, descr=port.descr)
        # Translate interface to a dictionary (TODO: remove along with attributes_dict)
        interface_dict = {
            "type": port.interface.genre,
            "prefix": port.interface.prefix,
            "mult": port.interface.mult,
            "file_prefix": port.interface.file_prefix,
            "portmap_port_prefix": port.interface.portmap_port_prefix,
            "ADDR_W": port.interface.addr_w,
        }
        if isinstance(port.interface, if_gen.symMemInterface):
            # If symmetric memory, add 'DATA_W'
            interface_dict["DATA_W"] = port.interface.data_w
        elif isinstance(port.interface, if_gen.asymMemInterface):
            # If asymmetric memory, add 'W_DATA_W' and 'R_DATA_W'
            interface_dict["W_DATA_W"] = port.interface.w_data_w
            interface_dict["R_DATA_W"] = port.interface.r_data_w
        # Add port also to attributes_dict
        instantiator.attributes_dict["ports"].append(
            {
                "name": _name,
                "signals": interface_dict,
                "descr": port.descr,
            }
        )
        _port = find_obj_in_list(instantiator.ports + instantiator.wires, _name)
        port.connect_external(_port, bit_slices=[])

    def __connect_clk_interface(self, port, instantiator):
        """Create, if needed, a clock interface port in instantiator and connect it to self"""
        if not instantiator.generate_hw or not self.instantiate:
            return
        _name = f"{port.name}"
        for p in instantiator.ports:
            if isinstance(p.interface, if_gen.iobClkInterface):
                # If interface is the same, connect it and add parameters if needed
                if p.interface.prefix == port.interface.prefix:
                    p.interface.has_cke |= port.interface.has_cke
                    p.interface.has_arst |= port.interface.has_arst
                    p.interface.has_rst |= port.interface.has_rst
                    p.interface.has_en |= port.interface.has_en
                    p.signals = []
                    p.__post_init__()
                    port.connect_external(p, bit_slices=[])
                    return
        instantiator.add_interface_port(name=_name, interface=port.interface, descr=port.descr)
        _port = find_obj_in_list(instantiator.ports, _name)
        port.connect_external(_port, bit_slices=[])

    def connect_instance_ports(self, connect, instantiator):
        """
        param connect: External wires to connect to ports of this instance
                       Key: Port name, Value: Wire name or tuple with wire name and signal bit slices
                       Tuple has format:
                       (wire_name, signal_name[bit_start:bit_end], other_signal[bit_start:bit_end], ...)
        param instantiator: Module that is instantiating this instance
        """
        # Connect instance ports to external wires
        for port_name, connection_value in connect.items():
            port = find_obj_in_list(self.ports, port_name)
            if not port:
                fail_with_msg(
                    f"Port '{port_name}' not found in instance '{self.instance_name}' of module '{instantiator.name}'!\n"
                    f"Available ports:\n- "
                    + "\n- ".join([port.name for port in self.ports])
                )

            bit_slices = []
            if type(connection_value) is str:
                wire_name = connection_value
            elif type(connection_value) is tuple:
                wire_name = connection_value[0]
                bit_slices = connection_value[1]
                if type(bit_slices) is not list:
                    fail_with_msg(
                        f"Second element of tuple must be a list of bit slices/connections: {connection_value}"
                    )
            else:
                fail_with_msg(f"Invalid connection value: {connection_value}")

            if "'" in wire_name or wire_name.lower() == "z":
                wire = wire_name
            else:
                wire = find_obj_in_list(
                    instantiator.wires, wire_name
                ) or find_obj_in_list(instantiator.ports, wire_name)
                if not wire:
                    debug(
                        f"Creating implicit wire '{port.name}' in '{instantiator.name}'.",
                        1,
                    )
                    # Add wire to instantiator
                    wire_signals = remove_signal_direction_suffixes(port.signals)
                    instantiator.create_wire(
                        name=wire_name, signals=wire_signals, descr=port.descr
                    )
                    # Add wire to attributes_dict as well
                    instantiator.attributes_dict["wires"].append(
                        {
                            "name": wire_name,
                            "signals": wire_signals,
                            "descr": port.descr,
                        }
                    )
                    wire = instantiator.wires[-1]
            port.connect_external(wire, bit_slices=bit_slices)

        # If this module has an instantiator and is not a tester
        if instantiator and not self.is_tester:
            for port in self.ports:
                # If port is not connected externally, but is an interface, connect it if it is a memory or clock interface
                if not port.e_connect and port.interface:
                    if isinstance(port.interface, if_gen._memInterface):
                        self.__connect_memory(port, instantiator)
                    elif isinstance(port.interface, if_gen.iobClkInterface):
                        self.__connect_clk_interface(port, instantiator)

        # iob_csrs specific code
        if self.original_name == "iob_csrs" and instantiator:
            self.__connect_cbus_port(instantiator)

    def __connect_cbus_port(self, instantiator):
        """Automatically adds "<prefix>_cbus_s" port to instantiators of iob_csrs (are usually iob_system peripherals).
        The '<prefix>' is replaced by instance name of iob_csrs subblock.
        Also, connects the newly created instantiator port to the iob_csrs `control_if_s` port.
        :param instantiator: Instantiator core object
        """
        assert (
            self.original_name == "iob_csrs"
        ), "Internal error: cbus can only be created for instantiator of 'iob_csrs' module."
        # Find CSR control port in iob_csrs, and copy its properites to a newly generated "<prefix>_cbus_s" port of instantiator
        csrs_port = find_obj_in_list(self.ports, "control_if_s")

        # Copy interface from csrs_port to create a new interface and set its prefix
        new_interface = copy.deepcopy(csrs_port.interface)
        new_interface.prefix = self.instance_name + "_"

        instantiator.add_interface_port(name=f"{self.instance_name}_cbus_s", 
                                        interface=new_interface,
                                        descr="Control and Status Registers interface (auto-generated)")
        # Connect newly created port to self
        csrs_port.connect_external(instantiator.ports[-1], bit_slices=[])

        # TODO: Remove attributes_dict from the system
        # Add port to instantiator's attributes_dict
        csr_if_genre = "iob_clk"
        if isinstance(csrs_port.interface, if_gen.AXILiteInterface):
            csr_if_genre = "axil"
        if isinstance(csrs_port.interface, if_gen.APBInterface):
            csr_if_genre = "apb"
        instantiator.attributes_dict["ports"].append(
            {
                "name": f"{self.instance_name}_cbus_s",
                "signals": {
                    "type": csr_if_genre,
                    "prefix": self.instance_name + "_",
                    "DATA_W": csrs_port.interface.data_w,
                    "ADDR_W": csrs_port.interface.addr_w,
                },
                "descr": "Control and Status Registers interface (auto-generated)",
            }
        )

=======
                    portmap.port.name == "iob_csrs_cbus_s"
                    and portmap.port.interface.type == "iob"
                    and portmap.e_connect
                ):
                    # print(
                    #     "DEBUG",
                    #     self.name,
                    #     port,
                    #     file=sys.stderr,
                    # )
                    port_width = portmap.port.interface.widths["ADDR_W"]
                    external_wire_prefix = portmap.e_connect.interface.prefix
                    portmap.e_connect_bit_slices = [
                        f"{external_wire_prefix}iob_addr[{port_width}-1:0]"
                    ]

>>>>>>> 241a37b1
    def __create_memwrapper(self, superblocks):
        """Create memory wrapper for top module"""
        new_superblocks = [
            {
                "core_name": "iob_memwrapper",
                "instance_name": f"{self.name}_memwrapper",
                "mem_if_names": if_gen.mem_if_names,
                "superblocks": superblocks,
            },
        ]
        return new_superblocks

    def __create_build_dir(self):
        """Create build directory if it doesn't exist"""
        os.makedirs(self.build_dir, exist_ok=True)
        os.makedirs(os.path.join(self.build_dir, self.dest_dir), exist_ok=True)

        os.makedirs(f"{self.build_dir}/document", exist_ok=True)
        os.makedirs(f"{self.build_dir}/document/tsrc", exist_ok=True)

        shutil.copyfile(
            f"{copy_srcs.get_lib_dir()}/build.mk", f"{self.build_dir}/Makefile"
        )
        nix_permission_hack(f"{self.build_dir}/Makefile")

    def _remove_duplicate_sources(self, main_folder="hardware/src", subfolders=None):
        """Remove sources in the build directory from subfolders that exist in `hardware/src`"""
        if not subfolders:
            subfolders = [
                "hardware/simulation/src",
                "hardware/fpga/src",
                "hardware/common_src",
            ]

        # Go through all subfolders that may contain duplicate sources
        for subfolder in subfolders:
            # Get common srcs between main_folder and current subfolder
            common_srcs = find_common_deep(
                os.path.join(self.build_dir, main_folder),
                os.path.join(self.build_dir, subfolder),
            )
            # Remove common sources
            for src in common_srcs:
                os.remove(os.path.join(self.build_dir, subfolder, src))
                # print(f'{iob_colors.INFO}Removed duplicate source: {os.path.join(subfolder, src)}{iob_colors.ENDC}')

    def _replace_snippet_includes(self):
        verilog_gen.replace_includes(
            self.setup_dir, self.build_dir, self.ignore_snippets
        )

    def parse_attributes_dict(self, attributes):
        """Parse attributes dictionary given, and build and set the corresponding
        attributes for this core, using the handlers stored in `ATTRIBUTE_PROPERTIES`
        dictionary.
        If there is no handler for an attribute then it will raise an error.
        """
        # For each attribute of the dictionary, check if there is a handler,
        # and use it to set the attribute
        for attr_name, attr_value in attributes.items():
            if attr_name in self.ATTRIBUTE_PROPERTIES:
                self.ATTRIBUTE_PROPERTIES[attr_name].set_handler(attr_value),
            else:
                fail_with_msg(
                    f"Unknown attribute '{attr_name}' in core {attributes['original_name']}"
                )

    def lint_and_format(self):
        """Run Linters and Formatters in setup and build directories."""
        # Find Verilog sources and headers from build dir
        verilog_headers = []
        verilog_sources = []
        for path in Path(os.path.join(self.build_dir, "hardware")).rglob("*.vh"):
            # Skip specific Verilog headers
            if "test_" in path.name:
                continue
            # Skip synthesis directory # TODO: Support this?
            if "/syn/" in str(path):
                continue
            verilog_headers.append(str(path))
            # print(str(path))
        for path in Path(os.path.join(self.build_dir, "hardware")).rglob("*.v"):
            # Skip synthesis directory # TODO: Support this?
            if "/syn/" in str(path):
                continue
            verilog_sources.append(str(path))
            # print(str(path))

        # Run Verilog linter
        # FIXME: Don't run for tester since iob_system is still full of warnings (and we may not even need to lint tester files?)
        if __class__.global_project_vlint and not self.is_tester:
            verilog_lint.lint_files(verilog_headers + verilog_sources)

        # Run Verilog formatter
        if __class__.global_project_vformat:
            verilog_format.format_files(
                verilog_headers + verilog_sources,
                os.path.join(os.path.dirname(__file__), "verible-format.rules"),
            )

        # Run Python formatter
        sw_tools.run_tool("black")
        sw_tools.run_tool("black", self.build_dir)

        # Run C formatter
        sw_tools.run_tool(
            "clang", rules_file_path=__class__.global_clang_format_rules_filepath
        )
        sw_tools.run_tool(
            "clang",
            self.build_dir,
            rules_file_path=__class__.global_clang_format_rules_filepath,
        )

    @classmethod
    def py2hw(cls, core_dict, **kwargs):
        """Generate a core based on the py2hw dictionary interface
        param core_dict: The core dictionary using py2hw dictionary syntax
        param kwargs: Optional additional arguments to pass directly to the core
        """
        try:
            return cls(attributes=core_dict, **kwargs)
        except Exception:
            add_traceback_msg(f"Failed to setup core '{core_dict['name']}'.")
            if "issuer" in kwargs and kwargs["issuer"]:
                raise
            exit(1)

    @classmethod
    def read_py2hw_json(cls, filepath, **kwargs):
        """Read JSON file with py2hw attributes build a core from it
        param filepath: Path to JSON file using py2hw json syntax
        param kwargs: Optional additional arguments to pass directly to the core
        """
        with open(filepath) as f:
            core_dict = json.load(f)

        default_core_name = os.path.splitext(os.path.basename(filepath))[0]
        py2_core_dict = {
            "original_name": default_core_name,
            "name": default_core_name,
            "setup_dir": os.path.dirname(filepath),
        }
        py2_core_dict.update(core_dict)

        return cls.py2hw(py2_core_dict, **kwargs)

    @staticmethod
    def clean_build_dir(core_name):
        """Clean build directory."""
        # Set project wide special target (will prevent normal setup)
        __class__.global_special_target = "clean"
        # Build a new module instance, to obtain its attributes
        module = __class__.get_core_obj(core_name)
        # Don't try to clean if build dir doesn't exist
        if not os.path.exists(module.build_dir):
            return
        print(
            f"{iob_colors.INFO}Cleaning build directory: '{module.build_dir}'.{iob_colors.ENDC}"
        )
        os.system(f"make -C {module.build_dir} clean")
        shutil.rmtree(module.build_dir)
        print(
            f"{iob_colors.INFO}Cleaning complete. Removed: '{module.build_dir}'.{iob_colors.ENDC}"
        )

    @staticmethod
    def deliver_core(core_name):
        """Deliver core."""
        # Set project wide special target (will prevent normal setup)
        __class__.global_special_target = "deliver"
        # Build a new module instance, to obtain its attributes
        module = __class__.get_core_obj(core_name)
        # Don't try to deliver if build dir doesn't exist
        if not os.path.exists(module.build_dir):
            # print error and exit
            print(
                f"{iob_colors.FAIL}Build directory not found: {module.build_dir}{iob_colors.ENDC}"
            )
            exit(1)
        print(f"{iob_colors.INFO}Delivering core: {core_name} {iob_colors.ENDC}")
        os.system(f"CORE={core_name} BUILD_DIR={module.build_dir} delivery.sh")

    @staticmethod
    def print_build_dir(core_name, **kwargs):
        """Print build directory."""
        # Set project wide special target (will prevent normal setup)
        __class__.global_special_target = "print_build_dir"
        # Build a new module instance, to obtain its attributes
        module = __class__.get_core_obj(core_name, **kwargs)
        print(module.build_dir)

    def print_core_name(core_name, **kwargs):
        """Print build directory."""
        # Set project wide special target (will prevent normal setup)
        __class__.global_special_target = "print_core_name"
        # Build a new module instance, to obtain its attributes
        module = __class__.get_core_obj(core_name, **kwargs)
        print(module.name)

    def print_core_version(core_name, **kwargs):
        """Print build directory."""
        # Set project wide special target (will prevent normal setup)
        __class__.global_special_target = "print_core_version"
        # Build a new module instance, to obtain its attributes
        module = __class__.get_core_obj(core_name, **kwargs)
        print(module.version)

    @staticmethod
    def print_core_dict(core_name, **kwargs):
        """Print core attributes dictionary."""
        # Set project wide special target (will prevent normal setup)
        __class__.global_special_target = "print_core_dict"
        # Build a new module instance, to obtain its attributes
        module = __class__.get_core_obj(core_name, **kwargs)
        print(json.dumps(module.attributes_dict, indent=4))

    @staticmethod
    def print_py2hwsw_attributes():
        """Print the supported attributes of the py2hwsw interface.
        The attributes listed can be used in the 'attributes' dictionary of cores.
        """
        # Set project wide special target (will prevent normal setup)
        __class__.global_special_target = "print_attributes"
        # Build a new dummy module instance, to obtain its attributes
        module = __class__()
        print("Attributes supported by the 'py2hwsw' core dictionary interface:")
        for name in module.ATTRIBUTE_PROPERTIES.keys():
            datatype = module.ATTRIBUTE_PROPERTIES[name].datatype
            descr = module.ATTRIBUTE_PROPERTIES[name].descr
            align_spaces = " " * (20 - len(name))
            align_spaces2 = " " * (18 - len(str(datatype)))
            print(f"- {name}:{align_spaces}{datatype}{align_spaces2}{descr}")

    @staticmethod
    def get_core_obj(core_name, **kwargs):
        """Generate an instance of a core based on given core_name and python parameters
        This method will search for the .py and .json files of the core, and generate a
        python object based on info stored in those files, and info passed via python
        parameters.
        Calling this method may also begin the setup process of the core, depending on
        the value of the `global_special_target` attribute.
        """
        core_dir, file_ext = find_module_setup_dir(core_name)

        if file_ext == ".py":
            import_python_module(
                os.path.join(core_dir, f"{core_name}.py"),
            )
            core_module = sys.modules[core_name]
            issuer = kwargs.pop("issuer", None)
            # Call `setup(<py_params_dict>)` function of `<core_name>.py` to
            # obtain the core's py2hwsw dictionary.
            # Give it a dictionary with all arguments of this function, since the user
            # may want to use any of them to manipulate the core attributes.
            core_dict = core_module.setup(
                {
                    # "core_name": core_name,
                    "build_dir": __class__.global_build_dir,
                    "py2hwsw_target": __class__.global_special_target or "setup",
                    "issuer": (
                        issuer.attributes_dict if issuer else ""
                    ),
                    "py2hwsw_version": PY2HWSW_VERSION,
                    **kwargs,
                }
            )
            py2_core_dict = {
                "original_name": core_name,
                "name": core_name,
                "setup_dir": core_dir,
            }
            py2_core_dict.update(core_dict)
            instance = __class__.py2hw(
                py2_core_dict,
                issuer=issuer,
                # Note, any of the arguments below can have their values overridden by
                # the py2_core_dict
                **kwargs,
            )
        elif file_ext == ".json":
            instance = __class__.read_py2hw_json(
                os.path.join(core_dir, f"{core_name}.json"),
                # Note, any of the arguments below can have their values overridden by
                # the json data
                **kwargs,
            )
        return instance

    @staticmethod
    def setup_py2_docs(py2_version):
        """Setup document directory for py2hwsw."""
        # Create temporary object to represent a "py2hwsw" core
        core = SimpleNamespace(
            original_name="py2hwsw",
            name="py2hwsw",
            setup_dir=os.path.join(os.path.dirname(__file__), "../py2hwsw_document"),
            build_dir="py2hwsw_generated_docs",
        )
        copy_srcs.doc_setup(core)
        copy_srcs.copy_rename_setup_subdir(core, "document")
        with open(f"{core.build_dir}/config_build.mk", "w") as f:
            f.write("NAME=Py2HWSW\n")
        with open(f"{core.build_dir}/document/tsrc/{core.name}_version.tex", "w") as f:
            f.write(py2_version)
        # Build a new dummy module instance, to obtain its attributes
        __class__.global_special_target = "print_attributes"
        dummy_module = __class__()
        doc_gen.generate_tex_py2hwsw_attributes(
            dummy_module, f"{core.build_dir}/document/tsrc"
        )
        doc_gen.generate_tex_core_lib(f"{core.build_dir}/document/tsrc")
        doc_gen.generate_tex_py2hwsw_standard_py_params(
            f"{core.build_dir}/document/tsrc"
        )
        doc_gen.process_tex_macros(f"{core.build_dir}/document/tsrc")

    @staticmethod
    def print_lib_cores():
        lib_path = os.path.join(os.path.dirname(__file__), "../lib")
        cores = get_lib_cores()
        print("Cores available in the Py2HWSW library:")
        for path in cores:
            file = os.path.basename(path)
            dir = os.path.dirname(path)
            print(f"- {os.path.splitext(file)[0]}: {os.path.relpath(dir, lib_path)}")

    @staticmethod
    def browse_lib():
        """Generate IP-XACT library with all lib cores"""
        # Set as special target to avoid setting up the cores
        __class__.global_special_target = "ipxact_gen"

        cores = get_lib_cores()
        for path in cores:
            file = os.path.basename(path)
            print(f"Generating IP-XACT for '{file}'.")
            # Create the core object as a top module to obtain its attributes.
            # Also, always set python parameter `demo=True`, since some lib cores use this parameter to generate a demo core.
            __class__.global_top_module = None
            module = __class__.get_core_obj(os.path.splitext(file)[0], demo=True)
            # Generate IP-XACT for the core
            ipxact_gen.generate_ipxact_xml(module, "ipxact_lib")

        print(
            f"{iob_colors.INFO}Generated IP-XACT library in './ipxact_lib/' folder.{iob_colors.ENDC}"
        )

    @staticmethod
    def version_str_to_digits(version_str):
        """Given a version string (like "V0.12"), return a 4 digit string representing
        the version (like "0012")"""
        version_str = version_str.replace("V", "")
        major_ver, minor_ver = version_str.split(".")
        return f"{int(major_ver):02d}{int(minor_ver):02d}"


def find_common_deep(path1, path2):
    """Find common files (recursively) inside two given directories
    Taken from: https://stackoverflow.com/a/51625515
    :param str path1: Directory path 1
    :param str path2: Directory path 2
    """
    return set.intersection(
        *(
            set(
                os.path.relpath(os.path.join(root, file), path)
                for root, _, files in os.walk(path)
                for file in files
            )
            for path in (path1, path2)
        )
    )


def find_module_setup_dir(core_name):
    """Searches for a core's setup directory
    param core_name: The core_name object
    returns: The path to the setup directory
    returns: The file extension
    """
    file_path = find_file(
        iob_core.global_project_root, core_name, [".py", ".json"]
    ) or find_file(
        os.path.join(os.path.dirname(__file__), ".."),
        core_name,
        [".py", ".json"],
    )
    if not file_path:
        fail_with_msg(
            f"Python/JSON setup file of '{core_name}' core not found under path '{iob_core.global_project_root}'!",
            ModuleNotFoundError,
        )

    file_ext = os.path.splitext(file_path)[1]

    filepath = pathlib.Path(file_path)
    # Force core file to be contained in a folder with the same name.
    # Skip this check if we are the top module (no top defined) or trying to setup the top module again (same name as previous defined top)
    if filepath.parent.name != core_name and (
        iob_core.global_top_module
        and core_name != iob_core.global_top_module.original_name
    ):
        fail_with_msg(
            f"Setup file of '{core_name}' must be contained in a folder with the same name!\n"
            f"It should be in a path like: '{filepath.parent.resolve()}/{core_name}/{filepath.name}'.\n"
            f"But found incorrect path:    '{filepath.resolve()}'."
        )

    # print("Found setup dir based on location of: " + file_path, file=sys.stderr)
    if file_ext == ".py" or file_ext == ".json":
        return os.path.dirname(file_path), file_ext<|MERGE_RESOLUTION|>--- conflicted
+++ resolved
@@ -587,14 +587,13 @@
         for subblock in self.subblocks:
             for portmap in subblock.portmap_connections:
                 if (
-<<<<<<< HEAD
-                    port.name == "iob_csrs_cbus_s"
-                    and isinstance(port.interface, if_gen.iobInterface)
-                    and port.e_connect
+                    portmap.port.name == "iob_csrs_cbus_s"
+                    and isinstance(portmap.port.interface, if_gen.iobInterface)
+                    and portmap.e_connect
                 ):
-                    port_width = port.interface.addr_w
-                    external_wire_prefix = port.e_connect.interface.prefix
-                    port.e_connect_bit_slices = [
+                    port_width = portmap.port.interface.addr_w
+                    external_wire_prefix = portmap.e_connect.interface.prefix
+                    portmap.e_connect_bit_slices = [
                         f"{external_wire_prefix}iob_addr[{port_width}-1:0]"
                     ]
 
@@ -766,24 +765,6 @@
             }
         )
 
-=======
-                    portmap.port.name == "iob_csrs_cbus_s"
-                    and portmap.port.interface.type == "iob"
-                    and portmap.e_connect
-                ):
-                    # print(
-                    #     "DEBUG",
-                    #     self.name,
-                    #     port,
-                    #     file=sys.stderr,
-                    # )
-                    port_width = portmap.port.interface.widths["ADDR_W"]
-                    external_wire_prefix = portmap.e_connect.interface.prefix
-                    portmap.e_connect_bit_slices = [
-                        f"{external_wire_prefix}iob_addr[{port_width}-1:0]"
-                    ]
-
->>>>>>> 241a37b1
     def __create_memwrapper(self, superblocks):
         """Create memory wrapper for top module"""
         new_superblocks = [
