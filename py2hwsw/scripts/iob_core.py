# SPDX-FileCopyrightText: 2024 IObundle
#
# SPDX-License-Identifier: MIT

import sys
import os
import shutil
import json
from pathlib import Path
import copy
from types import SimpleNamespace

import iob_colors

import copy_srcs

import config_gen
import param_gen
import io_gen
import wire_gen
import block_gen
import comb_gen
import fsm_gen
import snippet_gen
import doc_gen
import verilog_gen
import ipxact_gen

from iob_module import iob_module
from iob_instance import iob_instance
from iob_base import (
    find_obj_in_list,
    fail_with_msg,
    find_file,
    import_python_module,
    nix_permission_hack,
    add_traceback_msg,
    debug,
    str_to_kwargs,
)
import sw_tools
import verilog_format
import verilog_lint


class iob_core(iob_module, iob_instance):
    """Generic class to describe how to generate a base IOb IP core"""

    global_wires: list
    # Project settings
    global_build_dir: str = ""
    global_project_root: str = "."
    global_project_vformat: bool = True
    global_project_vlint: bool = True
    # Project wide special target. Used when we don't want to run normal setup (for example, when cleaning).
    global_special_target: str = ""

    def __init__(self, *args, **kwargs):
        """Build a core (includes module and instance attributes)
        :param str dest_dir: Destination directory, within the build directory, for the core
        :param dict attributes: py2hwsw dictionary describing the core
            Notes:
                1) Each key/value pair in the dictionary describes an attribute name and
                   corresponding attribute value of the core.
                2) If the dictionary contains a key that does not match any attribute
                   of the core, then an error will be raised.
                3) The values will be processed by the `set_handler` method of the
                   corresponding attribute. This method will convert from the py2hwsw
                   dictionary datatypes into the internal IObundle datatypes.
                   For example, it converts a 'wire' dict into an `iob_wire` object.
                4) If another constructor argument is also given (like the argument
                   'dest_dir'), and this dictionary also contains a key for the same
                   attribute (like the key 'dest_dir'), then the value given in the
                   dictionary will override the one from the constructor argument.
        :param dict connect: External wires to connect to ports of this instance
                       Key: Port name, Value: Wire name
        :param iob_core instantiator: Module that is instantiating this instance
        :param bool is_parent: If this core is a parent core
        """
        # Arguments used by this class
        dest_dir = kwargs.get("dest_dir", "hardware/src")
        attributes = kwargs.get("attributes", {})
        connect = kwargs.get("connect", {})
        instantiator = kwargs.get("instantiator", None)
        is_parent = kwargs.get("is_parent", False)
        setup = kwargs.get("setup", True)

        # Create core based on 'parent' core (if applicable)
        if self.handle_parent(*args, **kwargs):
            return

        # Inherit attributes from superclasses
        iob_module.__init__(self, *args, **kwargs)
        iob_instance.__init__(self, *args, **kwargs)
        # Ensure global top module is set
        self.update_global_top_module(attributes)
        self.set_default_attribute(
            "version",
            "",
            str,
            descr="Core version.",
        )
        self.set_default_attribute(
            "previous_version",
            self.version,
            str,
            descr="Core previous version.",
        )
        self.set_default_attribute(
            "setup_dir",
            "",
            str,
            descr="Path to root setup folder of the core.",
        )
        self.set_default_attribute(
            "build_dir",
            "",
            str,
            descr="Path to folder of build directory to be generated for this project.",
        )
        self.set_default_attribute(
            "use_netlist",
            False,
            bool,
            descr="Copy `<SETUP_DIR>/CORE.v` netlist instead of `<SETUP_DIR>/hardware/src/*`",
        )
        self.set_default_attribute(
            "is_top_module",
            __class__.global_top_module == self,
            bool,
            descr="Selects if core is top module. Auto-filled. DO NOT CHANGE.",
        )
        self.set_default_attribute(
            "is_system",
            False,
            bool,
            descr="Sets `IS_FPGA=1` in config_build.mk",
        )
        self.set_default_attribute(
            "board_list",
            [],
            list,
            descr="List of FPGAs supported by this core. A standard folder will be created for each board in this list.",
        )
        self.set_default_attribute(
            "dest_dir",
            dest_dir,
            str,
            descr="Relative path inside build directory to copy sources of this core. Will only sources from `hardware/src/*`",
        )
        self.set_default_attribute(
            "ignore_snippets",
            [],
            list,
            descr="List of `.vs` file includes in verilog to ignore.",
        )
        self.set_default_attribute(
            "generate_hw",
            True,
            bool,
            descr="Select if should try to generate `<corename>.v` from py2hwsw dictionary. Otherwise, only generate `.vs` files.",
        )
        self.set_default_attribute(
            "parent",
            {},
            dict,
            descr="Select parent of this core (if any). If parent is set, that core will be used as a base for the current one. Any attributes of the current core will override/add to those of the parent.",
        )
        self.set_default_attribute(
            "setup",
            setup,
            bool,
            descr="Select if should setup the core. We may not want to setup some cores to prevent circular dependencies. For example, the top-core wrappers typically dont want to start the setup for the top-core again.",
        )

        self.attributes_dict = copy.deepcopy(attributes)

        self.abort_reason = None
        # Don't setup this core if using a project wide special target.
        if __class__.global_special_target:
            self.abort_reason = "special_target"
        if not self.setup:
            self.abort_reason = "no_setup"

        # Read 'attributes' dictionary and set corresponding core attributes
        self.parse_attributes_dict(attributes)

        # Connect ports of this instance to external wires (wires of the instantiator)
        self.connect_instance_ports(connect, instantiator)

        if not self.is_top_module:
            self.build_dir = __class__.global_build_dir
        self.setup_dir = find_module_setup_dir(self.original_name)[0]
        # print(
        #     f"DEBUG: {self.name} {self.original_name} {self.build_dir} {self.is_top_module}",
        #     file=sys.stderr,
        # )

        if self.abort_reason:
            # Generate instance parameters when aborted due to 'no_setup' so that modules above it (like wrappers) can still instantiate it.
            if self.abort_reason == "no_setup":
                param_gen.generate_inst_params(self)
            return

        self.__create_build_dir()

        # Copy files from LIB to setup various flows
        # (should run before copy of files from module's setup dir)
        if self.is_top_module:
            copy_srcs.flows_setup(self)

        # Copy files from the module's setup dir
        copy_srcs.copy_rename_setup_directory(self)

        # Generate config_build.mk
        if self.is_top_module:
            config_gen.config_build_mk(self)

        # Generate configuration files
        config_gen.generate_confs(self)

        # Generate parameters
        param_gen.generate_params_snippets(self)

        # Generate ios
        io_gen.generate_ports_snippet(self)

        # Generate wires
        wire_gen.generate_wires_snippet(self)

        # Generate instances
        if self.generate_hw:
            block_gen.generate_blocks_snippet(self)

        # Generate comb
        comb_gen.generate_comb_snippet(self)

        # Generate fsm
        fsm_gen.generate_fsm_snippet(self)

        # Generate snippets
        snippet_gen.generate_snippets_snippet(self)

        # Generate main Verilog module
        if self.generate_hw:
            verilog_gen.generate_verilog(self)

        # TODO: Generate a global list of signals
        # This list is useful for a python based simulator
        # 1) Each input of the top generates a global signal
        # 2) Each output of a leaf generates a global signal
        # 3) Each output of a snippet generates a global signal
        #    A snippet is a piece of verilog code manually written (should also receive a list of outputs by the user).
        #    A snippet can also be any method that generates a new signal, like the `concat_bits`, or any other that performs logic in from other signals into a new one.
        # TODO as well: Each module has a local `snippets` list.
        # Note: The 'width' attribute of many module's signals are generaly not needed, because most of them will be connected to global wires (that already contain the width).

        if self.is_top_module and not is_parent:
            self.post_setup()

    def post_setup(self):
        """Scripts to run at the end of the top module's setup"""
        # Replace Verilog snippet includes
        self._replace_snippet_includes()
        # Clean duplicate sources in `hardware/src` and its subfolders (like `hardware/simulation/src`)
        self._remove_duplicate_sources()
        # Generate docs
        doc_gen.generate_docs(self)
        # Generate ipxact file
        # if self.generate_ipxact: #TODO: When should this be generated?
        #    ipxact_gen.generate_ipxact_xml(self, reg_table, self.build_dir + "/ipxact")
        # Lint and format sources
        self.lint_and_format()

    def handle_parent(self, *args, **kwargs):
        """Create a new core based on parent core.
        returns: True if parent core was used. False otherwise.
        """
        is_parent = kwargs.pop("is_parent", False)
        attributes = kwargs.pop("attributes", {})
        child_attributes = kwargs.pop("child_attributes", {})
        if is_parent:
            self.append_child_attributes(attributes, child_attributes)

        # Don't setup parent core if this one does not have parent
        parent = attributes.get("parent")
        if not parent:
            return False

        assert parent["core_name"] != attributes["original_name"], fail_with_msg(
            f"Parent and child cannot have the same name: '{parent['core_name']}'"
        )

        belongs_to_top_module = not __class__.global_top_module
        # Check if this child module is the first one called (It is the leaf child of the top module. Does not have any other childs.)
        is_first_module_called = belongs_to_top_module and not is_parent

        name = attributes.get("name", attributes["original_name"])
        # Update global build dir to match this module's name and version
        if is_first_module_called and not __class__.global_build_dir:
            version = attributes.get("version", "1.0")
            __class__.global_build_dir = f"../{name}_V{version}"

        filtered_parent_py_params = dict(parent)
        filtered_parent_py_params.pop("core_name", None)
        filtered_parent_py_params.pop("py2hwsw_target", None)
        filtered_parent_py_params.pop("build_dir", None)
        filtered_parent_py_params.pop("instantiator", None)
        if "name" not in filtered_parent_py_params:
            filtered_parent_py_params["name"] = name

        # print("DEBUG1", kwargs, file=sys.stderr)
        # print("DEBUG2", filtered_parent_py_params, file=sys.stderr)

        # Setup parent core
        parent_module = self.get_core_obj(
            parent["core_name"],
            **filtered_parent_py_params,
            is_parent=True,
            child_attributes=attributes,
            instantiator=kwargs.get("instantiator", None),
        )

        # Copy parent attributes to child
        self.__dict__.update(parent_module.__dict__)
        self.setup_dir = find_module_setup_dir(attributes["original_name"])[0]

        if self.abort_reason:
            return True

        # Copy files from the module's setup dir
        copy_srcs.copy_rename_setup_directory(self)

        # Run post setup
        if is_first_module_called:
            self.post_setup()

        return True

    @staticmethod
    def append_child_attributes(parent_attributes, child_attributes):
        """Appends/Overrides parent attributes with child attributes"""
        for child_attribute_name, child_value in child_attributes.items():
            # Don't override child-specific attributes
            if child_attribute_name in ["original_name", "setup_dir", "parent"]:
                continue

            # Override other attributes of type string
            if type(child_value) is str:
                parent_attributes[child_attribute_name] = child_value
                continue

            # Override or append elements from list attributes
            assert (
                type(child_value) is list
            ), f"Invalid type for attribute '{child_attribute_name}': {type(child_value)}"

            # Select identifier attribute. Used to compare if should override each element.
            identifier = "name"
            if child_attribute_name in ["board_list", "snippets", "ignore_snippets"]:
                # Elements in list do not have identifier, so just append them to parent list
                for child_obj in child_value:
                    parent_attributes[child_attribute_name].append(child_obj)
                continue

            # Process each object from list
            for child_obj in child_value:
                # Find object and override it
                for idx, obj in enumerate(parent_attributes[child_attribute_name]):
                    if obj[identifier] == child_obj[identifier]:
                        debug(f"Overriding {child_obj[identifier]}", 1)
                        parent_attributes[child_attribute_name][idx] = child_obj
                        break
                else:
                    # Didn't override, so append it to list
                    parent_attributes[child_attribute_name].append(child_obj)

    def update_global_top_module(self, attributes={}):
        """Update the global top module and the global build directory.
        param attributes: Py2hwsw dictionary describing the core
                          Will be used to get the core name and version if available.
        """
        super().update_global_top_module()
        # Ensure top module has a build dir (and associated attributes)
        if __class__.global_top_module == self:
            original_name = attributes.get("original_name", self.__class__.__name__)
            name = attributes.get("name", self.original_name)
            version = attributes.get("version", "1.0")
            # Set attributes
            if not hasattr(self, "original_name") or not self.original_name:
                self.original_name = original_name
            if not hasattr(self, "name") or not self.name:
                self.name = name
            if not hasattr(self, "version") or not self.version:
                self.version = version
            if not __class__.global_build_dir:
                __class__.global_build_dir = f"../{self.name}_V{self.version}"
            self.set_default_attribute("build_dir", __class__.global_build_dir)

<<<<<<< HEAD
    attrs = [
        "core_name",
        "instance_name",
        ["-p", "parameters", {"nargs": "+"}, "pairs"],
        ["-c", "connect", {"nargs": "+"}, "pairs"],
        ["--no_autoaddr", "autoaddr", {"action": "store_false"}],
        ["--rw_overlap", "rw_overlap", {"action": "store_true"}],
        ["--csr_if", "csr_if"],
        {
            "--csr-group&csrs": [
                "name",
                {
                    "-r&regs": [
                        "name:n_bits",
                        ["-t", "type"],
                        ["--rst_val", "rst_val"],
                        ["--addr", "addr", {"type": int}],
                        ["--log2n_items", "log2n_items"],
                        ["--no_autoreg", "autoreg", {"action": "store_false"}],
                    ],
                },
            ]
        },
    ]

    @str_to_kwargs(attrs)
    def create_instance(self, core_name: str = "", instance_name: str = "", **kwargs):
        """Create an instante of a module, but only if we are not using a
        project wide special target (like clean)
        param core_name: Name of the core
        param instance_name: Verilog instance name
        """
        if self.abort_reason:
            return
        # Don't setup other destinations (like simulation) if this is a submodule and
        # the sub-submodule (we are trying to setup) is not for hardware/src/
        if not self.is_top_module and (
            self.dest_dir == "hardware/src"
            and "dest_dir" in kwargs
            and kwargs["dest_dir"] != "hardware/src"
        ):
            debug(f"Not setting up submodule '{core_name}' of '{self.name}' core!", 1)
            return

        assert core_name, fail_with_msg("Missing core_name argument", ValueError)
        # Ensure 'blocks' list exists
        self.set_default_attribute("blocks", [])
        # Ensure global top module is set
        self.update_global_top_module()

        # Set submodule destination dir equal to current module
        if "dest_dir" not in kwargs:
            kwargs["dest_dir"] = self.dest_dir

        try:
            instance = self.get_core_obj(
                core_name, instance_name=instance_name, instantiator=self, **kwargs
            )

            self.blocks.append(instance)
        except ModuleNotFoundError:
            add_traceback_msg(f"Failed to create instance '{instance_name}'.")
            raise

    def connect_memory(self, port, instantiator):
        """ Create memory port in instantiatior and connect it to self"""
        _name = f"{port.name}"
        _signals = {k: v for k, v in port.interface.__dict__.items() if k != "widths"}
        _signals.update(port.interface.widths)
        if _signals["prefix"] == "":
            _signals.update({"prefix": f"{_name}_"})
        if instantiator.is_top_module:
            _name = _name[:-2]
            _signals.update({"prefix": f"{_name}_"})
            instantiator.create_wire(
                name=_name,
                signals=_signals,
                descr=port.descr
            )
        else:
            instantiator.create_port(
                name=_name,
                signals = _signals,
                descr=port.descr
            )
        _port = find_obj_in_list(instantiator.ports + instantiator.wires, _name)
        port.connect_external(_port, bit_slices=[])

=======
>>>>>>> ab6f4331
    def connect_instance_ports(self, connect, instantiator):
        """
        param connect: External wires to connect to ports of this instance
                       Key: Port name, Value: Wire name or tuple with wire name and signal bit slices
                       Tuple has format:
                       (wire_name, signal_name[bit_start:bit_end], other_signal[bit_start:bit_end], ...)
        param instantiator: Module that is instantiating this instance
        """
        # Connect instance ports to external wires
        for port_name, connection_value in connect.items():
            port = find_obj_in_list(self.ports, port_name)
            if not port:
                fail_with_msg(
                    f"Port '{port_name}' not found in instance '{self.instance_name}' of module '{instantiator.name}'!\n"
                    f"Available ports:\n- "
                    + "\n- ".join([port.name for port in self.ports])
                )

            bit_slices = []
            if type(connection_value) is str:
                wire_name = connection_value
            elif type(connection_value) is tuple:
                wire_name = connection_value[0]
                bit_slices = connection_value[1]
            else:
                fail_with_msg(f"Invalid connection value: {connection_value}")

            if type(bit_slices) is not list:
                fail_with_msg(
                    f"Second element of tuple must be a list of bit slices/connections: {connection_value}"
                )

            wire = find_obj_in_list(instantiator.wires, wire_name) or find_obj_in_list(
                instantiator.ports, wire_name
            )
            if not wire:
                fail_with_msg(
                    f"Wire/port '{wire_name}' not found in module '{instantiator.name}'!"
                )
            port.connect_external(wire, bit_slices=bit_slices)
        # find unconnected ports
        for port in self.ports:
            if not port.e_connect and port.interface:
                if port.interface.type in ["rom_sp", "rom_tdp", "ram_sp", "ram_tdp", "ram_2p"] and instantiator:
                    self.connect_memory(port, instantiator)

    def __create_build_dir(self):
        """Create build directory if it doesn't exist"""
        os.makedirs(self.build_dir, exist_ok=True)
        os.makedirs(os.path.join(self.build_dir, self.dest_dir), exist_ok=True)

        os.makedirs(f"{self.build_dir}/document", exist_ok=True)
        os.makedirs(f"{self.build_dir}/document/tsrc", exist_ok=True)

        shutil.copyfile(
            f"{copy_srcs.get_lib_dir()}/build.mk", f"{self.build_dir}/Makefile"
        )
        nix_permission_hack(f"{self.build_dir}/Makefile")

    def _remove_duplicate_sources(self):
        """Remove sources in the build directory from subfolders that exist in `hardware/src`"""
        # Go through all subfolders that may contain duplicate sources
        for subfolder in [
            "hardware/simulation/src",
            "hardware/fpga/src",
            "hardware/common_src",
        ]:

            # Get common srcs between `hardware/src` and current subfolder
            common_srcs = find_common_deep(
                os.path.join(self.build_dir, "hardware/src"),
                os.path.join(self.build_dir, subfolder),
            )
            # Remove common sources
            for src in common_srcs:
                os.remove(os.path.join(self.build_dir, subfolder, src))
                # print(f'{iob_colors.INFO}Removed duplicate source: {os.path.join(subfolder, src)}{iob_colors.ENDC}')

    def _replace_snippet_includes(self):
        verilog_gen.replace_includes(
            self.setup_dir, self.build_dir, self.ignore_snippets
        )

    def parse_attributes_dict(self, attributes):
        """Parse attributes dictionary given, and build and set the corresponding
        attributes for this core, using the handlers stored in `ATTRIBUTE_PROPERTIES`
        dictionary.
        If there is no handler for an attribute then it will raise an error.
        """
        # For each attribute of the dictionary, check if there is a handler,
        # and use it to set the attribute
        for attr_name, attr_value in attributes.items():
            if attr_name in self.ATTRIBUTE_PROPERTIES:
                self.ATTRIBUTE_PROPERTIES[attr_name].set_handler(attr_value),
            else:
                fail_with_msg(
                    f"Unknown attribute '{attr_name}' in core {attributes['original_name']}"
                )

    def lint_and_format(self):
        """Run Linters and Formatters in setup and build directories."""
        # Find Verilog sources and headers from build dir
        verilog_headers = []
        verilog_sources = []
        for path in Path(os.path.join(self.build_dir, "hardware")).rglob("*.vh"):
            # Skip specific Verilog headers
            if path.name.endswith("version.vh") or "test_" in path.name:
                continue
            # Skip synthesis directory # TODO: Support this?
            if "/syn/" in str(path):
                continue
            verilog_headers.append(str(path))
            # print(str(path))
        for path in Path(os.path.join(self.build_dir, "hardware")).rglob("*.v"):
            # Skip synthesis directory # TODO: Support this?
            if "/syn/" in str(path):
                continue
            verilog_sources.append(str(path))
            # print(str(path))

        # Run Verilog linter
        if __class__.global_project_vlint:
            verilog_lint.lint_files(verilog_headers + verilog_sources)

        # Run Verilog formatter
        if __class__.global_project_vformat:
            verilog_format.format_files(
                verilog_headers + verilog_sources,
                os.path.join(os.path.dirname(__file__), "verible-format.rules"),
            )

        # Run Python formatter
        sw_tools.run_tool("black")
        sw_tools.run_tool("black", self.build_dir)

        # Run C formatter
        sw_tools.run_tool("clang")
        sw_tools.run_tool("clang", self.build_dir)

    @classmethod
    def py2hw(cls, core_dict, **kwargs):
        """Generate a core based on the py2hw dictionary interface
        param core_dict: The core dictionary using py2hw dictionary syntax
        param kwargs: Optional additional arguments to pass directly to the core
        """
        try:
            return cls(attributes=core_dict, **kwargs)
        except Exception:
            add_traceback_msg(f"Failed to setup core '{core_dict['name']}'.")
            if "instantiator" in kwargs and kwargs["instantiator"]:
                raise
            exit(1)

    @classmethod
    def read_py2hw_json(cls, filepath, **kwargs):
        """Read JSON file with py2hw attributes build a core from it
        param filepath: Path to JSON file using py2hw json syntax
        param kwargs: Optional additional arguments to pass directly to the core
        """
        with open(filepath) as f:
            core_dict = json.load(f)

        default_core_name = os.path.splitext(os.path.basename(filepath))[0]
        py2_core_dict = {"original_name": default_core_name, "name": default_core_name}
        py2_core_dict.update(core_dict)

        return cls.py2hw(py2_core_dict, **kwargs)

    @staticmethod
    def clean_build_dir(core_name):
        """Clean build directory."""
        # Set project wide special target (will prevent normal setup)
        __class__.global_special_target = "clean"
        # Build a new module instance, to obtain its attributes
        module = __class__.get_core_obj(core_name)
        # Don't try to clean if build dir doesn't exist
        if not os.path.exists(module.build_dir):
            return

        print(
            f"{iob_colors.INFO}Cleaning build directory: {module.build_dir}{iob_colors.ENDC}"
        )
        os.system(f"make -C {module.build_dir} clean")
        shutil.rmtree(module.build_dir)
        print(
            f"{iob_colors.INFO}Cleaning complete. Removed: {module.build_dir}{iob_colors.ENDC}"
        )

    @staticmethod
    def print_build_dir(core_name):
        """Print build directory."""
        # Set project wide special target (will prevent normal setup)
        __class__.global_special_target = "print_build_dir"
        # Build a new module instance, to obtain its attributes
        module = __class__.get_core_obj(core_name)
        print(module.build_dir)

    @staticmethod
    def print_core_dict(core_name):
        """Print core attributes dictionary."""
        # Set project wide special target (will prevent normal setup)
        __class__.global_special_target = "print_core_dict"
        # Build a new module instance, to obtain its attributes
        module = __class__.get_core_obj(core_name)
        print(json.dumps(module.attributes_dict, indent=4))

    @staticmethod
    def print_py2hwsw_attributes(core_name):
        """Print the supported py2hw attributes of this core.
        The attributes listed can be used in the 'attributes' dictionary of the
        constructor. This defines the information supported by the py2hw interface.
        """
        # Set project wide special target (will prevent normal setup)
        __class__.global_special_target = "print_attributes"
        # Build a new module instance, to obtain its attributes
        module = __class__.get_core_obj(core_name)
        print(
            f"Attributes supported by the '{module.name}' core's 'py2hwsw' interface:"
        )
        for name in module.ATTRIBUTE_PROPERTIES.keys():
            datatype = module.ATTRIBUTE_PROPERTIES[name].datatype
            descr = module.ATTRIBUTE_PROPERTIES[name].descr
            align_spaces = " " * (20 - len(name))
            align_spaces2 = " " * (18 - len(str(datatype)))
            print(f"- {name}:{align_spaces}{datatype}{align_spaces2}{descr}")

    @staticmethod
    def get_core_obj(core_name, **kwargs):
        """Generate an instance of a core based on given core_name and python parameters
        This method will search for the .py and .json files of the core, and generate a
        python object based on info stored in those files, and info passed via python
        parameters.
        Calling this method may also begin the setup process of the core, depending on
        the value of the `global_special_target` attribute.
        """
        core_dir, file_ext = find_module_setup_dir(core_name)

        if file_ext == ".py":
            import_python_module(
                os.path.join(core_dir, f"{core_name}.py"),
            )
            core_module = sys.modules[core_name]
            instantiator = kwargs.pop("instantiator", None)
            # Call `setup(<py_params_dict>)` function of `<core_name>.py` to
            # obtain the core's py2hwsw dictionary.
            # Give it a dictionary with all arguments of this function, since the user
            # may want to use any of them to manipulate the core attributes.
            core_dict = core_module.setup(
                {
                    # "core_name": core_name,
                    "build_dir": __class__.global_build_dir,
                    "py2hwsw_target": __class__.global_special_target or "setup",
                    "instantiator": (
                        instantiator.attributes_dict if instantiator else ""
                    ),
                    **kwargs,
                }
            )
            py2_core_dict = {"original_name": core_name, "name": core_name}
            py2_core_dict.update(core_dict)
            instance = __class__.py2hw(
                py2_core_dict,
                instantiator=instantiator,
                # Note, any of the arguments below can have their values overridden by
                # the py2_core_dict
                **kwargs,
            )
        elif file_ext == ".json":
            instance = __class__.read_py2hw_json(
                os.path.join(core_dir, f"{core_name}.json"),
                # Note, any of the arguments below can have their values overridden by
                # the json data
                **kwargs,
            )
        return instance

    @staticmethod
    def setup_py2_docs(py2_version):
        """Setup document directory for py2hwsw."""
        # Create temporary object to represent a "py2hwsw" core
        core = SimpleNamespace(
            original_name="py2hwsw",
            name="py2hwsw",
            setup_dir=os.path.join(os.path.dirname(__file__), "../py2hwsw_document"),
            build_dir="py2hwsw_docs",
        )
        copy_srcs.doc_setup(core)
        copy_srcs.copy_rename_setup_subdir(core, "document")
        with open(f"{core.build_dir}/config_build.mk", "w") as f:
            f.write("NAME=Py2HWSW\n")
        with open(f"{core.build_dir}/document/tsrc/{core.name}_version.tex", "w") as f:
            f.write(py2_version)


def find_common_deep(path1, path2):
    """Find common files (recursively) inside two given directories
    Taken from: https://stackoverflow.com/a/51625515
    :param str path1: Directory path 1
    :param str path2: Directory path 2
    """
    return set.intersection(
        *(
            set(
                os.path.relpath(os.path.join(root, file), path)
                for root, _, files in os.walk(path)
                for file in files
            )
            for path in (path1, path2)
        )
    )


def find_module_setup_dir(core_name):
    """Searches for a core's setup directory
    param core_name: The core_name object
    returns: The path to the setup directory
    returns: The file extension
    """
    file_path = find_file(
        iob_core.global_project_root, core_name, [".py", ".json"]
    ) or find_file(
        os.path.join(os.path.dirname(__file__), ".."),
        core_name,
        [".py", ".json"],
    )
    if not file_path:
        fail_with_msg(
            f"Python/JSON setup file of '{core_name}' core not found under path '{iob_core.global_project_root}'!",
            ModuleNotFoundError,
        )

    file_ext = os.path.splitext(file_path)[1]
    # print("Found setup dir based on location of: " + file_path, file=sys.stderr)
    if file_ext == ".py" or file_ext == ".json":
        return os.path.dirname(file_path), file_ext<|MERGE_RESOLUTION|>--- conflicted
+++ resolved
@@ -397,71 +397,6 @@
                 __class__.global_build_dir = f"../{self.name}_V{self.version}"
             self.set_default_attribute("build_dir", __class__.global_build_dir)
 
-<<<<<<< HEAD
-    attrs = [
-        "core_name",
-        "instance_name",
-        ["-p", "parameters", {"nargs": "+"}, "pairs"],
-        ["-c", "connect", {"nargs": "+"}, "pairs"],
-        ["--no_autoaddr", "autoaddr", {"action": "store_false"}],
-        ["--rw_overlap", "rw_overlap", {"action": "store_true"}],
-        ["--csr_if", "csr_if"],
-        {
-            "--csr-group&csrs": [
-                "name",
-                {
-                    "-r&regs": [
-                        "name:n_bits",
-                        ["-t", "type"],
-                        ["--rst_val", "rst_val"],
-                        ["--addr", "addr", {"type": int}],
-                        ["--log2n_items", "log2n_items"],
-                        ["--no_autoreg", "autoreg", {"action": "store_false"}],
-                    ],
-                },
-            ]
-        },
-    ]
-
-    @str_to_kwargs(attrs)
-    def create_instance(self, core_name: str = "", instance_name: str = "", **kwargs):
-        """Create an instante of a module, but only if we are not using a
-        project wide special target (like clean)
-        param core_name: Name of the core
-        param instance_name: Verilog instance name
-        """
-        if self.abort_reason:
-            return
-        # Don't setup other destinations (like simulation) if this is a submodule and
-        # the sub-submodule (we are trying to setup) is not for hardware/src/
-        if not self.is_top_module and (
-            self.dest_dir == "hardware/src"
-            and "dest_dir" in kwargs
-            and kwargs["dest_dir"] != "hardware/src"
-        ):
-            debug(f"Not setting up submodule '{core_name}' of '{self.name}' core!", 1)
-            return
-
-        assert core_name, fail_with_msg("Missing core_name argument", ValueError)
-        # Ensure 'blocks' list exists
-        self.set_default_attribute("blocks", [])
-        # Ensure global top module is set
-        self.update_global_top_module()
-
-        # Set submodule destination dir equal to current module
-        if "dest_dir" not in kwargs:
-            kwargs["dest_dir"] = self.dest_dir
-
-        try:
-            instance = self.get_core_obj(
-                core_name, instance_name=instance_name, instantiator=self, **kwargs
-            )
-
-            self.blocks.append(instance)
-        except ModuleNotFoundError:
-            add_traceback_msg(f"Failed to create instance '{instance_name}'.")
-            raise
-
     def connect_memory(self, port, instantiator):
         """ Create memory port in instantiatior and connect it to self"""
         _name = f"{port.name}"
@@ -486,8 +421,6 @@
         _port = find_obj_in_list(instantiator.ports + instantiator.wires, _name)
         port.connect_external(_port, bit_slices=[])
 
-=======
->>>>>>> ab6f4331
     def connect_instance_ports(self, connect, instantiator):
         """
         param connect: External wires to connect to ports of this instance
