# SPDX-FileCopyrightText: 2025 IObundle
#
# SPDX-License-Identifier: MIT

import sys
import os
import shutil
import json
from pathlib import Path
import copy
from types import SimpleNamespace
import pathlib

import iob_colors

import setup_srcs

import config_gen
import param_gen
import io_gen
import wire_gen
import block_gen
import comb_gen
import fsm_gen
import snippet_gen
import doc_gen
import verilog_gen
import ipxact_gen

from py2hwsw_version import PY2HWSW_VERSION
from iob_python_parameter import create_python_parameter_group
import interfaces
from iob_module import iob_module, get_list_attr_handler
from iob_instance import iob_instance
from iob_base import (
    fail_with_msg,
    find_file,
    import_python_module,
    nix_permission_hack,
    add_traceback_msg,
    debug,
    get_lib_cores,
)
from iob_license import iob_license, update_license
import sw_tools
import verilog_format
import verilog_lint
from manage_headers import generate_headers


class iob_core(iob_module, iob_instance):
    """Generic class to describe how to generate a base IOb IP core"""

    # List of global wires.
    # See 'TODO' in iob_core.py for more info: https://github.com/IObundle/py2hwsw/blob/a1e2e2ee12ca6e6ad81cc2f8f0f1c1d585aaee73/py2hwsw/scripts/iob_core.py#L251-L259
    global_wires: list
    # Project settings
    global_build_dir: str = ""
    global_project_root: str = "."
    global_project_vformat: bool = True
    global_project_vlint: bool = True
    # Project wide special target. Used when we don't want to run normal setup (for example, when cleaning).
    global_special_target: str = ""
    # Clang format rules
    global_clang_format_rules_filepath: str = None
    # List of callbacks to run at post setup stage
    global_post_setup_callbacks: list = []

    def __init__(self, *args, **kwargs):
        """Build a core (includes module and instance attributes)
        :param str dest_dir: Destination directory, within the build directory, for the core
        :param dict attributes: py2hwsw dictionary describing the core
            Notes:
                1) Each key/value pair in the dictionary describes an attribute name and
                   corresponding attribute value of the core.
                2) If the dictionary contains a key that does not match any attribute
                   of the core, then an error will be raised.
                3) The values will be processed by the `set_handler` method of the
                   corresponding attribute. This method will convert from the py2hwsw
                   dictionary datatypes into the internal IObundle datatypes.
                   For example, it converts a 'wire' dict into an `iob_wire` object.
                4) If another constructor argument is also given (like the argument
                   'dest_dir'), and this dictionary also contains a key for the same
                   attribute (like the key 'dest_dir'), then the value given in the
                   dictionary will override the one from the constructor argument.
        :param dict connect: External wires to connect to ports of this instance
                       Key: Port name, Value: Wire name
        :param iob_core issuer: Module that is instantiating this instance
        :param bool is_parent: If this core is a parent core
        """
        # Arguments used by this class
        dest_dir = kwargs.get("dest_dir", "hardware/src")
        attributes = kwargs.get("attributes", {})
        connect = kwargs.get("connect", {})
        self.issuer = kwargs.get("issuer", None)
        self.is_parent = kwargs.get("is_parent", False)

        # Store kwargs to allow access to python parameters after object has been created
        self.received_python_parameters = kwargs

        # Reference to parent core
        self.parent_obj = None

        # Create core based on 'parent' core (if applicable)
        if self.handle_parent(*args, **kwargs):
            return

        # Inherit attributes from superclasses
        iob_module.__init__(self, *args, **kwargs)
        iob_instance.__init__(self, *args, **kwargs)
        # Ensure global top module is set
        self.update_global_top_module(attributes)
        self.set_default_attribute(
            "version",
            PY2HWSW_VERSION,
            str,
            descr="Core version. By default is the same as Py2HWSW version.",
        )
        self.set_default_attribute(
            "previous_version",
            self.version,
            str,
            descr="Core previous version.",
        )
        self.set_default_attribute(
            "setup_dir",
            kwargs.get("setup_dir", ""),
            str,
            descr="Path to root setup folder of the core.",
        )
        self.set_default_attribute(
            "build_dir",
            "",
            str,
            descr="Path to folder of build directory to be generated for this project.",
        )
        self.set_default_attribute(
            "use_netlist",
            False,
            bool,
            descr="Copy `<SETUP_DIR>/CORE.v` netlist instead of `<SETUP_DIR>/hardware/src/*`",
        )
        self.set_default_attribute(
            "is_system",
            False,
            bool,
            descr="Sets `IS_FPGA=1` in config_build.mk",
        )
        self.set_default_attribute(
            "board_list",
            [],
            list,
            descr="List of FPGAs supported by this core. A standard folder will be created for each board in this list.",
        )
        self.set_default_attribute(
            "dest_dir",
            dest_dir,
            str,
            descr="Relative path inside build directory to copy sources of this core. Will only sources from `hardware/src/*`",
        )
        self.set_default_attribute(
            "ignore_snippets",
            [],
            list,
            descr="List of `.vs` file includes in verilog to ignore.",
        )
        self.set_default_attribute(
            "generate_hw",
            False,
            bool,
            descr="Select if should try to generate `<corename>.v` from py2hwsw dictionary. Otherwise, only generate `.vs` files.",
        )
        self.set_default_attribute(
            "parent",
            {},
            dict,
            descr="Select parent of this core (if any). If parent is set, that core will be used as a base for the current one. Any attributes of the current core will override/add to those of the parent.",
        )
        self.set_default_attribute(
            "is_top_module",
            __class__.global_top_module == self,
            bool,
            descr="Selects if core is top module. Auto-filled. DO NOT CHANGE.",
        )
        self.set_default_attribute(
            "is_superblock",
            kwargs.get("is_superblock", False),
            bool,
            descr="Selects if core is superblock of another. Auto-filled. DO NOT CHANGE.",
        )
        self.set_default_attribute(
            "is_tester",
            False,
            bool,
            descr="Generates makefiles and depedencies to run this core as if it was the top module. Used for testers (superblocks of top moudle).",
        )
        # List of core Python Parameters (for documentation)
        self.set_default_attribute(
            "python_parameters",
            [],
            list,
            get_list_attr_handler(self.create_python_parameter_group),
            descr="List of core Python Parameters. Used for documentation.",
        )
        self.set_default_attribute(
            "license",
            iob_license(),  # Create a default license
            iob_license,
            lambda y: update_license(self, **y),
            descr="License for the core.",
        )
        self.set_default_attribute(
            "doc_conf",
            "",
            str,
            descr="CSR Configuration to use",
        )
        self.set_default_attribute(
            "title",
            attributes.get("original_name", self.__class__.__name__),
            str,
            descr="Tile of this core. Used for documentation.",
        )

        if self.is_top_module and "reset_polarity" not in attributes:
            # Set default reset polarity to 'positive'
            if "reset_polarity" not in attributes:
                attributes["reset_polarity"] = "positive"

        self.attributes_dict = copy.deepcopy(attributes)

        self.abort_reason = None
        # Don't setup this core if using a project wide special target.
        if __class__.global_special_target:
            if __class__.global_special_target == "ipxact_gen":
                # Will cause setup to abort except for iob_csrs (to generate memory map)
                self.abort_reason = "ipxact_gen"
            else:
                self.abort_reason = "special_target"

        # Temporarily change global_build_dir to match tester's directory (for tester blocks)
        build_dir_backup = __class__.global_build_dir
        if attributes.get("is_tester", False):
            # If is tester, build dir is same "dest_dir". (default: tester)
            self.relative_path_to_tester = kwargs.get("dest_dir", "tester")
            __class__.global_build_dir = os.path.join(
                __class__.global_build_dir, self.relative_path_to_tester
            )
            self.dest_dir = "hardware/src"

        # Read 'attributes' dictionary and set corresponding core attributes
        superblocks = attributes.pop("superblocks", [])
        # Note: Parsing attributes (specifically the subblocks list) also initializes subblocks
        self.parse_attributes_dict(attributes)

        # Connect ports of this instance to external wires (wires of the issuer)
        self.connect_instance_ports(connect, self.issuer)

        # iob_csrs specific code
        if self.is_system:
            self.__fix_subblock_cbus_widths()

        # Create memory wrapper for top module if any memory interfaces are used
        if self.is_top_module or self.is_tester:
            # Check if any memory interfaces are used and are a master
            found_mem_if = False
            for port in self.ports:
                if (
                    port.interface
                    and isinstance(
                        port.interface,
                        (interfaces.asymMemInterface, interfaces.symMemInterface),
                    )
                    and port.name.endswith("m")
                ):
                    found_mem_if = True
                    break

            if found_mem_if:
                superblocks = self.__create_memwrapper(superblocks=superblocks)

        # Add 'VERSION' macro
        self.create_conf_group(
            name="VERSION",
            type="C",
            val="16'h" + self.version_str_to_digits(self.version),
            descr="Product version. This 16-bit macro uses nibbles to represent decimal numbers using their binary values. The two most significant nibbles represent the integral part of the version, and the two least significant nibbles represent the decimal part.",
        )

        # Ensure superblocks are instanciated last
        # and only for top module (or wrappers of it)
        if self.is_top_module or self.is_superblock:
            self.parse_attributes_dict({"superblocks": superblocks})
        if self.is_superblock:
            # Generate verilog parameters of issuer subblock
            param_gen.generate_inst_params(self.issuer)

        if not self.is_top_module:
            self.build_dir = __class__.global_build_dir
        # print(
        #     f"DEBUG: {self.name} {self.original_name} {self.build_dir} {self.is_top_module}",
        #     file=sys.stderr,
        # )

        # Restore global_build_dir (previously changed for tester blocks)
        if self.is_tester:
            __class__.global_build_dir = build_dir_backup

        if self.abort_reason:
            return

    def post_setup(self):
        """Scripts to run at the end of the top module's build dir generation."""
        # Replace Verilog snippet includes
        self._replace_snippet_includes()
        # Clean duplicate sources in `hardware/src` and its subfolders (like `hardware/simulation/src`)
        self._remove_duplicate_sources()
        if self.is_tester:
            # Add callback to: Remove duplicate sources from tester dirs, that already exist in UUT's `hardware/src` folder
            __class__.global_post_setup_callbacks.append(
                lambda: self._remove_duplicate_sources(
                    main_folder=os.path.join(self.relative_path_to_UUT, "hardware/src"),
                    subfolders=[
                        "hardware/src",
                        "hardware/simulation/src",
                        "hardware/fpga/src",
                        "hardware/common_src",
                    ],
                )
            )
        else:  # Not tester
            # Run post setup callbacks
            for callback in __class__.global_post_setup_callbacks:
                callback()
        # Generate docs
        doc_gen.generate_docs(self)
        # Generate ipxact file
        ipxact_gen.generate_ipxact_xml(self, self.build_dir + "/ipxact")
        # Remove 'iob_v_tb.v' from build dir if 'iob_v_tb.vh' does not exist
        sim_src_dir = "hardware/simulation/src"
        if "iob_v_tb.vh" not in os.listdir(os.path.join(self.build_dir, sim_src_dir)):
            os.remove(f"{self.build_dir}/{sim_src_dir}/iob_v_tb.v")
        # Lint and format sources
        self.lint_and_format()
        print(
            f"{iob_colors.INFO}Setup of '{self.original_name}' core successful. Generated build directory: '{self.build_dir}'.{iob_colors.ENDC}"
        )
        # Add license headers to every file in build dir
        custom_header = f"Py2HWSW Version {PY2HWSW_VERSION} has generated this code (https://github.com/IObundle/py2hwsw)."
        generate_headers(
            root=self.build_dir,
            copyright_holder=self.license.author,
            copyright_year=self.license.year,
            license_name=self.license.name,
            header_template="spdx",
            custom_header_suffix=custom_header,
            skip_existing_headers=True,
            verbose=False,
        )

    def create_python_parameter_group(self, *args, **kwargs):
        create_python_parameter_group(self, *args, **kwargs)

    def handle_parent(self, *args, **kwargs):
        """Create a new core based on parent core.
        returns: True if parent core was used. False otherwise.
        """
        attributes = kwargs.pop("attributes", {})
        child_attributes = kwargs.pop("child_attributes", {})
        if self.is_parent:
            self.append_child_attributes(attributes, child_attributes)

        # Don't setup parent core if this one does not have parent
        parent = attributes.get("parent")
        if not parent:
            return False

        assert parent["core_name"] != attributes["original_name"], fail_with_msg(
            f"Parent and child cannot have the same name: '{parent['core_name']}'"
        )

        belongs_to_top_module = not __class__.global_top_module
        # Check if this child module is the first one called (It is the leaf child of the top module. Does not have any other childs.)
        is_first_module_called = belongs_to_top_module and not self.is_parent

        name = attributes.get("name", attributes["original_name"])
        # Update global build dir to match this module's name and version
        if is_first_module_called and not __class__.global_build_dir:
            version = attributes.get("version", PY2HWSW_VERSION)
            __class__.global_build_dir = f"../{name}_V{version}"

        filtered_parent_py_params = dict(parent)
        filtered_parent_py_params.pop("core_name", None)
        filtered_parent_py_params.pop("py2hwsw_target", None)
        filtered_parent_py_params.pop("build_dir", None)
        filtered_parent_py_params.pop("issuer", None)
        filtered_parent_py_params.pop("py2hwsw_version", None)
        filtered_parent_py_params.pop("connect", None)
        filtered_parent_py_params.pop("parameters", None)
        filtered_parent_py_params.pop("is_superblock", None)
        if "name" not in filtered_parent_py_params:
            filtered_parent_py_params["name"] = name

        # print("DEBUG1", kwargs, file=sys.stderr)
        # print("DEBUG2", filtered_parent_py_params, file=sys.stderr)

        # Setup parent core
        parent_module = self.get_core_obj(
            parent["core_name"],
            **filtered_parent_py_params,
            is_parent=True,
            child_attributes=attributes,
            issuer=kwargs.get("issuer", None),
            connect=kwargs.get("connect", {}),
            parameters=kwargs.get("parameters", {}),
            is_superblock=kwargs.get("is_superblock", False),
        )
        is_parent_backup = self.is_parent
        # Copy (some) parent attributes to child
        parent_module_dict = copy.deepcopy(parent_module.__dict__)
        self.__dict__.update(parent_module_dict)
        self.original_name = attributes["original_name"]
        self.setup_dir = attributes["setup_dir"]
        self.is_parent = is_parent_backup

        # Store reference to parent core
        self.parent_obj = parent_module


        return True

    def copy_files_current_and_parent_setup_dir(self):
        """Copy files from parent setup dir recursively (if any), and the current core's setup dir"""
        if self.parent_obj:
            self.parent_obj.copy_files_current_and_parent_setup_dir()
        setup_srcs.copy_rename_setup_directory(self)

    def generate_build_dir(self, **kwargs):
<<<<<<< HEAD

        if self.is_top_module:
            self.__create_build_dir()
=======
        self.__create_build_dir()
>>>>>>> 4f969fb1

        # subblock setup process
        for subblock in self.subblocks:
            if self.is_superblock:
                if subblock.original_name == self.issuer.original_name:
                    # skip build dir generation for issuer subblocks
                    continue
            subblock.generate_build_dir()

        # Ensure superblocks are set up only for top module (or wrappers of it)
        if self.is_top_module or self.is_superblock:
            for superblock in self.superblocks:
                superblock.generate_build_dir()

        if self.is_tester:
            self.relative_path_to_UUT = os.path.relpath(
                __class__.global_build_dir, self.build_dir
            )

        # Copy files from LIB to setup various flows
        # (should run before copy of files from module's setup dir)
        if self.is_top_module or self.is_tester:
            setup_srcs.flows_setup(self)

        # Copy files from the module's setup dir and its parents
        self.copy_files_current_and_parent_setup_dir()

        # Generate config_build.mk
        if self.is_top_module or self.is_tester:
            config_gen.config_build_mk(self, __class__.global_top_module)

        # Generate configuration files
        config_gen.generate_confs(self)

        # Generate parameters
        param_gen.generate_params_snippets(self)

        # Generate ios
        io_gen.generate_ports_snippet(self)

        # Generate wires
        wire_gen.generate_wires_snippet(self)

        # Generate instances
        if self.generate_hw:
            block_gen.generate_subblocks_snippet(self)

        # Generate comb
        comb_gen.generate_comb_snippet(self)

        # Generate fsm
        fsm_gen.generate_fsm_snippet(self)

        # Generate snippets
        snippet_gen.generate_snippets_snippet(self)

        # Generate main Verilog module
        if self.generate_hw:
            verilog_gen.generate_verilog(self)

        # TODO: Generate a global list of signals
        # This list is useful for a python based simulator
        # 1) Each input of the top generates a global signal
        # 2) Each output of a leaf generates a global signal
        # 3) Each output of a snippet generates a global signal
        #    A snippet is a piece of verilog code manually written (should also receive a list of outputs by the user).
        #    A snippet can also be any method that generates a new signal, like the `concat_bits`, or any other that performs logic in from other signals into a new one.
        # TODO as well: Each module has a local `snippets` list.
        # Note: The 'width' attribute of many module's signals are generaly not needed, because most of them will be connected to global wires (that already contain the width).

        if self.is_top_module or self.is_tester:
            self.post_setup()

    @staticmethod
    def append_child_attributes(parent_attributes, child_attributes):
        """Appends/Overrides parent attributes with child attributes"""
        for child_attribute_name, child_value in child_attributes.items():
            # Don't override child-specific attributes
            if child_attribute_name in ["original_name", "setup_dir", "parent"]:
                continue

            # Override other attributes of type string and bool
            if type(child_value) is str or type(child_value) is bool:
                parent_attributes[child_attribute_name] = child_value
                continue

            # Override or append elements from list attributes
            assert (
                type(child_value) is list
            ), f"Invalid type for attribute '{child_attribute_name}': {type(child_value)}"

            # Select identifier attribute. Used to compare if should override each element.
            identifier = "name"
            if child_attribute_name in ["subblocks", "superblocks", "sw_modules"]:
                identifier = "instance_name"
            elif child_attribute_name in ["board_list", "snippets", "ignore_snippets"]:
                # Elements in list do not have identifier, so just append them to parent list
                for child_obj in child_value:
                    parent_attributes[child_attribute_name].append(child_obj)
                continue

            # Process each object from list
            for child_obj in child_value:
                # Find object and override it
                for idx, obj in enumerate(parent_attributes[child_attribute_name]):
                    if obj[identifier] == child_obj[identifier]:
                        debug(f"Overriding {child_obj[identifier]}", 1)
                        parent_attributes[child_attribute_name][idx] = child_obj
                        break
                else:
                    # Didn't override, so append it to list
                    parent_attributes[child_attribute_name].append(child_obj)

    def update_global_top_module(self, attributes={}):
        """Update the global top module and the global build directory.
        param attributes: Py2hwsw dictionary describing the core
                          Will be used to get the core name and version if available.
        """
        super().update_global_top_module()
        # Ensure top module has a build dir (and associated attributes)
        if __class__.global_top_module == self:
            original_name = attributes.get("original_name", self.__class__.__name__)
            name = attributes.get("name", self.original_name)
            version = attributes.get("version", PY2HWSW_VERSION)
            # Set attributes
            if not hasattr(self, "original_name") or not self.original_name:
                self.original_name = original_name
            if not hasattr(self, "name") or not self.name:
                self.name = name
            if not hasattr(self, "version") or not self.version:
                self.version = version
            if not __class__.global_build_dir:
                __class__.global_build_dir = f"../{self.name}_V{self.version}"
            self.set_default_attribute("build_dir", __class__.global_build_dir)

    def __fix_subblock_cbus_widths(self):
        """Used specifically for iob_system type cores
        Goes through subblocks list, and fixes address widths of cbus interfaces to match the peripheral's cbus port
        Assumes peripheral has a cbus port of type "iob".
        """
        assert (
            self.is_system
        ), "Internal error: only iob_system type cores need fixing cbus width"
        for subblock in self.subblocks:
            for portmap in subblock.portmap_connections:
                if (
                    portmap.port.name == "iob_csrs_cbus_s"
                    and isinstance(portmap.port.interface, interfaces.iobInterface)
                    and portmap.e_connect
                ):
                    port_width = portmap.port.interface.addr_w
                    external_wire_prefix = portmap.e_connect.interface.prefix
                    portmap.e_connect_bit_slices = [
                        f"{external_wire_prefix}iob_addr[{port_width}-1:0]"
                    ]

    def __create_memwrapper(self, superblocks):
        """Create memory wrapper for top module"""
        new_superblocks = [
            {
                "core_name": "iob_memwrapper",
                "instance_name": f"{self.name}_memwrapper",
                "mem_if_names": interfaces.mem_if_names,
                "superblocks": superblocks,
            },
        ]
        return new_superblocks

    def __create_build_dir(self):
        """Create build directory if it doesn't exist"""
        os.makedirs(self.build_dir, exist_ok=True)
        os.makedirs(os.path.join(self.build_dir, self.dest_dir), exist_ok=True)

        os.makedirs(f"{self.build_dir}/document", exist_ok=True)
        os.makedirs(f"{self.build_dir}/document/tsrc", exist_ok=True)

        shutil.copyfile(
            f"{setup_srcs.get_lib_dir()}/build.mk", f"{self.build_dir}/Makefile"
        )
        nix_permission_hack(f"{self.build_dir}/Makefile")

    def _remove_duplicate_sources(self, main_folder="hardware/src", subfolders=None):
        """Remove sources in the build directory from subfolders that exist in `hardware/src`"""
        if not subfolders:
            subfolders = [
                "hardware/simulation/src",
                "hardware/fpga/src",
                "hardware/common_src",
            ]

        # Go through all subfolders that may contain duplicate sources
        for subfolder in subfolders:
            # Get common srcs between main_folder and current subfolder
            common_srcs = find_common_deep(
                os.path.join(self.build_dir, main_folder),
                os.path.join(self.build_dir, subfolder),
            )
            # Remove common sources
            for src in common_srcs:
                os.remove(os.path.join(self.build_dir, subfolder, src))
                # print(f'{iob_colors.INFO}Removed duplicate source: {os.path.join(subfolder, src)}{iob_colors.ENDC}')

    def _replace_snippet_includes(self):
        verilog_gen.replace_includes(
            self.setup_dir, self.build_dir, self.ignore_snippets
        )

    def parse_attributes_dict(self, attributes):
        """Parse attributes dictionary given, and build and set the corresponding
        attributes for this core, using the handlers stored in `ATTRIBUTE_PROPERTIES`
        dictionary.
        If there is no handler for an attribute then it will raise an error.
        """
        # For each attribute of the dictionary, check if there is a handler,
        # and use it to set the attribute
        for attr_name, attr_value in attributes.items():
            if attr_name in self.ATTRIBUTE_PROPERTIES:
                self.ATTRIBUTE_PROPERTIES[attr_name].set_handler(attr_value),
            else:
                fail_with_msg(
                    f"Unknown attribute '{attr_name}' in core {attributes['original_name']}"
                )

    def lint_and_format(self):
        """Run Linters and Formatters in setup and build directories."""
        # Find Verilog sources and headers from build dir
        verilog_headers = []
        verilog_sources = []
        for path in Path(os.path.join(self.build_dir, "hardware/src")).rglob("*.vh"):
            # Skip specific Verilog headers
            if "test_" in path.name:
                continue
            # Skip synthesis directory # TODO: Support this?
            if "/syn/" in str(path):
                continue
            verilog_headers.append(str(path))
            # print(str(path))
        for path in Path(os.path.join(self.build_dir, "hardware/src")).rglob("*.v"):
            # Skip synthesis directory # TODO: Support this?
            if "/syn/" in str(path):
                continue
            verilog_sources.append(str(path))
            # print(str(path))

        # Run Verilog linter
        # FIXME: Don't run for tester since iob_system is still full of warnings (and we may not even need to lint tester files?)
        if __class__.global_project_vlint and not self.is_tester:
            lint_cfg_path = Path(os.path.join(self.build_dir, "hardware/lint"))
            verilog_lint.lint_files(
                verilog_headers + verilog_sources,
                extra_flags=f"--top-module {self.name}",
                config_path=lint_cfg_path,
            )

        # Run Verilog formatter
        if __class__.global_project_vformat:
            verilog_format.format_files(
                verilog_headers + verilog_sources,
                os.path.join(os.path.dirname(__file__), "verible-format.rules"),
            )

        # Run Python formatter
        sw_tools.run_tool("black")
        sw_tools.run_tool("black", self.build_dir)

        # Run C formatter
        sw_tools.run_tool(
            "clang", rules_file_path=__class__.global_clang_format_rules_filepath
        )
        sw_tools.run_tool(
            "clang",
            self.build_dir,
            rules_file_path=__class__.global_clang_format_rules_filepath,
        )

    @classmethod
    def py2hw(cls, core_dict, **kwargs):
        """Generate a core based on the py2hw dictionary interface
        param core_dict: The core dictionary using py2hw dictionary syntax
        param kwargs: Optional additional arguments to pass directly to the core
        """
        try:
            return cls(attributes=core_dict, **kwargs)
        except Exception:
            add_traceback_msg(f"Failed to setup core '{core_dict['name']}'.")
            if "issuer" in kwargs and kwargs["issuer"]:
                raise
            exit(1)

    @classmethod
    def read_py2hw_json(cls, filepath, **kwargs):
        """Read JSON file with py2hw attributes build a core from it
        param filepath: Path to JSON file using py2hw json syntax
        param kwargs: Optional additional arguments to pass directly to the core
        """
        with open(filepath) as f:
            core_dict = json.load(f)

        default_core_name = os.path.splitext(os.path.basename(filepath))[0]
        py2_core_dict = {
            "original_name": default_core_name,
            "name": default_core_name,
            "setup_dir": os.path.dirname(filepath),
        }
        py2_core_dict.update(core_dict)

        return cls.py2hw(py2_core_dict, **kwargs)

    @staticmethod
    def clean_build_dir(core_name):
        """Clean build directory."""
        # Set project wide special target (will prevent normal setup)
        __class__.global_special_target = "clean"
        # Build a new module instance, to obtain its attributes
        module = __class__.get_core_obj(core_name)
        # Don't try to clean if build dir doesn't exist
        if not os.path.exists(module.build_dir):
            return
        print(
            f"{iob_colors.INFO}Cleaning build directory: '{module.build_dir}'.{iob_colors.ENDC}"
        )
        os.system(f"make -C {module.build_dir} clean")
        shutil.rmtree(module.build_dir)
        print(
            f"{iob_colors.INFO}Cleaning complete. Removed: '{module.build_dir}'.{iob_colors.ENDC}"
        )

    @staticmethod
    def deliver_core(core_name):
        """Deliver core."""
        # Set project wide special target (will prevent normal setup)
        __class__.global_special_target = "deliver"
        # Build a new module instance, to obtain its attributes
        module = __class__.get_core_obj(core_name)
        # Don't try to deliver if build dir doesn't exist
        if not os.path.exists(module.build_dir):
            # print error and exit
            print(
                f"{iob_colors.FAIL}Build directory not found: {module.build_dir}{iob_colors.ENDC}"
            )
            exit(1)
        print(f"{iob_colors.INFO}Delivering core: {core_name} {iob_colors.ENDC}")
        os.system(f"CORE={core_name} BUILD_DIR={module.build_dir} delivery.sh")

    @staticmethod
    def print_build_dir(core_name, **kwargs):
        """Print build directory."""
        # Set project wide special target (will prevent normal setup)
        __class__.global_special_target = "print_build_dir"
        # Build a new module instance, to obtain its attributes
        module = __class__.get_core_obj(core_name, **kwargs)
        print(module.build_dir)

    def print_core_name(core_name, **kwargs):
        """Print build directory."""
        # Set project wide special target (will prevent normal setup)
        __class__.global_special_target = "print_core_name"
        # Build a new module instance, to obtain its attributes
        module = __class__.get_core_obj(core_name, **kwargs)
        print(module.name)

    def print_core_version(core_name, **kwargs):
        """Print build directory."""
        # Set project wide special target (will prevent normal setup)
        __class__.global_special_target = "print_core_version"
        # Build a new module instance, to obtain its attributes
        module = __class__.get_core_obj(core_name, **kwargs)
        print(module.version)

    @staticmethod
    def print_core_dict(core_name, **kwargs):
        """Print core attributes dictionary."""
        # Set project wide special target (will prevent normal setup)
        __class__.global_special_target = "print_core_dict"
        # Build a new module instance, to obtain its attributes
        module = __class__.get_core_obj(core_name, **kwargs)
        print(json.dumps(module.attributes_dict, indent=4))

    @staticmethod
    def print_py2hwsw_attributes():
        """Print the supported attributes of the py2hwsw interface.
        The attributes listed can be used in the 'attributes' dictionary of cores.
        """
        # Set project wide special target (will prevent normal setup)
        __class__.global_special_target = "print_attributes"
        # Build a new dummy module instance, to obtain its attributes
        module = __class__()
        print("Attributes supported by the 'py2hwsw' core dictionary interface:")
        for name in module.ATTRIBUTE_PROPERTIES.keys():
            datatype = module.ATTRIBUTE_PROPERTIES[name].datatype
            descr = module.ATTRIBUTE_PROPERTIES[name].descr
            align_spaces = " " * (20 - len(name))
            align_spaces2 = " " * (18 - len(str(datatype)))
            print(f"- {name}:{align_spaces}{datatype}{align_spaces2}{descr}")

    @staticmethod
    def get_core_obj(core_name, **kwargs):
        """Generate an instance of a core based on given core_name and python parameters
        This method will search for the .py and .json files of the core, and generate a
        python object based on info stored in those files, and info passed via python
        parameters.
        Calling this method may also begin the setup process of the core, depending on
        the value of the `global_special_target` attribute.
        """
        core_dir, file_ext = find_module_setup_dir(core_name)

        if file_ext == ".py":
            import_python_module(
                os.path.join(core_dir, f"{core_name}.py"),
            )
            core_module = sys.modules[core_name]
            issuer = kwargs.pop("issuer", None)
            # Call `setup(<py_params_dict>)` function of `<core_name>.py` to
            # obtain the core's py2hwsw dictionary.
            # Give it a dictionary with all arguments of this function, since the user
            # may want to use any of them to manipulate the core attributes.
            core_dict = core_module.setup(
                {
                    # "core_name": core_name,
                    "build_dir": __class__.global_build_dir,
                    "py2hwsw_target": __class__.global_special_target or "setup",
                    "issuer": (issuer.attributes_dict if issuer else ""),
                    "py2hwsw_version": PY2HWSW_VERSION,
                    **kwargs,
                }
            )
            py2_core_dict = {
                "original_name": core_name,
                "name": core_name,
                "setup_dir": core_dir,
            }
            py2_core_dict.update(core_dict)
            instance = __class__.py2hw(
                py2_core_dict,
                issuer=issuer,
                # Note, any of the arguments below can have their values overridden by
                # the py2_core_dict
                **kwargs,
            )
        elif file_ext == ".json":
            instance = __class__.read_py2hw_json(
                os.path.join(core_dir, f"{core_name}.json"),
                # Note, any of the arguments below can have their values overridden by
                # the json data
                **kwargs,
            )
        return instance

    @staticmethod
    def setup_py2_docs(py2_version):
        """Setup document directory for py2hwsw."""
        # Create temporary object to represent a "py2hwsw" core
        core = SimpleNamespace(
            original_name="py2hwsw",
            name="py2hwsw",
            setup_dir=os.path.join(os.path.dirname(__file__), "../py2hwsw_document"),
            build_dir="py2hwsw_generated_docs",
        )
        setup_srcs.doc_setup(core)
        setup_srcs.copy_rename_setup_subdir(core, "document")
        with open(f"{core.build_dir}/config_build.mk", "w") as f:
            f.write("NAME=Py2HWSW\n")
        with open(f"{core.build_dir}/document/tsrc/{core.name}_version.tex", "w") as f:
            f.write(py2_version)
        # Build a new dummy module instance, to obtain its attributes
        __class__.global_special_target = "print_attributes"
        dummy_module = __class__()
        doc_gen.generate_tex_py2hwsw_attributes(
            dummy_module, f"{core.build_dir}/document/tsrc"
        )
        doc_gen.generate_tex_core_lib(f"{core.build_dir}/document/tsrc")
        doc_gen.generate_tex_py2hwsw_standard_py_params(
            f"{core.build_dir}/document/tsrc"
        )
        doc_gen.process_tex_macros(f"{core.build_dir}/document/tsrc")

    @staticmethod
    def print_lib_cores():
        lib_path = os.path.join(os.path.dirname(__file__), "../lib")
        cores = get_lib_cores()
        print("Cores available in the Py2HWSW library:")
        for path in cores:
            file = os.path.basename(path)
            dir = os.path.dirname(path)
            print(f"- {os.path.splitext(file)[0]}: {os.path.relpath(dir, lib_path)}")

    @staticmethod
    def browse_lib():
        """Generate IP-XACT library with all lib cores"""
        # Set as special target to avoid setting up the cores
        __class__.global_special_target = "ipxact_gen"

        cores = get_lib_cores()
        for path in cores:
            file = os.path.basename(path)
            print(f"Generating IP-XACT for '{file}'.")
            # Create the core object as a top module to obtain its attributes.
            # Also, always set python parameter `demo=True`, since some lib cores use this parameter to generate a demo core.
            __class__.global_top_module = None
            module = __class__.get_core_obj(os.path.splitext(file)[0], demo=True)
            # Generate IP-XACT for the core
            ipxact_gen.generate_ipxact_xml(module, "ipxact_lib")

        print(
            f"{iob_colors.INFO}Generated IP-XACT library in './ipxact_lib/' folder.{iob_colors.ENDC}"
        )

    @staticmethod
    def version_str_to_digits(version_str):
        """Given a version string (like "V0.12"), return a 4 digit string representing
        the version (like "0012")"""
        version_str = version_str.replace("V", "")
        major_ver, minor_ver = version_str.split(".")
        return f"{int(major_ver):02d}{int(minor_ver):02d}"


def find_common_deep(path1, path2):
    """Find common files (recursively) inside two given directories
    Taken from: https://stackoverflow.com/a/51625515
    :param str path1: Directory path 1
    :param str path2: Directory path 2
    """
    return set.intersection(
        *(
            set(
                os.path.relpath(os.path.join(root, file), path)
                for root, _, files in os.walk(path)
                for file in files
            )
            for path in (path1, path2)
        )
    )


def find_module_setup_dir(core_name):
    """Searches for a core's setup directory
    param core_name: The core_name object
    returns: The path to the setup directory
    returns: The file extension
    """
    file_path = find_file(
        iob_core.global_project_root, core_name, [".py", ".json"]
    ) or find_file(
        os.path.join(os.path.dirname(__file__), ".."),
        core_name,
        [".py", ".json"],
    )
    if not file_path:
        fail_with_msg(
            f"Python/JSON setup file of '{core_name}' core not found under path '{iob_core.global_project_root}'!",
            ModuleNotFoundError,
        )

    file_ext = os.path.splitext(file_path)[1]

    filepath = pathlib.Path(file_path)
    # Force core file to be contained in a folder with the same name.
    # Skip this check if we are the top module (no top defined) or trying to setup the top module again (same name as previous defined top)
    if filepath.parent.name != core_name and (
        iob_core.global_top_module
        and core_name != iob_core.global_top_module.original_name
    ):
        fail_with_msg(
            f"Setup file of '{core_name}' must be contained in a folder with the same name!\n"
            f"It should be in a path like: '{filepath.parent.resolve()}/{core_name}/{filepath.name}'.\n"
            f"But found incorrect path:    '{filepath.resolve()}'."
        )

    # print("Found setup dir based on location of: " + file_path, file=sys.stderr)
    if file_ext == ".py" or file_ext == ".json":
        return os.path.dirname(file_path), file_ext<|MERGE_RESOLUTION|>--- conflicted
+++ resolved
@@ -436,13 +436,9 @@
         setup_srcs.copy_rename_setup_directory(self)
 
     def generate_build_dir(self, **kwargs):
-<<<<<<< HEAD
-
-        if self.is_top_module:
+
+        if self.is_top_module or self.is_tester:
             self.__create_build_dir()
-=======
-        self.__create_build_dir()
->>>>>>> 4f969fb1
 
         # subblock setup process
         for subblock in self.subblocks:
