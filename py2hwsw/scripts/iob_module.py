--- conflicted
+++ resolved
@@ -20,106 +20,6 @@
 
     global_top_module = None  # Datatype is 'iob_module'
 
-<<<<<<< HEAD
-=======
-    def __init__(self, *args, **kwargs):
-        # Original name of the module.
-        # (The module name commonly used in the files of the setup dir.)
-        self.set_default_attribute(
-            "original_name",
-            "",
-            str,
-            descr="Original name of the module. Should match name of module's *.py/*.json file. (The module name commonly used in the files of the setup dir.)",
-        )
-        # Name of the generated module
-        self.set_default_attribute(
-            "name", "", str, descr="Name of the generated module."
-        )
-        self.set_default_attribute(
-            "description",
-            "Default description",
-            str,
-            descr="Description of the module",
-        )
-        self.set_default_attribute(
-            "reset_polarity",
-            None,
-            str,
-            self.set_rst_polarity,
-            "Global reset polarity of the module. Can be 'positive' or 'negative'. (Will override all subblocks' reset polarities).",
-        )
-        # List of module macros and Verilog (false-)parameters
-        self.set_default_attribute(
-            "confs",
-            [],
-            list,
-            get_list_attr_handler(self.create_conf_group),
-            "List of module macros and Verilog (false-)parameters.",
-        )
-        self.set_default_attribute(
-            "ports",
-            [],
-            list,
-            get_list_attr_handler(self.create_port_from_dict),
-            "List of module ports.",
-        )
-        self.set_default_attribute(
-            "wires",
-            [],
-            list,
-            get_list_attr_handler(self.create_wire),
-            "List of module wires.",
-        )
-        # List of core Verilog snippets
-        self.set_default_attribute(
-            "snippets",
-            [],
-            list,
-            get_list_attr_handler(self.create_snippet),
-            "List of core Verilog snippets.",
-        )
-        # List of core Verilog combinatory circuits
-        self.set_default_attribute(
-            "comb",
-            None,
-            iob_comb,
-            lambda y: self.create_comb(**y),
-            "Verilog combinatory circuit.",
-        )
-        # List of core Verilog finite state machines
-        self.set_default_attribute(
-            "fsm",
-            None,
-            iob_fsm,
-            lambda y: self.create_fsm(**y),
-            "Verilog finite state machine.",
-        )
-        # List of instances of other cores inside this core
-        self.set_default_attribute(
-            "subblocks",
-            [],
-            list,
-            get_list_attr_handler(self.create_subblock),
-            "List of instances of other cores inside this core.",
-        )
-        # List of wrappers for this core
-        self.set_default_attribute(
-            "superblocks",
-            [],
-            list,
-            get_list_attr_handler(self.create_superblock),
-            "List of wrappers for this core. Will only be setup if this core is a top module, or a wrapper of the top module.",
-        )
-        # List of software modules required by this core
-        self.set_default_attribute(
-            "sw_modules",
-            [],
-            list,
-            get_list_attr_handler(self.create_sw_instance),
-            "List of software modules required by this core.",
-        )
-
->>>>>>> 78174bda
     def set_rst_polarity(self, polarity):
         if self.is_top_module:
             create_globals(self, "reset_polarity", polarity)
@@ -215,7 +115,9 @@
         # Set values to pass via verilog parameters
         new_issuer_instance.parameters = instance_dict.get("parameters", {})
         # Connect ports of issuer to external wires (wires of this superblock)
-        new_issuer_instance.connect_instance_ports(instance_dict.get("connect", {}), self)
+        new_issuer_instance.connect_instance_ports(
+            instance_dict.get("connect", {}), self
+        )
         # Create a issuer subblock, and add it to the 'subblocks' list of current superblock
         self.subblocks.append(new_issuer_instance)
 
