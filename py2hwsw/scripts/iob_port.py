# SPDX-FileCopyrightText: 2025 IObundle
#
# SPDX-License-Identifier: MIT

from dataclasses import dataclass, field

<<<<<<< HEAD
import iob_colors
from iob_wire import iob_wire, replace_duplicate_signals_by_references, dict2interface
=======
import if_gen
from iob_wire import iob_wire, replace_duplicate_signals_by_references
>>>>>>> 241a37b1
from iob_base import (
    convert_dict2obj_list,
    fail_with_msg,
    str_to_kwargs,
    assert_attributes,
)
<<<<<<< HEAD
from iob_signal import iob_signal, iob_signal_reference, get_real_signal
=======
from iob_signal import iob_signal
>>>>>>> 241a37b1


@dataclass
class iob_port(iob_wire):
    """Describes an IO port."""

    doc_only: bool = False
    # If enabled, the documentation table for this port will be terminated by a TeX '\clearpage' command.
    doc_clearpage: bool = False

    def __post_init__(self):
        if not self.name:
            fail_with_msg("All ports must have a name!", ValueError)

        _sufix_dict = {
            "_i": "input",
            "_o": "output",
            "_io": "inout",
            "_s": "subordinate",
            "_m": "manager",
        }
        _direction = None
        for sufix, d in _sufix_dict.items():
            if self.name.endswith(sufix):
                _direction = d
                break
        else:
            fail_with_msg(
                f"Port name '{self.name}' does not end with a valid direction suffix!\n"
                f"Must have one of the following suffixes: {', '.join(_sufix_dict.keys())}.",
                ValueError,
            )

        if self.interface:
            self.signals += self.interface.get_signals()
        elif _direction in ["subordinate", "manager"]:
            fail_with_msg(
                f"Port '{self.name}' is a '{_direction}' port but no interface is defined",
                ValueError,
            )

        port_has_inputs = False
        port_has_outputs = False
        for signal in self.signals:
            if not signal.direction:
                raise Exception("Port direction is required")
            elif signal.direction not in ["input", "output", "inout"]:
                raise Exception(
                    "Error: Direction must be 'input', 'output', or 'inout'."
                )

            if _direction in ["input", "output"] and signal.direction != _direction:
                fail_with_msg(
                    f"Signal direction '{signal.direction}' does not match port name '{self.name}'",
                    ValueError,
                )

            if signal.direction == "input":
                port_has_inputs = True
            elif signal.direction == "output":
                port_has_outputs = True
            elif signal.direction == "inout":
                port_has_inputs = True
                port_has_outputs = True

        if _direction == "inout" and not port_has_inputs:
            fail_with_msg(
                f"Port '{self.name}' has 'inout' direction but no inputs defined",
                ValueError,
            )
        elif _direction == "inout" and not port_has_outputs:
            fail_with_msg(
                f"Port '{self.name}' has 'inout' direction but no outputs defined",
                ValueError,
            )

<<<<<<< HEAD
    def connect_external(self, wire, bit_slices={}):
        """Connects the port to an external wire
        Verifies that the wire is compatible with the port
        :param iob_wire wire: external wire
        :param list bit_slices: bit slices of signals in wire
        """
        # wire must be iob_wire or str
        if isinstance(wire, str):
            if len(self.signals) != 1:
                fail_with_msg(
                    f"{iob_colors.FAIL}Port '{self.name}' has more than one signal but is connected to one constant value '{self.e_connect}'!{iob_colors.ENDC}",
                    ValueError,
                )
            else:
                validate_verilog_const(value=wire, direction=self.signals[0].direction)
        elif isinstance(wire, iob_wire):
            # If the port has an interface, check if the wire has the same interface
            if self.interface and wire.interface:
                if type(self.interface) == type(wire.interface):
                    for signal in self.signals:
                        # If it is a signal reference, get the real signal
                        if isinstance(signal, iob_signal_reference):
                            signal = get_real_signal(signal)
                        search_name = signal.name.replace(
                            self.interface.prefix, wire.interface.prefix, 1
                        )
                        # If the wire name and port name have different suffixes
                        if self.name[-2] != wire.name[-2]:
                            # Swap the suffixes if the port is a master/slave port
                            if wire.name[-2:] in ["_s", "_m"]:
                                if search_name[-2:] == "_i":
                                    search_name += search_name[:-2] + "_o"
                                else:
                                    search_name += search_name[:-2] + "_i"
                            else:
                                search_name = search_name[:-2]

                        e_signal = find_obj_in_list(
                            wire.signals, search_name, get_real_signal
                        )

                        # If the signal is not found, check if the bit slices contain the signal
                        if not e_signal:
                            if not any(
                                [
                                    f"{get_real_signal(signal).name}:" in bit_slice
                                    for bit_slice in bit_slices
                                ]
                            ):
                                newlinechar = "\n"
                                fail_with_msg(
                                    f"Port '{self.name}' signal '{signal.name}' not connected to external wire '{wire.name}'!\n"
                                    f"Port '{self.name}' has the following signals:\n"
                                    f"{newlinechar.join('- ' + get_real_signal(signal).name for signal in self.signals)}\n"
                                    f"External connection '{wire.name}' has the following signals:\n"
                                    f"{newlinechar.join('- ' + get_real_signal(signal).name for signal in wire.signals)}\n",
                                    ValueError,
                                )
                elif len(self.signals) != len(wire.signals):
                    newlinechar = "\n"
                    fail_with_msg(
                        f"Port '{self.name}' has different number of signals compared to external connection '{wire.name}'!\n"
                        f"Port '{self.name}' has the following signals:\n"
                        f"{newlinechar.join('- ' + get_real_signal(signal).name for signal in self.signals)}\n\n"
                        f"External connection '{wire.name}' has the following signals:\n"
                        f"{newlinechar.join('- ' + get_real_signal(signal).name for signal in wire.signals)}\n",
                        ValueError,
                    )
            elif len(self.signals) != len(wire.signals):
                newlinechar = "\n"
                fail_with_msg(
                    f"Port '{self.name}' has different number of signals compared to external connection '{wire.name}'!\n"
                    f"Port '{self.name}' has the following signals:\n"
                    f"{newlinechar.join('- ' + get_real_signal(signal).name for signal in self.signals)}\n\n"
                    f"External connection '{wire.name}' has the following signals:\n"
                    f"{newlinechar.join('- ' + get_real_signal(signal).name for signal in wire.signals)}",
                    ValueError,
                )
            else:
                for p, w in zip(self.signals, wire.signals):
                    w = get_real_signal(w)
                    if "'" in w.name or w.name.lower() == "z":
                        validate_verilog_const(value=w.name, direction=p.direction)
        else:
            fail_with_msg(
                f"Invalid wire type! {wire}. Must be iob_wire or str",
                TypeError,
            )

        self.e_connect = wire
        self.e_connect_bit_slices = bit_slices

=======
>>>>>>> 241a37b1

attrs = [
    "name",
    ["-i", "signals&i", {"nargs": 1}, ("type",)],
    ["-s", "signals&s", {"nargs": "+"}, ["name:width"]],
]


@str_to_kwargs(attrs)
def create_port_from_dict(core, *args, signals=[], **kwargs):
    """Creates a new port object using a dictionary and adds it to the core's port list
    Also creates a new internal module wire to connect to the new port
    param core: core object
    """
    # Ensure 'ports' list exists
    core.set_default_attribute("ports", [])
    sig_obj_list = []
    interface_obj = None

    if type(signals) is list:
        # Convert user signal dictionaries into 'iob_signal' objects
        sig_obj_list = convert_dict2obj_list(signals, iob_signal)
    elif type(signals) is dict:
        # Convert user interface dictionary into an interface object
        interface_obj = dict2interface(kwargs.get("name", ""), signals)
        if interface_obj and not interface_obj.file_prefix:
            interface_obj.file_prefix = core.name + "_"
    else:
        fail_with_msg(f"Invalid signal type! {signals}", TypeError)
    assert_attributes(
        iob_port,
        kwargs,
        error_msg=f"Invalid {kwargs.get('name', '')} port attribute '[arg]'!",
    )
    port = iob_port(*args, signals=sig_obj_list, interface=interface_obj, **kwargs)
    replace_duplicate_signals_by_references(core.ports, port.signals)
    core.ports.append(port)


@str_to_kwargs(attrs)
def add_signals_port(core, *args, signals=[], **kwargs):
    """Creates a new port object and adds it to the core's port list
    Also creates a new internal module wire to connect to the new port
    param core: core object
    """
    # Ensure 'ports' list exists
    core.set_default_attribute("ports", [])
    # Check if the list of signals has only iob_signal types
    if type(signals) is list:
        for signal in signals:
            if not isinstance(signal, iob_signal):
                fail_with_msg(
                    f"Signals must be a list of iob_signals! {signals}", TypeError
                )
    # Create the port with the signals
    port = iob_port(*args, signals=signals, **kwargs)
    replace_duplicate_signals_by_references(core.ports, port.signals)
    core.ports.append(port)


@str_to_kwargs(attrs)
def add_interface_port(core, *args, name, interface, **kwargs):
    """Creates a new port object and adds it to the core's port list
    Also creates a new internal module wire to connect to the new port
    param core: core object
    """
    # Ensure 'ports' list exists
    core.set_default_attribute("ports", [])
    # Check if the interface is a valid interface object
    if not hasattr(interface, "get_signals"):
        fail_with_msg(
            f"Interface must be a valid interface object! {interface}", TypeError
        )
    if not interface.file_prefix:
        interface.file_prefix = core.name + "_"
    if interface.prefix == "":
        interface.prefix = f"{name}_"
    # Create the port with the interface
    port = iob_port(*args, name=name, interface=interface, **kwargs)
    replace_duplicate_signals_by_references(core.ports, port.signals)
    core.ports.append(port)<|MERGE_RESOLUTION|>--- conflicted
+++ resolved
@@ -4,24 +4,15 @@
 
 from dataclasses import dataclass, field
 
-<<<<<<< HEAD
 import iob_colors
 from iob_wire import iob_wire, replace_duplicate_signals_by_references, dict2interface
-=======
-import if_gen
-from iob_wire import iob_wire, replace_duplicate_signals_by_references
->>>>>>> 241a37b1
 from iob_base import (
     convert_dict2obj_list,
     fail_with_msg,
     str_to_kwargs,
     assert_attributes,
 )
-<<<<<<< HEAD
 from iob_signal import iob_signal, iob_signal_reference, get_real_signal
-=======
-from iob_signal import iob_signal
->>>>>>> 241a37b1
 
 
 @dataclass
@@ -98,7 +89,6 @@
                 ValueError,
             )
 
-<<<<<<< HEAD
     def connect_external(self, wire, bit_slices={}):
         """Connects the port to an external wire
         Verifies that the wire is compatible with the port
@@ -191,8 +181,6 @@
         self.e_connect = wire
         self.e_connect_bit_slices = bit_slices
 
-=======
->>>>>>> 241a37b1
 
 attrs = [
     "name",
