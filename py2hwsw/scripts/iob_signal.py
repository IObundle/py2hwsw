# SPDX-FileCopyrightText: 2025 IObundle
#
# SPDX-License-Identifier: MIT

from dataclasses import dataclass, field
<<<<<<< HEAD
import importlib
import copy
=======
>>>>>>> e113f9b8

from iob_base import fail_with_msg


from api_base import internal_api_class


@internal_api_class("user_api.api", "iob_signal")
@dataclass
class iob_signal:
    """Class that represents a wire/port signal"""

    # Undefined by default. Will be set based on suffix of name (_i, _o, _io)
    direction: str = ""

    # Used for `iob_comb`: If enabled, iob_comb will infer a register for this signal.
    isreg: bool = False
    # Used for `iob_comb`: List of signals associated to the infered register.
    reg_signals: list[str] = field(default_factory=list)

    # Logic value for future simulation effort using global signals list.
    # See 'TODO' in iob_core.py for more info: https://github.com/IObundle/py2hwsw/blob/a1e2e2ee12ca6e6ad81cc2f8f0f1c1d585aaee73/py2hwsw/scripts/iob_core.py#L251-L259
    value: str or int = 0

    def __post_init__(self):
        if not self.name:
            fail_with_msg("Signal name is not set", ValueError)

        if self.name.endswith("_i"):
            self.direction = "input"
        elif self.name.endswith("_o"):
            self.direction = "output"
        elif self.name.endswith("_io"):
            self.direction = "inout"

    def get_verilog_wire(self):
        """Generate a verilog wire string from this signal"""
        if "'" in self.name or self.name.lower() == "z":
            return None
        wire_type = "reg" if self.isvar else "wire"
        width_str = "" if self.get_width_int() == 1 else f"[{self.width}-1:0] "
        return f"{wire_type} {width_str}{self.name};\n"

    def assert_direction(self):
        if not self.direction:
            fail_with_msg(f"Signal '{self.name}' has no direction", ValueError)

    def get_verilog_port(self, comma=True):
        """Generate a verilog port string from this signal"""
        if "'" in self.name or self.name.lower() == "z":
            return None
        self.assert_direction()
        comma_char = "," if comma else ""
        port_type = " reg" if self.isvar else ""
        width_str = "" if self.get_width_int() == 1 else f"[{self.width}-1:0] "
        return f"{self.direction}{port_type} {width_str}{self.name}{comma_char}\n"

    def get_width_int(self):
        try:
            return int(self.width)
        except ValueError:
            return self.width


@dataclass
class iob_signal_reference:
    """Class that references another signal
    Use to distinguish from a real signal (for generator scripts)
    """

    signal: iob_signal | None = None


def get_real_signal(signal):
    """Given a signal reference, follow the reference (recursively) and
    return the real signal
    """
    while isinstance(signal, iob_signal_reference):
        signal = signal.signal
    return signal


def remove_signal_direction_suffixes(signal_list):
    """Given a signal list (usually from a port) that includes direction suffixes in their names (like _i, _o, _io),
    return a new list with the suffixes removed"""
    new_list = copy.deepcopy(signal_list)
    for signal in new_list:
        signal.name = signal.name.rsplit("_", 1)[0]
    return new_list


#
# API methods
#


def signal_from_dict(signal_dict):
    return iob_signal(**signal_dict)


def signal_from_text(signal_text):
    signal_dict = {}
    # TODO: parse short notation text
    return iob_signal(**signal_dict)<|MERGE_RESOLUTION|>--- conflicted
+++ resolved
@@ -3,11 +3,7 @@
 # SPDX-License-Identifier: MIT
 
 from dataclasses import dataclass, field
-<<<<<<< HEAD
-import importlib
 import copy
-=======
->>>>>>> e113f9b8
 
 from iob_base import fail_with_msg
 
