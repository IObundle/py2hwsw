# SPDX-FileCopyrightText: 2025 IObundle
#
# SPDX-License-Identifier: MIT

<<<<<<< HEAD
from dataclasses import dataclass, field
import copy
import importlib
=======
from dataclasses import dataclass

import interfaces
from iob_base import (
    find_obj_in_list,
    convert_dict2obj_list,
    fail_with_msg,
    add_traceback_msg,
    str_to_kwargs,
    assert_attributes,
    update_obj_from_dict,
    parse_short_notation_text,
)
from iob_signal import (
    iob_signal,
    iob_signal_reference,
    get_real_signal,
    signal_from_dict,
    signal_text2dict,
)
>>>>>>> e708a95e

from iob_base import fail_with_msg, parse_short_notation_text
from api_base import internal_api_class


@internal_api_class("user_api.api", "iob_wire")
@dataclass
class iob_wire:
    """Class that represents a core's internal wire"""

    def __post_init__(self):
        # print("DEBUG: Replacing global_wire attrs in current (local) wire by setters and getters")
        global_wire_attributes = self.__create_global_wire_attribute_wrappers()
        # print("DEBUG: Creating global wire")
        self.global_wire = iob_global_wire(**global_wire_attributes)

    def __create_global_wire_attribute_wrappers(self) -> dict:
        """
        Deletes global wire attributes from current iob_wire object;
        Generates setter and getter for them, pointing to the attributes of the corresponding global wire.
        Returns:
            dict: The attributes of the global wire and their default values (the ones from the locally deleted attributes).
        """
        # Lazy import the global API class to get its attributes
        global_wire_api_class = getattr(
            importlib.import_module("user_api.api"), "iob_global_wire"
        )

        # Local utility functions
        def _generate_setter(attribute_name):
            """
            Function to generate setter for a given attribute.
            Setter will pass the given value to the corresponding attribute in the internal object.
            """

            def setter(self, value):
                # print("Setter called for attribute: ", attribute_name)
                setattr(self.global_wire, attribute_name, value)

            return setter

        def _generate_getter(attribute_name):
            """
            Function to generate getter for a given attribute.
            Getter will get value from the corresponding attribute in the internal object.
            """

            def getter(self):
                # print("Getter called for attribute: ", attribute_name)
                return getattr(self.global_wire, attribute_name)

            return getter

        # Remove API attributes of global wire from this class;
        # Generate setter and getter for them
        global_wire_attributes = {}
        for global_attr in global_wire_api_class.__annotations__:
            wrapper_attr = global_attr
            # Replace real "name" attribute of global wire by "global_name" wrapper attribute
            if wrapper_attr == "name":
                wrapper_attr = "global_name"

            # Extract values of attributes set by API and delete them
            global_wire_attributes[global_attr] = getattr(self, wrapper_attr)
            delattr(self, wrapper_attr)

            # Create setter and getter for the attribute
            # print("DEBUG: Creating wrapper attribute", wrapper_attr)
            setter = _generate_setter(wrapper_attr)
            getter = _generate_getter(wrapper_attr)
            setattr(self, f"set_{wrapper_attr}", setter)
            setattr(self, f"get_{wrapper_attr}", getter)

            # Create a property for the wrapped attribute
            setattr(
                self,
                wrapper_attr,
                property(getter, setter),
            )

        return global_wire_attributes


@internal_api_class("user_api.api", "iob_global_wire")
@dataclass
class iob_global_wire:
    """Class that represents a global wire (net)"""

    # Undefined by default. Will be set based on suffix of name (_i, _o, _io)
    direction: str = ""

    # Used for `iob_comb`: If enabled, iob_comb will infer a register for this wire.
    isreg: bool = False
    # Used for `iob_comb`: List of wires associated to the infered register.
    reg_wires: list[str] = field(default_factory=list)

    def __post_init__(self):
        print("DEBUG: Creating global wire")

    def validate_attributes(self):
        if not self.name:
            fail_with_msg("Signal name is not set", ValueError)

        if self.name.endswith("_i"):
            self.direction = "input"
        elif self.name.endswith("_o"):
            self.direction = "output"
        elif self.name.endswith("_io"):
            self.direction = "inout"

    def get_verilog_bus(self):
        """Generate a verilog bus string from this wire"""
        if "'" in self.name or self.name.lower() == "z":
            return None
        bus_type = "reg" if self.isvar else "wire"
        width_str = "" if self.get_width_int() == 1 else f"[{self.width}-1:0] "
        return f"{bus_type} {width_str}{self.name};\n"

    def assert_direction(self):
        self.validate_attributes()  # FIXME: Not sure if this is the right place to call validate_attributes
        if not self.direction:
            fail_with_msg(f"Signal '{self.name}' has no direction", ValueError)

    def get_verilog_port(self, comma=True):
        """Generate a verilog port string from this wire"""
        if "'" in self.name or self.name.lower() == "z":
            return None
        self.assert_direction()
        comma_char = "," if comma else ""
        port_type = " reg" if self.isvar else ""
        width_str = "" if self.get_width_int() == 1 else f"[{self.width}-1:0] "
        return f"{self.direction}{port_type} {width_str}{self.name}{comma_char}\n"

    def get_width_int(self):
        try:
            return int(self.width)
        except ValueError:
            return self.width


@dataclass
class iob_wire_reference:
    """Class that references another wire
    Use to distinguish from a real wire (for generator scripts)
    """

    wire: iob_global_wire | None = None


def get_real_wire(wire):
    """Given a wire reference, follow the reference (recursively) and
    return the real wire
    """
    while isinstance(wire, iob_wire_reference):
        wire = wire.wire
    return wire


def remove_wire_direction_suffixes(wire_list):
    """Given a wire list (usually from a port) that includes direction suffixes in their names (like _i, _o, _io),
    return a new list with the suffixes removed"""
    new_list = copy.deepcopy(wire_list)
    for wire in new_list:
        wire.name = wire.name.rsplit("_", 1)[0]
    return new_list


#
# API methods
#


def wire_from_dict(wire_dict):
    # Create iob_global_wire if it does not exist?

    return iob_wire(**wire_dict)


def wire_text2dict(wire_text):
    wire_flags = [
        # TODO:
    ]
    wire_dict = parse_short_notation_text(wire_text, wire_flags)
    return iob_wire(**wire_dict)


def global_wire_from_dict(global_wire_dict):
    return iob_global_wire(**global_wire_dict)


def global_wire_from_text(global_wire_text):
    global_wire_flags = [
        "name",
        ["-w", {"dest": "width"}],
        ["-v", {"dest": "isvar", "action": "store_true"}],
        ["-d", {"dest": "descr", "nargs": "?"}],
    ]
<<<<<<< HEAD
    global_wire_dict = parse_short_notation_text(global_wire_text, global_wire_flags)
    return iob_global_wire(**global_wire_dict)
=======
    wire_dict = parse_short_notation_text(wire_text, wire_flags)
    wire_signals = []
    for s in wire_dict.get("signals", []):
        try:
            [s_name, s_width] = s.split(":")
        except ValueError:
            fail_with_msg(
                f"Invalid signal format '{s}'! Expected 'name:width' format.",
                ValueError,
            )
        wire_signals.append({"name": s_name, "width": s_width})
    wire_dict.update({"signals": wire_signals})
    return wire_dict


def wire_from_text(wire_text):
    return wire_from_dict(wire_text2dict(wire_text))
>>>>>>> e708a95e
<|MERGE_RESOLUTION|>--- conflicted
+++ resolved
@@ -2,32 +2,9 @@
 #
 # SPDX-License-Identifier: MIT
 
-<<<<<<< HEAD
 from dataclasses import dataclass, field
 import copy
 import importlib
-=======
-from dataclasses import dataclass
-
-import interfaces
-from iob_base import (
-    find_obj_in_list,
-    convert_dict2obj_list,
-    fail_with_msg,
-    add_traceback_msg,
-    str_to_kwargs,
-    assert_attributes,
-    update_obj_from_dict,
-    parse_short_notation_text,
-)
-from iob_signal import (
-    iob_signal,
-    iob_signal_reference,
-    get_real_signal,
-    signal_from_dict,
-    signal_text2dict,
-)
->>>>>>> e708a95e
 
 from iob_base import fail_with_msg, parse_short_notation_text
 from api_base import internal_api_class
@@ -129,7 +106,7 @@
 
     def validate_attributes(self):
         if not self.name:
-            fail_with_msg("Signal name is not set", ValueError)
+            fail_with_msg("Wire name is not set", ValueError)
 
         if self.name.endswith("_i"):
             self.direction = "input"
@@ -149,7 +126,7 @@
     def assert_direction(self):
         self.validate_attributes()  # FIXME: Not sure if this is the right place to call validate_attributes
         if not self.direction:
-            fail_with_msg(f"Signal '{self.name}' has no direction", ValueError)
+            fail_with_msg(f"Wire '{self.name}' has no direction", ValueError)
 
     def get_verilog_port(self, comma=True):
         """Generate a verilog port string from this wire"""
@@ -206,44 +183,24 @@
     return iob_wire(**wire_dict)
 
 
-def wire_text2dict(wire_text):
-    wire_flags = [
-        # TODO:
-    ]
-    wire_dict = parse_short_notation_text(wire_text, wire_flags)
-    return iob_wire(**wire_dict)
+def wire_from_text(wire_text):
+    # TODO:
+    pass
 
 
 def global_wire_from_dict(global_wire_dict):
     return iob_global_wire(**global_wire_dict)
 
 
-def global_wire_from_text(global_wire_text):
+def global_wire_text2dict(global_wire_text):
     global_wire_flags = [
         "name",
         ["-w", {"dest": "width"}],
         ["-v", {"dest": "isvar", "action": "store_true"}],
         ["-d", {"dest": "descr", "nargs": "?"}],
     ]
-<<<<<<< HEAD
-    global_wire_dict = parse_short_notation_text(global_wire_text, global_wire_flags)
-    return iob_global_wire(**global_wire_dict)
-=======
-    wire_dict = parse_short_notation_text(wire_text, wire_flags)
-    wire_signals = []
-    for s in wire_dict.get("signals", []):
-        try:
-            [s_name, s_width] = s.split(":")
-        except ValueError:
-            fail_with_msg(
-                f"Invalid signal format '{s}'! Expected 'name:width' format.",
-                ValueError,
-            )
-        wire_signals.append({"name": s_name, "width": s_width})
-    wire_dict.update({"signals": wire_signals})
-    return wire_dict
-
-
-def wire_from_text(wire_text):
-    return wire_from_dict(wire_text2dict(wire_text))
->>>>>>> e708a95e
+    return parse_short_notation_text(global_wire_text, global_wire_flags)
+
+
+def signal_from_text(signal_text):
+    return global_wire_from_dict(global_wire_text2dict(signal_text))