# SPDX-FileCopyrightText: 2025 IObundle
#
# SPDX-License-Identifier: MIT

from dataclasses import dataclass, field
import re
from typing import List
import importlib

import interfaces
from iob_base import (
    find_obj_in_list,
    convert_dict2obj_list,
    fail_with_msg,
    add_traceback_msg,
    str_to_kwargs,
    assert_attributes,
)
from iob_signal import (
    iob_signal,
    iob_signal_reference,
    get_real_signal,
    signal_from_dict,
    signal_from_text,
)


from api_base import internal_api_class


@internal_api_class
@dataclass
class iob_wire:
    """Class to represent a wire in an iob module"""

<<<<<<< HEAD
=======
    # Identifier name for the wire.
    name: str = ""
    # Name of the standard interface to auto-generate with `interfaces.py` script.
    interface: interfaces._interface = None
    # Description of the wire.
    descr: str = "Default description"
    # List of signals belonging to this wire
    # (each signal represents a hardware Verilog wire).
    signals: List = field(default_factory=list)

>>>>>>> 78174bda
    def __post_init__(self):
        if not self.name:
            fail_with_msg("All wires must have a name!", ValueError)

        if self.interface:
<<<<<<< HEAD
            self.signals += if_gen.get_signals(
                name=self.interface.kind,
                kind="",
                mult=self.interface.mult,
                params=self.interface.params,
                widths=self.interface.widths,
                signal_prefix=self.interface.prefix,
            )
=======
            self.signals += self.interface.get_signals()
>>>>>>> 78174bda

            # Remove signal direction information
            for signal in self.signals:
                # Skip signal references
                if isinstance(signal, iob_signal_reference):
                    continue
                if hasattr(signal, "direction"):
                    # Remove direction suffix from signal name
                    if signal.name.endswith("_i") or signal.name.endswith("_o"):
                        signal.name = signal.name[:-2]
                    elif signal.name.endswith("_io"):
                        signal.name = signal.name[:-3]
                    signal.direction = ""


attrs = [
    "name",
    ["-i", "signals&i", {"nargs": 1}, ("type",)],
    ["-s", "signals&s", {"nargs": "+"}, ["name:width"]],
]


@str_to_kwargs(attrs)
def create_wire(core, *args, signals=[], **kwargs):
    """Creates a new wire object and adds it to the core's wire list
    param core: core object
    """
    try:
        # Ensure 'wires' list exists
        core.set_default_attribute("wires", [])
        # Check if there are any references to signals in other wires/ports
        sig_obj_list = []
        interface_obj = None
        if type(signals) is list:
            # Convert user signal dictionaries into 'iob_signal' objects
            replace_duplicate_signals_by_references(core.wires + core.ports, signals)
            sig_obj_list = convert_dict2obj_list(signals, iob_signal)
        elif type(signals) is dict:
            # Convert user interface dictionary into '_interface' object
            interface_obj = dict2interface(name=kwargs.get("name", ""), interface_dict=signals)
            if interface_obj and not interface_obj.file_prefix:
                interface_obj.file_prefix = core.name + "_"
        else:
            fail_with_msg(f"Invalid signal type! {signals}", TypeError)
        assert_attributes(
            iob_wire,
            kwargs,
            error_msg=f"Invalid {kwargs.get('name', '')} wire attribute '[arg]'!",
        )
        wire = iob_wire(*args, signals=sig_obj_list, interface=interface_obj, **kwargs)
        replace_duplicate_signals_by_references(core.wires + core.ports, wire.signals)
        core.wires.append(wire)
    except Exception:
        add_traceback_msg(f"Failed to create wire '{kwargs['name']}'.")
        raise


def get_wire_signal(core, wire_name: str, signal_name: str):
    """Return a signal reference from a given wire.
    param core: core object
    param wire_name: name of wire in the core's local wire list
    param signal_name: name of signal in the wire's signal list
    """
    wire = find_obj_in_list(core.wires, wire_name) or find_obj_in_list(
        core.ports, wire_name
    )
    if not wire:
        fail_with_msg(f"Could not find wire/port '{wire_name}'!")

    signal = find_obj_in_list(wire.signals, signal_name, process_func=get_real_signal)
    if not signal:
        fail_with_msg(
            f"Could not find signal '{signal_name}' of wire/port '{wire_name}'!"
        )

    return iob_signal_reference(signal=signal)


def replace_duplicate_signals_by_references(wires, signals):
    """Ensure that given list of 'signals' does not contain duplicates of other signals
    in the given 'wires' list, by replacing the duplicates with references to the
    original.
    param wires: list of wires with (original) signals
    param signals: list of new signals to be processed. If this list has a signal with
    the same name as another signal in the wires list, then this signal is replaced by a
    reference to the original.
    """
    for idx, signal in enumerate(signals):
        if isinstance(signal, iob_signal_reference):
            continue
        if type(signal) is iob_signal:
            signal = signal.__dict__
        original_signal = find_signal_in_wires(wires, signal["name"])
        if not original_signal:
            continue
        original_signal = get_real_signal(original_signal)
        # print(f"[DEBUG] Replacing signal '{signal['name']}' by reference to original.")
        # Verify that new signal has same parameters as the original_signal
        for key, value in signal.items():
            if original_signal.__dict__[key] != value:
                fail_with_msg(
                    f"Signal reference '{signal['name']}' has different '{key}' than the original signal!\n"
                    f"Original signal '{original_signal.name}' value: '{original_signal.__dict__[key]}'.\n"
                    f"Signal reference '{signal['name']}' value: '{value}'."
                )
        # Replace signal by a reference to the original
        signals[idx] = iob_signal_reference(signal=original_signal)


def find_signal_in_wires(wires, signal_name, process_func=get_real_signal):
    """Search for a signal in given list of wires
    param wires: list of wires
    param signal_name: name of signal to search for
    param process_func: function to process each signal before search
    """
    for wire in wires:
        signal = find_obj_in_list(wire.signals, signal_name, process_func=process_func)
        if signal:
            return signal
    return None


#
<<<<<<< HEAD
# API methods
#


def process_wire_attributes(wire_dict):
    # Convert list of signals dictionaries into 'signals' objects
    signals_objs = []
    for signal in wire_dict.get("signals", []):
        signals_objs.append(signal_from_dict(signal))
    wire_dict["signals"] = signals_objs
    return wire_dict


def wire_from_dict(wire_dict):
    api_iob_wire = importlib.import_module("user_api.api").iob_wire
    wire_dict = process_wire_attributes(wire_dict)
    return api_iob_wire(**wire_dict)


def wire_from_text(wire_text):
    api_iob_wire = importlib.import_module("user_api.api").iob_wire
    wire_dict = {}
    # TODO: parse short notation text
    return api_iob_wire(**wire_dict)
=======
# Convert interface dictionary to an interface object
# Note: This function is to be deprecated in the future, since objects should be created directly for
# each interface type.
#
def dict2interface(name, interface_dict):
    """Convert dictionary to an interface.
    Example interface dict:
    {
        "type": "iob",
        # Generic string parameter
        "params": "",
        # Widths/Other parameters
        "DATA_W": "DATA_W",
        "ADDR_W": "ADDR_W",
    }
    To use an assymmetric memory interface, the dictionary should look like this:
    {
        "type": "ram_at2p",
        # Generic string parameter
        "params": "",
        # Widths/Other parameters
        "ADDR_W": "ADDR_W",
        "W_DATA_W": "W_DATA_W",
        "R_DATA_W": "R_DATA_W",
    }
    """
    if not interface_dict:
        return None

    genre = interface_dict.get("type", "")

    if name.endswith("_m"):
        if_direction = "manager"
    elif name.endswith("_s"):
        if_direction = "subordinate"
    else:
        if_direction = ""

    prefix = interface_dict.get("prefix", "")
    mult = interface_dict.get("mult", 1)
    params = interface_dict.get("params", None)
    if params is not None:
        params = params.split("_")
    file_prefix = interface_dict.get("file_prefix", "")
    portmap_port_prefix = interface_dict.get("portmap_port_prefix", "")

    # Remaining entries in the interface_dict (usually widths or other parameters)
    remaining_entries = {
        k: v
        for k, v in interface_dict.items()
        if k
        not in [
            "type",
            "prefix",
            "mult",
            "params",
            "file_prefix",
            "portmap_port_prefix",
        ]
    }

    interface = interfaces.create_interface(
        genre=genre,
        if_direction=if_direction,
        mult=mult,
        widths=remaining_entries,
        prefix=prefix,
        params=params,
        portmap_port_prefix=portmap_port_prefix,
        file_prefix=file_prefix,
    )

    return interface
>>>>>>> 78174bda
<|MERGE_RESOLUTION|>--- conflicted
+++ resolved
@@ -24,7 +24,6 @@
     signal_from_text,
 )
 
-
 from api_base import internal_api_class
 
 
@@ -33,36 +32,12 @@
 class iob_wire:
     """Class to represent a wire in an iob module"""
 
-<<<<<<< HEAD
-=======
-    # Identifier name for the wire.
-    name: str = ""
-    # Name of the standard interface to auto-generate with `interfaces.py` script.
-    interface: interfaces._interface = None
-    # Description of the wire.
-    descr: str = "Default description"
-    # List of signals belonging to this wire
-    # (each signal represents a hardware Verilog wire).
-    signals: List = field(default_factory=list)
-
->>>>>>> 78174bda
     def __post_init__(self):
         if not self.name:
             fail_with_msg("All wires must have a name!", ValueError)
 
         if self.interface:
-<<<<<<< HEAD
-            self.signals += if_gen.get_signals(
-                name=self.interface.kind,
-                kind="",
-                mult=self.interface.mult,
-                params=self.interface.params,
-                widths=self.interface.widths,
-                signal_prefix=self.interface.prefix,
-            )
-=======
             self.signals += self.interface.get_signals()
->>>>>>> 78174bda
 
             # Remove signal direction information
             for signal in self.signals:
@@ -102,7 +77,9 @@
             sig_obj_list = convert_dict2obj_list(signals, iob_signal)
         elif type(signals) is dict:
             # Convert user interface dictionary into '_interface' object
-            interface_obj = dict2interface(name=kwargs.get("name", ""), interface_dict=signals)
+            interface_obj = dict2interface(
+                name=kwargs.get("name", ""), interface_dict=signals
+            )
             if interface_obj and not interface_obj.file_prefix:
                 interface_obj.file_prefix = core.name + "_"
         else:
@@ -186,32 +163,6 @@
 
 
 #
-<<<<<<< HEAD
-# API methods
-#
-
-
-def process_wire_attributes(wire_dict):
-    # Convert list of signals dictionaries into 'signals' objects
-    signals_objs = []
-    for signal in wire_dict.get("signals", []):
-        signals_objs.append(signal_from_dict(signal))
-    wire_dict["signals"] = signals_objs
-    return wire_dict
-
-
-def wire_from_dict(wire_dict):
-    api_iob_wire = importlib.import_module("user_api.api").iob_wire
-    wire_dict = process_wire_attributes(wire_dict)
-    return api_iob_wire(**wire_dict)
-
-
-def wire_from_text(wire_text):
-    api_iob_wire = importlib.import_module("user_api.api").iob_wire
-    wire_dict = {}
-    # TODO: parse short notation text
-    return api_iob_wire(**wire_dict)
-=======
 # Convert interface dictionary to an interface object
 # Note: This function is to be deprecated in the future, since objects should be created directly for
 # each interface type.
@@ -285,4 +236,30 @@
     )
 
     return interface
->>>>>>> 78174bda
+
+
+#
+# API methods
+#
+
+
+def process_wire_attributes(wire_dict):
+    # Convert list of signals dictionaries into 'signals' objects
+    signals_objs = []
+    for signal in wire_dict.get("signals", []):
+        signals_objs.append(signal_from_dict(signal))
+    wire_dict["signals"] = signals_objs
+    return wire_dict
+
+
+def wire_from_dict(wire_dict):
+    api_iob_wire = importlib.import_module("user_api.api").iob_wire
+    wire_dict = process_wire_attributes(wire_dict)
+    return api_iob_wire(**wire_dict)
+
+
+def wire_from_text(wire_text):
+    api_iob_wire = importlib.import_module("user_api.api").iob_wire
+    wire_dict = {}
+    # TODO: parse short notation text
+    return api_iob_wire(**wire_dict)