#!/usr/bin/env python3

# SPDX-FileCopyrightText: 2025 IObundle
#
# SPDX-License-Identifier: MIT

# TODO: account for log2n_items in the memory map
import math
import re
import os
import sys
from iob_signal import iob_signal

sys.path.append(
    os.path.join(os.path.dirname(os.path.abspath(__file__)), "../lib/hardware/iob_csrs")
)
from iob_csrs import static_reg_tables

#
# Generates IP-XACT for the given core
#


def find_suffix_from_list(full_string, list_of_suffix_strings):
    """
    Given a string and a list of possible suffixes, check if string given has a suffix from the list
    Returns a tuple:
        -(prefix, suffix): 'prefix' is the full_string with the suffix removed.
            'suffix' is the string from the list that is a suffix of the full_string.
        -(None, None): if no suffix is found
    """
    return next(
        (
            (full_string[: -len(i)], i)
            for i in list_of_suffix_strings
            if full_string.endswith(i)
        ),
        (None, None),
    )


def replace_params_with_ids(string, parameters_list, double_usage_count=False):
    """
    Replace the parameters in the string with their ID
    @param string: hardware size
    @param parameters_list: list of parameters objects
    return: string with the parameters replaced with their ID
    """

    xml_output = string
    # Search for parameters in the hw_size and replace them with their ID
    if isinstance(string, str):
        # divide the string expression into a list of strings separated by operators, parenthesis or spaces
        string_list = re.split(r"(\+|\-|\*|\/|\(|\)|\s)", string)
        for value in string_list:
            for param in parameters_list:
                # if the parameter is in the string, increment it's usage count for each time it's used
                if value == param.name:
                    if double_usage_count:
                        param.usage_count += 2 * string.count(param.name)
                    else:
                        param.usage_count += string.count(param.name)
                    # replace the parameter with it's ID
                    xml_output = xml_output.replace(param.name, param.name + "_ID")
                    continue

    return xml_output


def escape_xml_special_chars(string):
    """
    Replace special XML characters with their XML escaped version
    """
    if type(string) is not str:
        return string
    return (
        string.replace("&", "&amp;")
        .replace("<", "&lt;")
        .replace(">", "&gt;")
        .replace('"', "&quot;")
    )


class Parameter:
    """
    Parameter class


    """

    def __init__(self, name, kind, def_value, min_value, max_value, description):
        self.name = name
        self.kind = kind
        self.def_value = def_value
        self.min_value = min_value
        self.max_value = max_value
        self.usage_count = 0
        self.description = description

    def gen_xml(self, parameters_list):
        """
        Generate the xml code for the parameter
        @param self: parameter object
        @param parameters_list: list of parameters objects
        return: xml code
        """

        # if the parameter is a string, it has params, change them to their ID
        def_value = replace_params_with_ids(self.def_value, parameters_list)
        def_value = escape_xml_special_chars(def_value)

        # Try to convert def_value to int
        if type(def_value) is str and def_value.isnumeric():
            def_value = int(def_value)

        param_val_type = "int"
        if type(def_value) is not int:
            param_val_type = "string"

        # Generate the xml code
        xml_code = f"""<ipxact:parameter kactus2:usageCount="{self.usage_count}" """
        if self.max_value != "NA":
            xml_code += f"""maximum="{self.max_value}" """
        if self.min_value != "NA":
            xml_code += f"""minimum="{self.min_value}" """
        xml_code += f"""parameterId="{self.name}_ID" type="{param_val_type}">
			<ipxact:name>{self.name}</ipxact:name>
			<ipxact:description>{self.description}</ipxact:description>
			<ipxact:value>{def_value}</ipxact:value>
		</ipxact:parameter>"""

        return xml_code


class SwRegister:
    """
    Software register class


    """

    def __init__(
        self,
        name,
        address,
        hw_size,
        access,
        rst,
        rst_val,
        volatile,
        description,
        parameters_list,
        fields,
    ):
        self.name = name
        self.address = address

        if type(hw_size) is str and hw_size.isnumeric():
            hw_size = int(hw_size)

        self.hw_size = hw_size

        max_size = hw_size
        # if the max_size is a string, it has params, retrieve it's maximum value
        if isinstance(max_size, str):
            # transform the string into a mathemathical expression and retrieve the maximum value
            max_size = max_size.replace(" ", "")
            while True:
                for param in parameters_list:
                    # only replace complete words
                    max_size = re.sub(
                        r"\b" + param.name + r"\b", str(param.max_value), max_size
                    )

                # if the string only contains numbers or operators, evaluate it and break the loop
                if re.match(r"^[0-9\+\-\*\/\(\)]+$", max_size):
                    max_size = eval(max_size)
                    break

        # Compute the size of the register in steps of 8 bits, rounding up
        sw_size = 8 * math.ceil(max_size / 8)
        # If the size is 24 bits, set it to 32 bits
        if sw_size == 24:
            sw_size = 32
        self.sw_size = sw_size

        self.access = access
        self.rst = rst
        self.rst_val = rst_val
        self.volatile = volatile
        self.description = description
        self.fields = fields

    def gen_xml(self):
        """
        Generate the xml code for the software register
        @param self: software register object
        return: xml code
        """

        # set the access type
        if self.access == "R":
            access_type = "read-only"
        elif self.access == "W":
            access_type = "write-only"
        else:
            access_type = "read-write"

        fields_xml = ""
        for csr_field in self.fields:
            # set the access type
            if csr_field.mode == "R":
                field_access_type = "read-only"
            elif csr_field.mode == "W":
                field_access_type = "write-only"
            else:
                field_access_type = "read-write"
            fields_xml += f"""\
					<ipxact:field>
						<ipxact:name>{csr_field.name}</ipxact:name>
						<ipxact:bitOffset>{csr_field.base_bit}</ipxact:bitOffset>
						<ipxact:resets>
							<ipxact:reset resetTypeRef="{self.rst}">
								<ipxact:value>{csr_field.rst_val}</ipxact:value>
							</ipxact:reset>
						</ipxact:resets>
						<ipxact:bitWidth>{csr_field.width}</ipxact:bitWidth>
						<ipxact:volatile>{str(csr_field.volatile).lower()}</ipxact:volatile>
						<ipxact:access>{field_access_type}</ipxact:access>
						<ipxact:modifiedWriteValue>{csr_field.write_action}</ipxact:modifiedWriteValue>
						<ipxact:readAction>{csr_field.read_action}</ipxact:readAction>
					</ipxact:field>
"""

        # Generate the xml code
        xml_code = f"""<ipxact:register>
					<ipxact:name>{self.name}</ipxact:name>
					<ipxact:description>{self.description}</ipxact:description>
					<ipxact:addressOffset>"16'h{self.address:04X}</ipxact:addressOffset>
					<ipxact:size>{self.sw_size}</ipxact:size>
					<ipxact:volatile>{str(self.volatile).lower()}</ipxact:volatile>
					<ipxact:access>{access_type}</ipxact:access>
{fields_xml}
				</ipxact:register>"""

        return xml_code


class Port:
    """
    Port class
    """

    def __init__(self, name, direction, n_bits, description, tag):
        self.name = name
        self.direction = direction
        self.n_bits = n_bits
        self.description = description
        self.tag = tag

    def gen_xml(self, parameters_list):
        """
        Generate the xml code for the port
        @param self: port object
        @param parameters_list: list of parameters objects
        return: xml code
        """

        # set the direction
        if self.direction == "input":
            direction = "in"
        elif self.direction == "output":
            direction = "out"
        elif self.direction == "inout":
            direction = "input-output"
        else:
            print(f"ERROR: Port direction not recognized. {self.direction}")
            exit(1)

        # Search for parameters in the n_bits and replace them with their ID
        if isinstance(self.n_bits, str):
            left_bit = replace_params_with_ids(f"{self.n_bits}-1", parameters_list)
            left_bit = escape_xml_special_chars(left_bit)
        else:
            left_bit = self.n_bits - 1

        tag = self.tag

        # Generate the xml code
        xml_code = f"""<ipxact:port>
				<ipxact:name>{self.name}</ipxact:name>
				<ipxact:description>{self.description}</ipxact:description>
				<ipxact:wire>
					<ipxact:direction>{direction}</ipxact:direction>
					<ipxact:vectors>
						<ipxact:vector>
							<ipxact:left>{left_bit}</ipxact:left>
							<ipxact:right>0</ipxact:right>
						</ipxact:vector>
					</ipxact:vectors>
				</ipxact:wire>
				<ipxact:vendorExtensions>
					<kactus2:portTags>{tag}</kactus2:portTags>
				</ipxact:vendorExtensions>
			</ipxact:port>"""

        return xml_code


def gen_ports_list(core):
    """
    Generate the ports list for the given core
    @param core: core object
    return: ports list
    """

    ports_list = []

    for group in core.ports:
        # Skip doc_only interfaces
        if group.doc_only:
            continue

        tag = ""
        if group.interface:
            tag = group.name

        for signal in group.signals:
            if not isinstance(signal, iob_signal):
                continue
            n_bits = signal.width
            if type(n_bits) is str and n_bits.isnumeric():
                n_bits = int(n_bits)

            ports_list.append(
                Port(
                    signal.name,
                    signal.direction,
                    n_bits,
                    signal.descr,
                    tag,
                )
            )

    return ports_list


def gen_bus_interfaces_list(core):
    """
    Generate the bus interfaces list for the given core
    @param core: core object
    return: bus interfaces list with grouped signals (py2 ports)
    """

    bus_interfaces_list = []

    for group in core.ports:
        # Skip doc_only interfaces
        if group.doc_only:
            continue

        if group.interface:
            bus_interfaces_list.append(group)

    return bus_interfaces_list


def gen_ports_xml(ports_list, parameters_list):
    """
    Generate the ports xml code
    @param ports_list: list of ports objects
    return: xml code
    """

    # Generate the xml code for the ports
    ports_xml = ""
    for port in ports_list:
        if ports_xml != "":
            ports_xml += "\n"
            # indent the xml code
            ports_xml += "\t" * 3
        ports_xml += port.gen_xml(parameters_list)

    # Generate the xml code for the ports
    xml_code = f"""<ipxact:ports>
			{ports_xml}
		</ipxact:ports>"""

    return xml_code


def gen_bus_interfaces_xml(bus_interfaces_list, ports_list, parameters_list):
    """
    Generate the bus interfaces xml code
    @param bus_interfaces_list: list of bus interfaces with grouped signals (py2 ports)
    @param ports_list: list of ports objects
    return: xml code
    """

    if_ports = {}
    # Generate port_list (signal list) of each interface (py2 port)
    for port in ports_list:
        if port.tag:
            if port.tag not in if_ports:
                if_ports[port.tag] = []
            if_ports[port.tag].append(port)

    # Generate the xml code for the bus interfaces
    bus_interfaces_xml = ""
    for group in bus_interfaces_list:
        portmap_xml = ""
        port_name = group.name
        bus_interface = group.interface
        for port in if_ports[port_name]:
            portmap_xml += f"""\
			<portMap>
				<logicalPort>{port.name}</logicalPort>
				<physicalPort>{port.name}</physicalPort>
			</portMap>
"""

        # Find interface details (including VLNV)
<<<<<<< HEAD
        bus_details = next(i for i in if_details if i["name"] == bus_interface.kind)
=======
        bus_details = bus_interface.get_interface_details()
>>>>>>> 78174bda
        if_mode = "master" if port_name.endswith("_m") else "slave"
        bus_interfaces_xml += f"""\
		<ipxact:busInterface>
			<ipxact:name>{port_name}</ipxact:name>
			<ipxact:displayName>{bus_details["full_name"]}</ipxact:displayName>
			<ipxact:description>{group.descr}</ipxact:description>
			<ipxact:busType vendor="{bus_details["vendor"]}" library="{bus_details["lib"]}" name="{bus_details["name"]}" version="{bus_details["version"]}"/>
			<ipxact:{if_mode}/>
			<ipxact:connectionRequired>true</ipxact:connectionRequired>
{portmap_xml}
		</ipxact:busInterface>
"""

    # Generate the xml code for the bus interfaces
    xml_code = f"""\
<ipxact:busInterfaces>
{bus_interfaces_xml}
	</ipxact:busInterfaces>
"""

    return xml_code


def gen_bus_interface_xml_file(bus_interface, dest_dir):
    """
    Generate the IPXACT XML file for given bus interface.
    @param bus_interface: bus interface object (interfaces.py 'interface' object)
    @param dest_dir: destination directory
    """
    # Find interface details (including VLNV)
<<<<<<< HEAD
    bus_details = next(i for i in if_details if i["name"] == bus_interface.kind)
=======
    bus_details = bus_interface.get_interface_details()
>>>>>>> 78174bda

    # Create the destination directory if it doesn't exist
    if not os.path.exists(dest_dir):
        os.makedirs(dest_dir)

    # Create the Bus Definition file for the interface
    with open(
<<<<<<< HEAD
        f"{dest_dir}/interface_{bus_interface.kind}.{bus_details['version']}.xml", "w"
=======
        f"{dest_dir}/interface_{bus_details['name']}.{bus_details['version']}.xml", "w"
>>>>>>> 78174bda
    ) as f:
        f.write(
            f"""\
<?xml version="1.0" encoding="UTF-8"?>
<ipxact:busDefinition xmlns:xsi="http://www.w3.org/2001/XMLSchema-instance" xmlns:ipxact="http://www.accellera.org/XMLSchema/IPXACT/1685-2022" xmlns:kactus2="http://kactus2.cs.tut.fi" xsi:schemaLocation="http://www.accellera.org/XMLSchema/IPXACT/1685-2022 http://www.accellera.org/XMLSchema/IPXACT/1685-2022/index.xsd">
	<ipxact:vendor>{bus_details["vendor"]}</ipxact:vendor>
	<ipxact:library>{bus_details["lib"]}</ipxact:library>
	<ipxact:name>{bus_details["name"]}</ipxact:name>
	<ipxact:version>{bus_details["version"]}</ipxact:version>
	<ipxact:displayName>{bus_details["full_name"]}</ipxact:displayName>
	<ipxact:shortDescription>{""}</ipxact:shortDescription>
	<ipxact:description>{""}</ipxact:description>
	<ipxact:directConnection>true</ipxact:directConnection>
	<ipxact:vendorExtensions>
		<kactus2:version>3,13,308,0</kactus2:version>
	</ipxact:vendorExtensions>
</ipxact:busDefinition>
"""
        )


#    # Create the Abstraction Definition file for the interface
#    with open(f"{dest_dir}/interface_{bus_interface.kind}.{bus_details['version']}.absDef.xml", "w") as f:
#        f.write(f"""\
# <?xml version="1.0" encoding="UTF-8"?>
# <ipxact:abstractionDefinition xmlns:xsi="http://www.w3.org/2001/XMLSchema-instance" xmlns:ipxact="http://www.accellera.org/XMLSchema/IPXACT/1685-2022" xmlns:kactus2="http://kactus2.cs.tut.fi" xsi:schemaLocation="http://www.accellera.org/XMLSchema/IPXACT/1685-2022 http://www.accellera.org/XMLSchema/IPXACT/1685-2022/index.xsd">
# 	<ipxact:vendor>{bus_details["vendor"]}</ipxact:vendor>
# 	<ipxact:library>{bus_details["lib"]}</ipxact:library>
# 	<ipxact:name>{bus_details["name"]}.absDef</ipxact:name>
# 	<ipxact:version>{bus_details["version"]}</ipxact:version>
# 	<ipxact:busType vendor="{bus_details["vendor"]}" library="{bus_details["lib"]}" name="{bus_details["name"]}" version="{bus_details["version"]}"/>
# 	<ipxact:vendorExtensions>
# 		<kactus2:version>3,13,308,0</kactus2:version>
# 	</ipxact:vendorExtensions>
# </ipxact:abstractionDefinition>
# """)


def gen_memory_map_xml(sw_regs, parameters_list):
    """
    Generate the memory map xml code
    @param core: core object
    @param sw_regs: list of software registers
    @param parameters_list: list of parameters objects
    return: xml code
    """

    # Generate the software registers list
    sw_regs_list = []
    for sw_reg in sw_regs:
        # create the sw register object
        sw_reg_obj = SwRegister(
            sw_reg.name,
            sw_reg.addr,
            sw_reg.n_bits,
            sw_reg.mode,
            "arst_i",
            sw_reg.rst_val,
            sw_reg.volatile,
            sw_reg.descr,
            parameters_list,
            sw_reg.fields,
        )

        # add it to the sw_regs list
        sw_regs_list.append(sw_reg_obj)

    # Sort the software registers list by address
    sw_regs_list.sort(key=lambda x: x.address)

    # Generate the xml code for the software registers
    sw_regs_xml = ""
    for sw_reg in sw_regs_list:
        if sw_regs_xml != "":
            sw_regs_xml += "\n"
            # indent the xml code
            sw_regs_xml += "\t" * 4
        sw_regs_xml += sw_reg.gen_xml()

    # Compute the memory map range by adding the address and sw_size (in bytes) of the last register
    memory_map_range = sw_regs_list[-1].address + sw_regs_list[-1].sw_size / 8
    # Round up if not an integer
    memory_map_range = math.ceil(memory_map_range)

    # Substitute the ADDR_W parameter value with the memory map range log2
    for param in parameters_list:
        if param.name == "ADDR_W":
            param.def_value = math.ceil(math.log2(memory_map_range))

    # Generate the xml code for the memory map
    xml_code = f"""<ipxact:memoryMaps>
		<ipxact:memoryMap>
			<ipxact:name>CSR</ipxact:name>
			<ipxact:addressBlock>
				<ipxact:name>CSR_REGS</ipxact:name>
				<ipxact:baseAddress>0</ipxact:baseAddress>
				<ipxact:range>{memory_map_range}</ipxact:range>
				<ipxact:width>32</ipxact:width>
				<ipxact:usage>register</ipxact:usage>
				<ipxact:access>read-write</ipxact:access>
				{sw_regs_xml}
			</ipxact:addressBlock>
			<ipxact:addressUnitBits>8</ipxact:addressUnitBits>
		</ipxact:memoryMap>
	</ipxact:memoryMaps>"""

    return xml_code


def gen_parameters_list(core):
    """
    Generate the parameters list for the given core
    @param core: core object
    return: parameters list
    """

    parameters_list = []
    for group in core.confs:
        # Skip doc_only groups
        if group.doc_only:
            continue
        for conf in group.confs:
            # Skip doc_only confs
            if conf.doc_only:
                continue
            if conf.kind != ["M", "C"]:
                parameters_list.append(
                    Parameter(
                        conf.name,
                        conf.kind,
                        conf.value,
                        conf.min_value,
                        conf.max_value,
                        conf.descr,
                    )
                )

    return parameters_list


def gen_instantiations_xml(core, parameters_list):
    """
    Generate the instantiations xml code
    @param core: core object
    @param parameters_list: list of parameters objects
    return: xml code
    """

    # Generate the parameters xml code
    inst_parameters_xml = ""
    for param in parameters_list:
        # generate the parameter ID and the instance parameter ID
        param_id = param.name + "_ID"
        inst_param_id = param.name + "_INST_ID"
        # increment the usage count of the parameter
        param.usage_count += 1
        if inst_parameters_xml != "":
            inst_parameters_xml += "\n"
            # indent the xml code
            inst_parameters_xml += "\t" * 5
        # generate the xml code
        inst_parameters_xml += f"""<ipxact:moduleParameter parameterId="{inst_param_id}" usageType="nontyped">
						<ipxact:name>{param.name}</ipxact:name>
						<ipxact:value>{param_id}</ipxact:value>
					</ipxact:moduleParameter>"""

    # Generate the xml code for the instantiations
    xml_code = f"""<ipxact:instantiations>
			<ipxact:componentInstantiation>
				<ipxact:name>verilog_implementation</ipxact:name>
				<ipxact:language>Verilog</ipxact:language>
				<ipxact:moduleName>{core.name}</ipxact:moduleName>
				<ipxact:moduleParameters>
					{inst_parameters_xml}
				</ipxact:moduleParameters>
			</ipxact:componentInstantiation>
		</ipxact:instantiations>"""

    return xml_code


def gen_resets_xml(ports_list):
    """
    Generate the resets xml code by finding ports with the word "arst_i" in the last 6 characters
    @param ports_list: list of ports objects
    return: xml code
    """

    # Find the ports with the word "arst_i" in the last 6 characters
    arst_ports = []
    for port in ports_list:
        if port.name[-6:] == "arst_i":
            arst_ports.append(port)

    # Generate the xml code for the resets
    ports_xml_code = ""
    for rst in arst_ports:
        if ports_xml_code != "":
            ports_xml_code += "\n"
            # indent the xml code
            ports_xml_code += "\t" * 2
        ports_xml_code += f"""<ipxact:resetType>
			<ipxact:name>{rst.name}</ipxact:name>
			<ipxact:displayName>{rst.name}</ipxact:displayName>
			<ipxact:description>{rst.description}</ipxact:description>
		</ipxact:resetType>"""

    # Generate the xml code for the resets
    xml_code = f"""<ipxact:resetTypes>
		{ports_xml_code}
	</ipxact:resetTypes>"""

    return xml_code


def gen_parameters_xml(parameters_list):
    """
    Generate the parameters xml code
    @param parameters_list: list of parameters objects
    return: xml code
    """

    # Generate the xml code for the parameters
    parameters_xml = ""
    for param in parameters_list:
        if parameters_xml != "":
            parameters_xml += "\n"
            # indent the xml code
            parameters_xml += "\t" * 2
        parameters_xml += param.gen_xml(parameters_list)

    # Generate the xml code for the parameters
    xml_code = f"""<ipxact:parameters>
		{parameters_xml}
	</ipxact:parameters>"""

    return xml_code


def generate_ipxact_xml(core, dest_dir):
    """
    Generate the xml file for the given core
    @param core: core object
    @param dest_dir: destination directory
    return: None
    """

    csr_block = None
    # Find iob_csrs block in subblocks list
    for block in core.subblocks:
        if block.original_name == "iob_csrs":
            csr_block = block
            break

    # Add the CSR IF,
    core_name = core.name
    if csr_block and "csr_if" in core.received_python_parameters:
        core_name += "_" + core.received_python_parameters["csr_if"]
    # core_name += += "_" + core.data_if

    # Core name to be displayed in the xml file
    # Change "_" to "-" and capitalize all the letters
    core_name_display = core_name.replace("_", "-").upper()

    # Set the core vendor and library
    core_vendor = "IObundle"
    core_library = "IP"

    # Generate the parameters table
    parameters_list = gen_parameters_list(core)

    # Genererate the memory map xml code
    memory_map_xml = ""
    if csr_block:
        sw_regs = static_reg_tables[core.name + "_csrs"]
        memory_map_xml = gen_memory_map_xml(sw_regs, parameters_list)

    # Generate instantiations xml code
    instantiations_xml = gen_instantiations_xml(core, parameters_list)

    # Generate ports list
    ports_list = gen_ports_list(core)

    # Generate ports xml code
    ports_xml = gen_ports_xml(ports_list, parameters_list)

    # Generate bus interfaces list
    bus_interfaces_list = gen_bus_interfaces_list(core)

    for bus_interface in bus_interfaces_list:
        gen_bus_interface_xml_file(bus_interface.interface, dest_dir)

    # Generate bus interfaces xml code
    bus_interfaces_xml = gen_bus_interfaces_xml(
        bus_interfaces_list, ports_list, parameters_list
    )

    # Generate resets xml code
    resets_xml = gen_resets_xml(ports_list)

    # Generate parameters xml code
    parameters_xml = gen_parameters_xml(parameters_list)

    # Create the destination directory if it doesn't exist
    if not os.path.exists(dest_dir):
        os.makedirs(dest_dir)

    # Create the xml file
    xml_file = open(dest_dir + "/" + core_name + ".xml", "w+")

    # Write the xml header
    xml_text = f"""<?xml version=\"1.0\" encoding=\"UTF-8\"?>
<ipxact:component xmlns:xsi="http://www.w3.org/2001/XMLSchema-instance" xmlns:ipxact="http://www.accellera.org/XMLSchema/IPXACT/1685-2014" xmlns:kactus2="http://kactus2.cs.tut.fi" xsi:schemaLocation="http://www.accellera.org/XMLSchema/IPXACT/1685-2014 http://www.accellera.org/XMLSchema/IPXACT/1685-2014/index.xsd">
	<ipxact:vendor>{core_vendor}</ipxact:vendor>
	<ipxact:library>{core_library}</ipxact:library>
	<ipxact:name>{core_name_display}</ipxact:name>
	<ipxact:version>{core.version}</ipxact:version>
	{bus_interfaces_xml}
	{memory_map_xml}
	<ipxact:model>
		<ipxact:views>
			<ipxact:view>
				<ipxact:name>flat_verilog</ipxact:name>
				<ipxact:envIdentifier>Verilog:kactus2.cs.tut.fi:</ipxact:envIdentifier>
				<ipxact:componentInstantiationRef>verilog_implementation</ipxact:componentInstantiationRef>
			</ipxact:view>
		</ipxact:views>
		{instantiations_xml}
		{ports_xml}
	</ipxact:model>
	{resets_xml}
	<ipxact:description>{core.description}</ipxact:description>
	{parameters_xml}
	<ipxact:vendorExtensions>
		<kactus2:author>{core.license.author}</kactus2:author>
		<kactus2:version>3,10,15,0</kactus2:version>
		<kactus2:kts_attributes>
			<kactus2:kts_productHier>Flat</kactus2:kts_productHier>
			<kactus2:kts_implementation>HW</kactus2:kts_implementation>
			<kactus2:kts_firmness>Mutable</kactus2:kts_firmness>
		</kactus2:kts_attributes>
		<kactus2:license>{core.license.name} License, Copyright (c) {core.license.year}</kactus2:license>
	</ipxact:vendorExtensions>
</ipxact:component>"""

    # Write the xml code to the file
    xml_file.write(xml_text)
    xml_file.close()<|MERGE_RESOLUTION|>--- conflicted
+++ resolved
@@ -420,11 +420,7 @@
 """
 
         # Find interface details (including VLNV)
-<<<<<<< HEAD
-        bus_details = next(i for i in if_details if i["name"] == bus_interface.kind)
-=======
         bus_details = bus_interface.get_interface_details()
->>>>>>> 78174bda
         if_mode = "master" if port_name.endswith("_m") else "slave"
         bus_interfaces_xml += f"""\
 		<ipxact:busInterface>
@@ -455,11 +451,7 @@
     @param dest_dir: destination directory
     """
     # Find interface details (including VLNV)
-<<<<<<< HEAD
-    bus_details = next(i for i in if_details if i["name"] == bus_interface.kind)
-=======
     bus_details = bus_interface.get_interface_details()
->>>>>>> 78174bda
 
     # Create the destination directory if it doesn't exist
     if not os.path.exists(dest_dir):
@@ -467,11 +459,7 @@
 
     # Create the Bus Definition file for the interface
     with open(
-<<<<<<< HEAD
-        f"{dest_dir}/interface_{bus_interface.kind}.{bus_details['version']}.xml", "w"
-=======
         f"{dest_dir}/interface_{bus_details['name']}.{bus_details['version']}.xml", "w"
->>>>>>> 78174bda
     ) as f:
         f.write(
             f"""\
