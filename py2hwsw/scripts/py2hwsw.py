--- conflicted
+++ resolved
@@ -11,11 +11,7 @@
 from iob_base import fail_with_msg
 from iob_core import iob_core
 
-<<<<<<< HEAD
-PY2HWSW_VERSION = "0.7.24"
-=======
 PY2HWSW_VERSION = "0.8"
->>>>>>> 619ae6eb
 
 if __name__ == "__main__":
     sys.dont_write_bytecode = True
