--- conflicted
+++ resolved
@@ -200,20 +200,6 @@
                 fail_with_msg("The 'core' and 'iob_parameters' keys cannot be used in core dictionaries passed directly to the core constructor!")
             # Convert core dictionary elements to objects
             core_dict_with_objects = core_dictionary.copy()
-<<<<<<< HEAD
-            core_dict_with_objects["confs"] = [create_conf_from_dict(i) for i in core_dictionary.get("confs", [])]
-            core_dict_with_objects["ports"] = [create_port_from_dict(i) for i in core_dictionary.get("ports", [])]
-            core_dict_with_objects["wires"] = [create_wire_from_dict(i) for i in core_dictionary.get("wires", [])]
-            core_dict_with_objects["buses"] = [create_bus_from_dict(i) for i in core_dictionary.get("buses", [])]
-            core_dict_with_objects["snippets"] = [create_snippet_from_dict(i) for i in core_dictionary.get("snippets", [])]
-            core_dict_with_objects["subblocks"] = [create_instance_from_dict(i) for i in core_dictionary.get("subblocks", [])]
-            core_dict_with_objects["superblocks"] = [create_core_from_dict(i) for i in core_dictionary.get("superblocks", [])]
-            core_dict_with_objects["sw_modules"] = [create_core_from_dict(i) for i in core_dictionary.get("sw_modules", [])]
-            core_dict_with_objects["iob_parameters"] = [create_iob_parameter_group_from_dict(i) for i in core_dictionary.get("iob_parameters", [])]
-=======
-            for c in core_dictionary.get("confs", []):
-                if "type" in c:
-                    breakpoint()
             core_dict_with_objects["confs"] = [iob_conf.create_from_dict(i) for i in core_dictionary.get("confs", [])]
             core_dict_with_objects["ports"] = [iob_port.create_from_dict(i) for i in core_dictionary.get("ports", [])]
             core_dict_with_objects["wires"] = [iob_wire.create_from_dict(i) for i in core_dictionary.get("wires", [])]
@@ -223,7 +209,6 @@
             core_dict_with_objects["superblocks"] = [__class__.create_from_dict(i) for i in core_dictionary.get("superblocks", [])]
             core_dict_with_objects["sw_modules"] = [__class__.create_from_dict(i) for i in core_dictionary.get("sw_modules", [])]
             core_dict_with_objects["iob_parameters"] = [iob_parameter_group.create_from_dict(i) for i in core_dictionary.get("iob_parameters", [])]
->>>>>>> a2eca266
             update_obj_from_dict(self, core_dict_with_objects)  # valid_attributes_list=...)
 
         # Set global build directory
