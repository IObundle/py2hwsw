--- conflicted
+++ resolved
@@ -1,6 +1,5 @@
 /*
-
-`timescale 1 ns / 1 ps
+ `timescale 1 ns / 1 ps
 
 `include "system.vh"
 `include "interconnect.vh"
@@ -66,28 +65,17 @@
    input                  R_VALID,
    output                 R_READY
    );
-<<<<<<< HEAD
-   
-=======
->>>>>>> 6de52773
 
    //
    // INSTRUCTION CACHE
    //
 
    // Front-end bus
-<<<<<<< HEAD
-//   wire [`REQ_W-1:0]      icache_fe_req;
-   wire [68:0]      icache_fe_req;
-   assign       icache_fe_req = i_req;
-
-   wire [`RESP_W-1:0]     icache_fe_resp;
-=======
+
    wire [`REQ_W-1:0]      icache_fe_req;
    wire [`RESP_W-1:0]     icache_fe_resp;
 
    assign icache_fe_req = i_req;
->>>>>>> 6de52773
    assign i_resp = icache_fe_resp;
 
    // Back-end bus
