`timescale 1 ns / 1 ps

`include "system.vh"

module system (
               input 	     clk, 
               input 	     reset,
               output 	     ser_tx,
               input 	     ser_rx,
	       output 	     trap,
               output 	     resetn_int_sys,
	       output [1:0]  s_sel,
	       output 	     sys_mem_sel,
	       // Slave signals
               output 	     sys_s_axi_awvalid,
               input 	     sys_s_axi_awready,
               output [31:0] sys_s_axi_awaddr,
               /// Data-Write
               output 	     sys_s_axi_wvalid,
               input 	     sys_s_axi_wready,
               output [31:0] sys_s_axi_wdata,
               output [ 3:0] sys_s_axi_wstrb,
               /// Write-Response
               input 	     sys_s_axi_bvalid,
               output 	     sys_s_axi_bready,
               /// Address-Read
               output 	     sys_s_axi_arvalid,
               input 	     sys_s_axi_arready,
               output [31:0] sys_s_axi_araddr,
               output [7:0]  sys_s_axi_arlen,
               output [2:0]  sys_s_axi_arsize,
               output [1:0]  sys_s_axi_arburst,
               /// Data-Read
               input 	     sys_s_axi_rvalid,
               output 	     sys_s_axi_rready,
               input [31:0]  sys_s_axi_rdata,
               input 	     sys_s_axi_rlast
               );
   

   parameter SOFT_RESET_ADDR = 32'h6ffffffc;
   
   parameter MAIN_MEM_ADDR_W = 14; // 14 = 32 bits (4) * 2**12 (4096) depth


   parameter BOOT_ADDR_W = 14;

   parameter N_SLAVES = 5;
   parameter SLAVE_ADDR_W = 3; //ceil(log2(N_SLAVES))

   parameter S_ADDR_W = 32;
   parameter S_WDATA_W = 32;
   parameter S_WSTRB_W = 4;
   parameter S_RDATA_W = 32; 
   
   //////////////////////////////////
   //// wires //////////////////////   
   ////////////////////////////////
   //////// PicoRV32 
   ////////////////////////////// 
   wire [31:0]  		     wire_m_addr;
   wire [31:0] 			     wire_m_wdata; 
   wire [3:0] 			     wire_m_wstrb;
   wire [31:0] 			     wire_m_rdata;
   wire 			     wire_m_valid;
   wire 			     wire_m_ready;
   wire 			     wire_m_instr;
			     
   ////////////////////////////////
   //////// Slaves
   ///////////////////////////////
   wire [N_SLAVES*S_ADDR_W-1:0]      wire_s_addr;
   wire [N_SLAVES*S_WDATA_W-1:0]     wire_s_wdata; 
   wire [N_SLAVES*S_WSTRB_W-1:0]     wire_s_wstrb;
   wire [N_SLAVES*S_RDATA_W-1:0]     wire_s_rdata;
   wire [N_SLAVES-1:0] 		     wire_s_valid;
   wire [N_SLAVES-1:0] 		     wire_s_ready;

   wire 			     buffer_clear;
   
   // reset control counter 
   reg [10:0] 			     rst_cnt, rst_cnt_nxt;
   
   // reset control
   always @(posedge clk, posedge reset) begin
      if(reset) begin
	 rst_cnt <= 11'd0;
	 //resetn_int <=1'b0;
      end else begin
	 if (rst_cnt [10] != 1'b1) begin  
	    rst_cnt <= rst_cnt + 1'b1;
	    //resetn_int <= 1'b0;
	 end
	 //rst_cnt <= rst_cnt; 
	 //resetn_int <= 1'b1;
      end
   end // always @ (posedge clk)
   wire resetn_int;
   assign resetn_int = (rst_cnt [10]);
   assign resetn_int_sys = resetn_int; 

/*
   ///////////////////////////////////////////////
   ////////// Soft Reset Controller ////////////
   ////////////////////////////////////////////
   reg 	mem_sel;
   reg [9:0] soft_reset;

   
   always @ (posedge clk) begin
      if (~resetn_int)
	begin
	   mem_sel <= 1'b0;
	   soft_reset <= 10'b1111100000;
	end
      else 
	begin

`ifdef CACHE
           if ((wire_m_addr == SOFT_RESET_ADDR) && (buffer_clear))
`else       
             if ((wire_m_addr == SOFT_RESET_ADDR))
`endif        
            
               begin
		  mem_sel <= 1'b1;
		  soft_reset <= {soft_reset[8:0],soft_reset[9]};
               end
             else
               begin
		  mem_sel <= mem_sel;
		  soft_reset <= 10'b1111100000;
               end
	end
   end

   assign sys_mem_sel = mem_sel;
<<<<<<< HEAD
=======
*/

///////////////////////////////////////////////
////////// Soft Reset Controller ////////////
////////////////////////////////////////////
   reg mem_sel;
   reg [9:0] soft_reset;
   parameter SOFT_RESET_ADDR = 32'h7ffffffc;
   
   always @ (posedge clk) begin
      if (~resetn_int)
	begin
	   mem_sel <= 1'b0;
	   soft_reset <= 10'b1111100000;
	end
      else 
	begin

    `ifdef CACHE
           if ((wire_m_addr == SOFT_RESET_ADDR) && (buffer_clear))
    `else       
            if ((wire_m_addr == SOFT_RESET_ADDR))
    `endif        
            
             begin
		mem_sel <= 1'b1;
		soft_reset <= {soft_reset[8:0],soft_reset[9]};
             end
           else
             begin
		mem_sel <= mem_sel;
		soft_reset <= 10'b1111100000;
             end
	end
   end

assign sys_mem_sel = mem_sel;


   /////////////////////////////////////////////////////////////////////////////////
   ///////////////REMEMBER/////////////////////////////////////////////////////////
   //////////// in picorv32_axi_adapter///////////////////////////////////////////
   /////assign mem_ready = mem_axi_bvalid || mem_axi_rvalid;/////////////////////
   /////////////////////////////////////////////////////////////////////////////
   /////assign mem_axi_awvalid = mem_valid && |mem_wstrb && !ack_awvalid;//////
   /////assign mem_axi_arvalid = mem_valid && !mem_wstrb && !ack_arvalid;/////
   /////assign mem_axi_wvalid = mem_valid && |mem_wstrb && !ack_wvalid;//////
   /////assign mem_axi_bready = mem_valid && |mem_wstrb;////////////////////
   /////assign mem_axi_rready = mem_valid && !mem_wstrb;///////////////////
   ///////////////////////////////////////////////////////////////////////
   //////////////////////////////////////////////////////////////////////
>>>>>>> f70c41f7
   
   reg processor_resetn;
   always @* processor_resetn <= resetn_int && ~(soft_reset[0]);
   
   picorv32 #(
	      .ENABLE_FAST_MUL(1),
	      .ENABLE_DIV(1)
	      )
   picorv32_core (
		           .clk    (clk       ),
		           .resetn (processor_resetn),
		           .trap   (trap      ),
		           //memory interface
		           .mem_valid     (wire_m_valid),
		           .mem_instr     (wire_m_instr),
		           .mem_ready     (wire_m_ready),
		           .mem_addr      (wire_m_addr ),
		           .mem_wdata     (wire_m_wdata),
		           .mem_wstrb     (wire_m_wstrb),
		           .mem_rdata     (wire_m_rdata)
		           );
   
   
   wire [1:0] slave_sel;
   assign s_sel = slave_sel;
   
   
   iob_generic_interconnect #(
			      .N_SLAVES(N_SLAVES),
			      .SLAVE_ADDR_W(SLAVE_ADDR_W)
			      )
     generic_interconnect (
			   .slave_select (slave_sel),
			   .mem_select   (mem_sel),
			   .clk          (clk),
			   .sel          (1'b1),
			   
			   /////////////////////////////////////
			   //// master interface //////////////
			   ///////////////////////////////////
			   .m_addr  (wire_m_addr),
			   .m_wdata (wire_m_wdata),	       
			   .m_wstrb (wire_m_wstrb),
			   .m_rdata (wire_m_rdata),
			   .m_valid (wire_m_valid),
			   .m_ready (wire_m_ready),
			   ///////////////////////////////////
			   //// N slaves  interface /////////
			   /////////////////////////////////
			   .s_addr  (wire_s_addr),
			   .s_wdata (wire_s_wdata),	       
			   .s_wstrb (wire_s_wstrb),
			   .s_rdata (wire_s_rdata),
			   .s_valid (wire_s_valid),
			   .s_ready (wire_s_ready)
			   );
      
   ///////////////////////////////////// 
   ////// iob UART /////////////////
   ///////////////////////////////////

   //slave 2
   iob_uart simpleuart(
		       //cpu interface
		       .clk     (clk               ),
		       .rst     (~resetn_int       ),

		       .address (wire_s_addr[2*S_ADDR_W+4:2*S_ADDR_W+2]),
		       .sel     (wire_s_valid[2]    ),
		       .read    (~(|wire_s_wstrb[3*S_WSTRB_W-1 : 2*S_WSTRB_W])),
		       .write   (|wire_s_wstrb[3*S_WSTRB_W-1 : 2*S_WSTRB_W]),

		       .data_in (wire_s_wdata[3*S_WDATA_W-1: 2*S_WDATA_W]    ),
		       .data_out(wire_s_rdata[3*S_RDATA_W-1: 2*S_RDATA_W]    ),

		       //serial i/f
		       .ser_tx  (ser_tx            ),
		       .ser_rx  (ser_rx            ) 
		       );

   reg 	      uart_ready;
   assign wire_s_ready[2] = uart_ready;
   
   always @(posedge clk) begin
      uart_ready <= wire_s_valid[2];
   end  
   ////////////////////////////////////
   ///////////////////////////////////	       
         
   //   ////////////////////////////////////////////////////////////////////
   //   ///// Open source RAM and Boot ROM with native memory instance ////
   //   //////////////////////////////////////////////////////////////////
   //   //////////////////////////////////////////////////////////
   //   //// Open RAM ///////////////////////////////////////////
   //   ////////////////////////////////////////////////////////  	  
`ifdef AUX_MEM
/*   //slave 4
   main_memory  #(
		  .ADDR_W(MAIN_MEM_ADDR_W) 
		  ) auxiliary_memory (
				      .clk                (clk                                    ),
				      .main_mem_write_data(wire_s_wdata[5*S_WDATA_W-1:4*S_WDATA_W]),
				      .main_mem_addr      (wire_s_addr[4*S_ADDR_W + MAIN_MEM_ADDR_W-1:4*S_ADDR_W]),
				      .main_mem_en        (wire_s_wstrb[5*S_WSTRB_W-1:4*S_WSTRB_W]),
				      .main_mem_read_data (wire_s_rdata[5*S_RDATA_W-1:4*S_RDATA_W])                       
				      );

   
   reg 		aux_mem_ready;
   assign wire_s_ready[4] = aux_mem_ready;
   
   always @(posedge clk) begin
      aux_mem_ready <= wire_s_valid[4]; 
   end  
*/
   //slave 4
   main_memory  #(
		  .ADDR_W(MAIN_MEM_ADDR_W) 
		  ) auxiliary_memory (
				      .clk                (clk                                    ),
				      .main_mem_write_data(wire_s_wdata[2*S_WDATA_W-1:1*S_WDATA_W]),
				      .main_mem_addr      (wire_s_addr[S_ADDR_W + MAIN_MEM_ADDR_W-1:1*S_ADDR_W]),
				      .main_mem_en        (wire_s_wstrb[2*S_WSTRB_W-1:1*S_WSTRB_W]),
				      .main_mem_read_data (wire_s_rdata[2*S_RDATA_W-1:1*S_RDATA_W])                       
				      );

   
   reg 		aux_mem_ready;
   assign wire_s_ready[1] = aux_mem_ready;
   
   always @(posedge clk) begin
      aux_mem_ready <= wire_s_valid[1]; 
   end  

   
`endif  
   
   ////////////////////////////////////////////////////////////////////
   ///// Open source RAM with native memory instance ////
   //////////////////////////////////////////////////////////////////
   
   //////////////////////////////////////////////////////////
   //// Boot ROM ///////////////////////////////////////////
   ////////////////////////////////////////////////////////  

   //slave 0
   boot_memory  #(
		  .ADDR_W(BOOT_ADDR_W) 
		  ) boot_memory (
				 .clk            (clk           ),
				 .boot_write_data(wire_s_wdata[S_WDATA_W-1:0]),
				 .boot_addr      (wire_s_addr[BOOT_ADDR_W-1:0]),
				 .boot_en        (wire_s_wstrb[S_WSTRB_W-1:0]),
				 .boot_read_data (wire_s_rdata[S_RDATA_W-1:0])                            
				 );
   

   
   reg 	   boot_mem_ready;
   assign wire_s_ready[0] = boot_mem_ready;
   
   always @(posedge clk) begin
      boot_mem_ready <= wire_s_valid[0]; 
   end   
   //////////////////////////////////////////////////////
   /////////////////////////////////////////////////////
`ifdef CACHE
   //////////////////////////////////////////////////////////
   //// Memory cache ///////////////////////////////////////
   ////////////////////////////////////////////////////////

   //slaves 1 and 3
   memory_cache cache (
		       .clk                (clk),
		       .reset              (~processor_resetn),
		       .buffer_clear       (buffer_clear),
/* SLAVE 1	       .cache_write_data   (wire_s_wdata[2*S_WDATA_W-1:S_WDATA_W]),
		       .cache_addr         (wire_s_addr[S_ADDR_W+29:S_ADDR_W]),
		       .cache_wstrb        (wire_s_wstrb[2*S_WSTRB_W-1:S_WSTRB_W]),
		       .cache_read_data    (wire_s_rdata[2*S_RDATA_W-1:S_RDATA_W]),
		       .cpu_req            (wire_s_valid[1]),
		       .cache_ack          (wire_s_ready[1]),
*/
		       //slave 4
		       .cache_write_data   (wire_s_wdata[5*S_WDATA_W-1:4*S_WDATA_W]),
		       .cache_addr         (wire_s_addr[4*S_ADDR_W+29:4*S_ADDR_W]),
		       .cache_wstrb        (wire_s_wstrb[5*S_WSTRB_W-1:4*S_WSTRB_W]),
		       .cache_read_data    (wire_s_rdata[5*S_RDATA_W-1:4*S_RDATA_W]),
		       .cpu_req            (wire_s_valid[4]),
		       .cache_ack          (wire_s_ready[4]),
		       //slave 3
		       //Memory Cache controller signals
		       .cache_controller_address (wire_s_addr[3*S_ADDR_W+5:3*S_ADDR_W+2]),
		       .cache_controller_requested_data (wire_s_rdata[4*S_RDATA_W-1:3*S_RDATA_W]),
		       .cache_controller_cpu_request (wire_s_valid[3]),
		       .cache_controller_acknowledge (wire_s_ready[3]),	       
		       .cache_controller_instr_access(wire_m_instr), //instruction signal from master (processor)
		       
		       ///// AXI signals
		       /// Read            
		       .AR_ADDR            (sys_s_axi_araddr), 
		       .AR_LEN             (sys_s_axi_arlen),
		       .AR_SIZE            (sys_s_axi_arsize),
		       .AR_BURST           (sys_s_axi_arburst),
		       .AR_VALID           (sys_s_axi_arvalid), 
		       .AR_READY           (sys_s_axi_arready),
		       //.R_ADDR             (wire_R_ADDR), 
		       .R_VALID            (sys_s_axi_rvalid), 
		       .R_READY            (sys_s_axi_rready),
		       .R_DATA             (sys_s_axi_rdata),
		       .R_LAST             (sys_s_axi_rlast),            
		       /// Write
		       .AW_ADDR            (sys_s_axi_awaddr),
		       .AW_VALID           (sys_s_axi_awvalid),
		       .AW_READY           (sys_s_axi_awready), 
		       //.W_ADDR             (wire_W_ADDR),
		       .W_VALID            (sys_s_axi_wvalid),
		       .W_STRB             (sys_s_axi_wstrb), 
		       .W_READY            (sys_s_axi_wready),
		       .W_DATA             (sys_s_axi_wdata),
		       .B_VALID            (sys_s_axi_bvalid),
		       .B_READY            (sys_s_axi_bready)
		       /*.mem_write_data     (sys_s_wdata),
			.mem_wstrb          (sys_s_wstrb),
			.mem_read_data      (sys_s_rdata),
			.mem_addr           (sys_s_addr),
			.mem_valid          (sys_s_valid),
			.mem_ack            (sys_s_ready)*/
		       );

`else
   //////////////////////////////////////////////////////////
     //// Open RAM ///////////////////////////////////////////
     ////////////////////////////////////////////////////////        

   //slave 1
   main_memory  #(
		  .ADDR_W(MAIN_MEM_ADDR_W) 
		  ) main_memory (
				 .clk                (clk                                               ),
				 .main_mem_write_data(wire_s_wdata[2*S_WDATA_W-1:S_WDATA_W]             ),
				 .main_mem_addr      (wire_s_addr[S_ADDR_W+MAIN_MEM_ADDR_W-1:S_ADDR_W]),
				 .main_mem_en        (wire_s_wstrb[2*S_WSTRB_W-1:S_WSTRB_W]             ),
				 .main_mem_read_data (wire_s_rdata[2*S_RDATA_W-1:S_RDATA_W]             )                       
				 );

   
   reg            main_mem_ready;
   assign wire_s_ready[1] = main_mem_ready;
   
   always @(posedge clk) begin
      main_mem_ready <= wire_s_valid[1]; 
   end 
   
`endif
   
endmodule<|MERGE_RESOLUTION|>--- conflicted
+++ resolved
@@ -99,7 +99,6 @@
    assign resetn_int = (rst_cnt [10]);
    assign resetn_int_sys = resetn_int; 
 
-/*
    ///////////////////////////////////////////////
    ////////// Soft Reset Controller ////////////
    ////////////////////////////////////////////
@@ -135,61 +134,7 @@
    end
 
    assign sys_mem_sel = mem_sel;
-<<<<<<< HEAD
-=======
-*/
-
-///////////////////////////////////////////////
-////////// Soft Reset Controller ////////////
-////////////////////////////////////////////
-   reg mem_sel;
-   reg [9:0] soft_reset;
-   parameter SOFT_RESET_ADDR = 32'h7ffffffc;
-   
-   always @ (posedge clk) begin
-      if (~resetn_int)
-	begin
-	   mem_sel <= 1'b0;
-	   soft_reset <= 10'b1111100000;
-	end
-      else 
-	begin
-
-    `ifdef CACHE
-           if ((wire_m_addr == SOFT_RESET_ADDR) && (buffer_clear))
-    `else       
-            if ((wire_m_addr == SOFT_RESET_ADDR))
-    `endif        
-            
-             begin
-		mem_sel <= 1'b1;
-		soft_reset <= {soft_reset[8:0],soft_reset[9]};
-             end
-           else
-             begin
-		mem_sel <= mem_sel;
-		soft_reset <= 10'b1111100000;
-             end
-	end
-   end
-
-assign sys_mem_sel = mem_sel;
-
-
-   /////////////////////////////////////////////////////////////////////////////////
-   ///////////////REMEMBER/////////////////////////////////////////////////////////
-   //////////// in picorv32_axi_adapter///////////////////////////////////////////
-   /////assign mem_ready = mem_axi_bvalid || mem_axi_rvalid;/////////////////////
-   /////////////////////////////////////////////////////////////////////////////
-   /////assign mem_axi_awvalid = mem_valid && |mem_wstrb && !ack_awvalid;//////
-   /////assign mem_axi_arvalid = mem_valid && !mem_wstrb && !ack_arvalid;/////
-   /////assign mem_axi_wvalid = mem_valid && |mem_wstrb && !ack_wvalid;//////
-   /////assign mem_axi_bready = mem_valid && |mem_wstrb;////////////////////
-   /////assign mem_axi_rready = mem_valid && !mem_wstrb;///////////////////
-   ///////////////////////////////////////////////////////////////////////
-   //////////////////////////////////////////////////////////////////////
->>>>>>> f70c41f7
-   
+
    reg processor_resetn;
    always @* processor_resetn <= resetn_int && ~(soft_reset[0]);
    
@@ -285,26 +230,7 @@
    //   //// Open RAM ///////////////////////////////////////////
    //   ////////////////////////////////////////////////////////  	  
 `ifdef AUX_MEM
-/*   //slave 4
-   main_memory  #(
-		  .ADDR_W(MAIN_MEM_ADDR_W) 
-		  ) auxiliary_memory (
-				      .clk                (clk                                    ),
-				      .main_mem_write_data(wire_s_wdata[5*S_WDATA_W-1:4*S_WDATA_W]),
-				      .main_mem_addr      (wire_s_addr[4*S_ADDR_W + MAIN_MEM_ADDR_W-1:4*S_ADDR_W]),
-				      .main_mem_en        (wire_s_wstrb[5*S_WSTRB_W-1:4*S_WSTRB_W]),
-				      .main_mem_read_data (wire_s_rdata[5*S_RDATA_W-1:4*S_RDATA_W])                       
-				      );
-
-   
-   reg 		aux_mem_ready;
-   assign wire_s_ready[4] = aux_mem_ready;
-   
-   always @(posedge clk) begin
-      aux_mem_ready <= wire_s_valid[4]; 
-   end  
-*/
-   //slave 4
+   //slave 1
    main_memory  #(
 		  .ADDR_W(MAIN_MEM_ADDR_W) 
 		  ) auxiliary_memory (
