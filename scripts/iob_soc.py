#!/usr/bin/env python3
import sys
import os

sys.path.insert(0, os.getcwd()+'/submodules/LIB/scripts')

import periphs_tmp
import createSystem
import createTestbench
import sim_wrapper
from submodule_utils import import_setup, get_table_ports, add_prefix_to_parameters_in_port, eval_param_expression_from_config, iob_soc_peripheral_setup, set_default_submodule_dirs, get_peripherals_list, reserved_signals
from ios import get_interface_mapping
from setup import setup
import iob_colors
import shutil
from pathlib import Path
import fnmatch
import if_gen

# Creates a function that:
#   - Only copies a file if destination does not exist
#   - Renames any 'iob_soc' string inside de src file and in its name, to the given 'system_name' string argument.
def copy_with_rename(system_name):
    def copy_func(src, dst):
        dst = os.path.join(
                os.path.dirname(dst),
                os.path.basename(dst.replace('iob_soc',system_name).replace('IOB_SOC',system_name.upper()))
                )
        #print(f"### DEBUG: {src} {dst}")
        if not os.path.isfile(dst):
            with open(src, 'r') as file:
                lines = file.readlines()
            for idx in range(len(lines)): 
                lines[idx]=lines[idx].replace('iob_soc',system_name).replace('IOB_SOC',system_name.upper())
            with open(dst, 'w') as file:
                file.writelines(lines)

    return copy_func

# Copy files common to all iob-soc based systems from the iob-soc directory
# Files containing 'iob_soc' in the name or inside them will be renamed to the new 'system_name'.
# build_dir: path to the build directory
# system_name: Name of the iob-soc based system that is being built
# directory: path to the directory being copied in relation to the root directory.
# exclude_file_list: list of strings, each string representing an ignore pattern for the source files.
#                    For example, using the ignore pattern '*.v' would prevent from copying every Verilog source file.
#                    Note, if the new system name is 'my_system', we would still use the 'iob_soc' system name in the ignore patterns.
#                    For example, if we dont want it to generate the 'my_system_firmware.c' based on the 'iob_soc_firmware.c', then we should add 'iob_soc_firmware.c' to the ignore list.
def copy_common_files(build_dir, system_name, directory, exclude_file_list):
    # Copy hardware
    shutil.copytree(os.path.join(os.path.dirname(__file__),'..', directory), os.path.join(build_dir,directory), dirs_exist_ok=True, copy_function=copy_with_rename(system_name), ignore=shutil.ignore_patterns(*exclude_file_list))



# This function should be called fromt the *_setup.py module of the iob-soc based system being constructed.
# This function adds function to the 'modules' lists that will generate and copy common iob-soc files from this repository.
# python_module: *_setup.py module of the iob-soc based system being setup.
# filter_modules: Optional argument. List with the specific iob-soc modules that should be setup. Default is all modules.
# exclude_files: Optional argument. List of files to exclude when copying from the iob-soc directory
#                                   This list accepts ignore patterns, for example with '*.v' it will not copy any verilog sources from the iob-soc directory.
#                                   The ignore file names should have the name of the source file (of the iob-soc directory) and not the resulting file name after copy (the resulting file name may have the name of the system instead of 'iob-soc').
#                                   If the verilog template '*.vt' files are ignored, it will also prevent this function from generating the verilog files based on those templates.
def add_iob_soc_modules( python_module, filter_modules=['hw_setup','sim_setup','fpga_setup','sw_setup'], exclude_files=[]):
    confs = python_module.confs
    build_dir = python_module.build_dir
    submodules = python_module.submodules
    name = python_module.name

    set_default_submodule_dirs(python_module)

    # Only run iob-soc setup once (this function may execute multiple times)
    if 'ran_iob_soc_setup' not in vars(python_module):
        peripherals_list = iob_soc_peripheral_setup(python_module)
        python_module.internal_wires = peripheral_portmap(python_module, peripherals_list)
        python_module.ran_iob_soc_setup = True
    else:
        # Get peripherals list from 'peripherals' table in blocks list
        peripherals_list = get_peripherals_list(python_module.blocks)

    ################# Setup functions that will run right after setup of build dir #################
    # These functions will be inserted in the begining of the respective 'modules' list.
    # They will, therefore, run before copying files from any of the other submodules,
    # but after copying the module's files.

    def iob_soc_sw_setup():
        #print(f"DEBUG {name} sw func()", file=sys.stderr)
        # Build periphs_tmp.h
        if peripherals_list: periphs_tmp.create_periphs_tmp(next(i['val'] for i in confs if i['name'] == 'P'),
                                       peripherals_list, f"{build_dir}/software/{name}_periphs.h")
        # Copy files common to all iob-soc based systems
        copy_common_files(build_dir, name, "software", exclude_files)

    def iob_soc_sim_setup():
        #print(f"DEBUG {name} sim func()", file=sys.stderr)
        copy_common_files(build_dir, name, "hardware/simulation", exclude_files)
        # Try to build simulation <system_name>_tb.v if template <system_name>_tb.vt is available and iob_soc_tb.vt not in exclude list
        if not fnmatch.filter(exclude_files,'iob_soc_tb.vt'):
            createTestbench.create_system_testbench(os.path.join(build_dir,f'hardware/simulation/src/{name}_tb.vt'), submodules['dirs'], name, peripherals_list, os.path.join(build_dir,f'hardware/simulation/src/{name}_tb.v'))
        # Try to build simulation <system_name>_sim_wrapper.v if template <system_name>_sim_wrapper.vt is available and iob_soc_sim_wrapper.vt not in exclude list
        if not fnmatch.filter(exclude_files,'iob_soc_sim_wrapper.vt'):
            sim_wrapper.create_sim_wrapper(os.path.join(build_dir,f'hardware/simulation/src/{name}_sim_wrapper.vt'), submodules['dirs'], name, peripherals_list, python_module.ios, confs, os.path.join(build_dir,f'hardware/simulation/src/{name}_sim_wrapper.v'))

    def iob_soc_fpga_setup():
        copy_common_files(build_dir, name, "hardware/fpga", exclude_files)

    def iob_soc_hw_setup():
        #print(f"DEBUG {name} hw func()", file=sys.stderr)

        copy_common_files(build_dir, name, "hardware/src", exclude_files)
        # Try to build <system_name>.v if template <system_name>.vt is available and iob_soc.vt not in exclude list
        # Note, it checks for iob_soc.vt in exclude files, instead of <system_name>.vt, to be consistent with the copy_common_files() function.
        #[If a user does not want to build <system_name>.v from the template, then he also does not want to copy the template from the iob-soc]
        if not fnmatch.filter(exclude_files,'iob_soc.vt'):
            createSystem.create_systemv(os.path.join(build_dir,f'hardware/src/{name}.vt'), submodules['dirs'], name, peripherals_list, os.path.join(build_dir,f'hardware/src/{name}.v'), internal_wires=python_module.internal_wires)

        # Delete verilog templates from build dir
        for p in Path(build_dir).rglob("*.vt"):
            p.unlink()
    ################################################################################################

    # Make sure lists exist
    for i in ['hw_setup','sim_setup','fpga_setup','sw_setup']:
        if i not in submodules: submodules[i] = { 'headers' : [], 'modules': [] }

    # Add iob-soc functions to begining of 'modules' lists.
    for i, func in [('hw_setup',iob_soc_hw_setup),('sim_setup',iob_soc_sim_setup),\
                   ('fpga_setup',iob_soc_fpga_setup),('sw_setup',iob_soc_sw_setup)]:
        # Only add module if it was not added before and only if it is filtered
        if (not 'imported_iob_soc_'+i in vars(python_module) or not vars(python_module)['imported_iob_soc_'+i]) and\
        i in filter_modules:
            submodules[i]['modules'].insert(0,func)
            # Store that we have already added this iob_soc module in this system's python module
            vars(python_module)['imported_iob_soc_'+i] = True
            #print(f"DEBUG {name} {func}", file=sys.stderr)
            #print(f"##########DEBUG {name} {i} {submodules[i]['modules']}", file=sys.stderr)


#Given the io dictionary of ports, the port name (and size, and optional bit list) and a wire, it will map the selected bits of the port to the given wire.
#io_dict: dictionary where keys represent port names, values are the mappings
#port_name: name of the port to map
#port_size: size the port (if port_bits are not specified, this value is not used)
#port_bits: list of bits of the port that are being mapped to the wire. If list is empty it will map all the bits.
#           The order of bits in this list is important. The bits of the wire will always be filled in incremental order and will match the corresponding bit of the port given on this list following the list order. Example: The list [5,3] will map the port bit 5 to wire bit 0 and port bit 3 to wire bit 1.
#wire_name: name of the wire to connect the bits of the port to.
def map_IO_to_wire(io_dict, port_name, port_size, port_bits, wire_name):
    if not port_bits:
        assert port_name not in io_dict, f"{iob_colors.FAIL}Peripheral port {port_name} has already been previously mapped!{iob_colors.ENDC}"
        # Did not specify bits, connect all the entire port (all the bits)
        io_dict[port_name] = wire_name
    else:
        # Initialize array with port_size, all bits with 'None' value (not mapped)
        if port_name not in io_dict: io_dict[port_name] = [None for n in range(int(port_size))]
        # Map the selected bits to the corresponding wire bits
        # Each element in the bit list of this port will be a tuple containign the name of the wire to connect to and the bit of that wire.
        for wire_bit, bit in enumerate(port_bits):
            assert bit < len(io_dict[port_name]), f"{iob_colors.FAIL}Peripheral port {port_name} does not have bit {bit}!{iob_colors.ENDC}"
            assert not io_dict[port_name][bit], f"{iob_colors.FAIL}Peripheral port {port_name} bit {bit} has already been previously mapped!{iob_colors.ENDC}"
            io_dict[port_name][bit] = (wire_name, wire_bit)

# Function to handle portmap connections between: peripherals, internal, and external system interfaces.
def peripheral_portmap(python_module, peripherals_list):
    ios = python_module.ios
    submodules = python_module.submodules

    # Generate an empty list if peripheral_portmap does not exist
    if not 'peripheral_portmap' in vars(python_module):
        python_module.peripheral_portmap = []

    peripheral_portmap = python_module.peripheral_portmap

    # Add default portmap for peripherals not configured in peripheral_portmap
    for peripheral in peripherals_list:
        if peripheral['name'] not in [i[0]['corename'] for i in peripheral_portmap or []]+[i[1]['corename'] for i in peripheral_portmap or []]:
            # Import module of one of the given core types (to access its IO)
            module = import_setup(submodules['dirs'][peripheral['type']])
            # Map all ports of all interfaces
            for interface in module.ios:
                if interface['ports']:
                    for port in interface['ports']:
                        if port['name'] not in reserved_signals:
                            # Map port to the external system interface
                            peripheral_portmap.append(({'corename':peripheral['name'], 'if_name':interface['name'], 'port':port['name'], 'bits':[]}, {'corename':'external', 'if_name':peripheral['name'], 'port':'', 'bits':[]}))
                else: 
                    if interface['name'] not in if_gen.interfaces:
                        # Map entire interface to the external system interface
                        peripheral_portmap.append(({'corename':peripheral['name'], 'if_name':interface['name'], 'port':'', 'bits':[]}, {'corename':'external', 'if_name':peripheral['name'], 'port':'', 'bits':[]}))

    # Add 'IO" attribute to every peripheral
    for peripheral in peripherals_list:
        peripheral['IO']={}

    # List of peripheral interconnection wires
    peripheral_wires = []

    #Handle peripheral portmap
    for map_idx, mapping in enumerate(peripheral_portmap):
        # List to store both items in this mamping
        mapping_items = [None, None]
        assert mapping[0]['corename'] and mapping[1]['corename'], f"{iob_colors.FAIL}Mapping 'corename' can not be empty on portmap index {map_idx}!{iob_colors.ENDC}"

        # The 'external' keyword in corename is reserved to map signals to the external interface, causing it to create a system IO port
        # The 'internal' keyword in corename is reserved to map signals to the internal interface, causing it to create an internal system wire

        # Get system block of peripheral in mapping[0]
        if mapping[0]['corename'] not in ['external','internal']: mapping_items[0]=next(i for i in peripherals_list if i['name'] == mapping[0]['corename'])

        # Get system block of peripheral in mapping[1]
        if mapping[1]['corename'] not in ['external','internal']: mapping_items[1]=next(i for i in peripherals_list if i['name'] == mapping[1]['corename'])

        #Make sure we are not mapping two external or internal interfaces
        assert mapping_items != [None, None], f"{iob_colors.FAIL}{map_idx} Cannot map between two internal/external interfaces!{iob_colors.ENDC}"

        # By default, store -1 if we are not mapping to external/internal interface
        mapping_external_interface = -1
        mapping_internal_interface = -1

        # Store index if any of the entries is the external/internal interface
        if None in mapping_items:
            if mapping[mapping_items.index(None)]['corename'] == 'external':
                mapping_external_interface = mapping_items.index(None)
            else:
                mapping_internal_interface = mapping_items.index(None)

        # Create interface for this portmap if it is connected to external interface
        if mapping_external_interface>-1:
            # List of system IOs from ports of this mapping
            mapping_ios=[]
            # Add peripherals table to ios of system
            assert mapping[0]['if_name'] if mapping_external_interface==0 else mapping[1]['if_name'], f"{iob_colors.FAIL}Portmap index {map_idx} needs an interface name for the 'external' corename!{iob_colors.ENDC}"
            ios.append({'name': mapping[0]['if_name'] if mapping_external_interface==0 else mapping[1]['if_name'], 'descr':f"IOs for peripherals based on portmap index {map_idx}", 'ports': mapping_ios, 'ios_table_prefix':True})

        # Import module of one of the given core types (to access its IO)
        module = import_setup(submodules['dirs'][mapping_items[0]['type']])
        #print(f"DEBUG: {module.name} {module.ios}", file=sys.stderr)

        #Get ports of configured interface
        interface_table = next((i for i in module.ios if i['name'] == mapping[0]['if_name']), None) 
        assert interface_table, f"{iob_colors.FAIL}Interface {mapping[0]['if_name']} of {mapping[0]['corename']} not found!{iob_colors.ENDC}"
        interface_ports=get_table_ports(interface_table)

        #If mapping_items[1] is not internal/external interface
        if mapping_internal_interface!=1 and mapping_external_interface!=1: 
            # Import module of one of the given core types (to access its IO)
            module2 = import_setup(submodules['dirs'][mapping_items[1]['type']])
            #Get ports of configured interface
            interface_table = next((i for i in module2.ios if i['name'] == mapping[1]['if_name']), None) 
            assert interface_table, f"{iob_colors.FAIL}Interface {mapping[1]['if_name']} of {mapping[1]['corename']} not found!{iob_colors.ENDC}"
            interface_ports2=get_table_ports(interface_table)

        # Check if should insert one port or every port in the interface
        if not mapping[0]['port']:
            # Mapping configuration did not specify a port, therefore insert all signals from interface and auto-connect them
            #NOTE: currently mapping[1]['if_name'] is always assumed to be equal to mapping[0]['if_name']

            # Get mapping for this interface
            if_mapping = get_interface_mapping(mapping[0]['if_name'])

            # For every port: create wires and connect IO
            for port in interface_ports:
                if mapping_internal_interface<0 and mapping_external_interface<0:
                    # Not mapped to internal/external interface
                    # Create peripheral wire name based on mapping.
                    wire_name = f"connect_{mapping[0]['corename']}_{mapping[0]['if_name']}_{port['name']}_to_{mapping[1]['corename']}_{mapping[1]['if_name']}_{if_mapping[port['name']]}"
                    peripheral_wires.append({'name':wire_name, 'n_bits':add_prefix_to_parameters_in_port(port,module.confs,mapping[0]['corename']+"_")['n_bits']})
                elif mapping_internal_interface>-1:
                    #Mapped to internal interface
                    #Wire name generated the same way as ios inserted in verilog 
                    if mapping_internal_interface==0:
                        wire_name = f"{mapping[0]['if_name']+'_'}{port['name']}"
                    else:
                        wire_name = f"{mapping[1]['if_name']+'_'}{port['name']}"
                    #Add internal system wire for this port
                    peripheral_wires.append({'name':wire_name, 'n_bits':add_prefix_to_parameters_in_port(port,module.confs,mapping[0]['corename']+"_")['n_bits']})

                else:
                    #Mapped to external interface
                    #Add system IO for this port
                    mapping_ios.append(add_prefix_to_parameters_in_port(port,module.confs,mapping[0]['corename']+"_"))
                    #Wire name generated the same way as ios inserted in verilog 
                    if mapping_external_interface==0:
                        wire_name = f"{mapping[0]['if_name']+'_'}{port['name']}"
                    else:
                        wire_name = f"{mapping[1]['if_name']+'_'}{port['name']}"

                #Insert mapping between IO and wire for mapping[0] (if its not internal/external interface)
                if mapping_internal_interface!=0 and mapping_external_interface!=0:
                    map_IO_to_wire(mapping_items[0]['IO'], port['name'], 0, [], wire_name)

                #Insert mapping between IO and wire for mapping[1] (if its not internal/external interface)
                if mapping_internal_interface!=1 and mapping_external_interface!=1:
                    map_IO_to_wire(mapping_items[1]['IO'], if_mapping[port['name']], 0, [], wire_name)

        else:
            # Mapping configuration specified a port, therefore only insert singal for that port

            port = next((i for i in interface_ports if i['name'] == mapping[0]['port']),None)
            assert port, f"{iob_colors.FAIL}Port {mapping[0]['port']} of {mapping[0]['if_name']} for {mapping[0]['corename']} not found!{iob_colors.ENDC}"

            if mapping_internal_interface!=1 and mapping_external_interface!=1: 
                port2 = next((i for i in interface_ports2 if i['name'] == mapping[1]['port']), None)
                assert port2, f"{iob_colors.FAIL}Port {mapping[1]['port']} of {mapping[1]['if_name']} for {mapping[1]['corename']} not found!{iob_colors.ENDC}"

            #Get number of bits for this wire. If 'bits' was not specified, use the same size as the port of the peripheral
            if not mapping[0]['bits']:
                # Mapping did not specify bits, use the same size as the port (will map all bits of the port)
                n_bits = port['n_bits']
            else:
                # Mapping specified bits, the width will be the total amount of bits specified
                n_bits = len(mapping[0]['bits'])
                # Insert wire of the ports into the peripherals_wires list of the system

            if mapping_internal_interface<0 and mapping_external_interface<0:
                # Not mapped to external interface
                # Create wire name based on mapping
                wire_name = f"connect_{mapping[0]['corename']}_{mapping[0]['if_name']}_{mapping[0]['port']}_to_{mapping[1]['corename']}_{mapping[1]['if_name']}_{mapping[1]['port']}"
                peripheral_wires.append({'name':wire_name, 'n_bits':add_prefix_to_parameters_in_port(port,module.confs,mapping[0]['corename']+"_")['n_bits']})
            elif mapping_internal_interface>-1:
                #Mapped to internal interface
                #Wire name generated the same way as ios inserted in verilog 
                if mapping_internal_interface==0:
                    wire_name = f"{mapping[0]['if_name']+'_'}{port['name']}"
                else:
                    wire_name = f"{mapping[1]['if_name']+'_'}{port['name']}"
                #Add internal system wire for this port
                peripheral_wires.append({'name':wire_name, 'n_bits':add_prefix_to_parameters_in_port(port,module.confs,mapping[0]['corename']+"_")['n_bits']})
            else:
                #Mapped to external interface
                #Add system IO for this port
                mapping_ios.append(add_prefix_to_parameters_in_port({'name':port['name'], 'type':port['type'], 'n_bits':n_bits, 'descr':port['descr']},
                                                                           module.confs,mapping[0]['corename']+"_"))
                #Wire name generated the same way as ios inserted in verilog 
                if mapping_external_interface==0:
                    wire_name = f"{mapping[0]['if_name']+'_'}{port['name']}"
                else:
                    wire_name = f"{mapping[1]['if_name']+'_'}{port['name']}"

            #Insert mapping between IO and wire for mapping[0] (if its not internal/external interface)
            if mapping_internal_interface!=0 and mapping_external_interface!=0:
                map_IO_to_wire(mapping_items[0]['IO'], mapping[0]['port'], eval_param_expression_from_config(port['n_bits'],module.confs,'max'), mapping[0]['bits'], wire_name)

            #Insert mapping between IO and wire for mapping[1] (if its not internal/external interface)
            if mapping_internal_interface!=1 and mapping_external_interface!=1:
                map_IO_to_wire(mapping_items[1]['IO'], mapping[1]['port'], eval_param_expression_from_config(port2['n_bits'],module2.confs,'max'), mapping[1]['bits'], wire_name)

<<<<<<< HEAD
    # Merge interfaces with the same name into a single interface
    interface_names = []
    for interface in ios:
        if interface['name'] not in interface_names:
            interface_names.append(interface['name'])
=======
    # Merge multiple interfaces with the same name into a single interface
    interface_names = set([interface['name'] for interface in ios])
>>>>>>> 16870ba0
    new_ios = []
    for interface_name in interface_names:
        first_interface_instance = None
        for interface in ios:
            if interface['name'] == interface_name:
                if not first_interface_instance:
                    first_interface_instance = interface
                    new_ios.append(interface)
                else:
                    first_interface_instance['ports']+=interface['ports']
    python_module.ios=new_ios
    #print(f"### Debug python_module.ios: {python_module.ios}", file=sys.stderr)

    return peripheral_wires<|MERGE_RESOLUTION|>--- conflicted
+++ resolved
@@ -342,16 +342,11 @@
             if mapping_internal_interface!=1 and mapping_external_interface!=1:
                 map_IO_to_wire(mapping_items[1]['IO'], mapping[1]['port'], eval_param_expression_from_config(port2['n_bits'],module2.confs,'max'), mapping[1]['bits'], wire_name)
 
-<<<<<<< HEAD
     # Merge interfaces with the same name into a single interface
     interface_names = []
     for interface in ios:
         if interface['name'] not in interface_names:
             interface_names.append(interface['name'])
-=======
-    # Merge multiple interfaces with the same name into a single interface
-    interface_names = set([interface['name'] for interface in ios])
->>>>>>> 16870ba0
     new_ios = []
     for interface_name in interface_names:
         first_interface_instance = None
