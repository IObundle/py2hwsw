#!/usr/bin/env python3
import os
import re

import iob_colors

from submodule_utils import (
    get_pio_signals,
    get_peripherals_ports_params_top,
    get_reserved_signals,
    get_reserved_signal_connection,
)

import if_gen

# Automatically include <corename>_swreg_def.vh verilog headers after IOB_PRAGMA_PHEADERS comment
def insert_header_files(dest_dir, name, peripherals_list):
    fd_out = open(f"{dest_dir}/{name}_periphs_swreg_def.vs", "w")
    # Get each type of peripheral used
    included_peripherals = []
    for instance in peripherals_list:
        if instance.__class__.name not in included_peripherals:
            included_peripherals.append(instance.__class__.name)
            # Only insert swreg file if module has regiters
            if hasattr(instance, "regs") and instance.regs:
                top = instance.__class__.name
                fd_out.write(f'`include "{top}_swreg_def.vh"\n')
    fd_out.close()


# Creates the Verilog Snippet (.vs) files required by {top}.v
# build_dir: build directory
# top: top name of the system
# peripherals_list: list of dictionaries each of them describes a peripheral instance
# internal_wires: Optional argument. List of extra wires to create inside module
def create_systemv(build_dir, top, peripherals_list, internal_wires=None):
    num_extmem_connections = 1  # By default, one connection for iob-soc's cache
    latest_extmem_bus_size = -1
    peripherals_with_trap = []  # List of peripherals with trap output

    out_dir = os.path.join(build_dir, f"hardware/src/")

    insert_header_files(out_dir, top, peripherals_list)

    # Get port list, parameter list and top module name for each type of peripheral used
    port_list, params_list, top_list = get_peripherals_ports_params_top(
        peripherals_list
    )

    # Insert internal module wires (if any)
    periphs_wires_str = ""
    if internal_wires:
        # Insert internal wires
        for wire in internal_wires:
            periphs_wires_str += f"    wire [{wire['n_bits']}-1:0] {wire['name']};\n"

    periphs_inst_str = ""
    # Insert IOs and Instances for this type of peripheral
    for instance in peripherals_list:
        # Create peripheral instance Verilog Snippet
        periphs_inst_str += "\n"
        # Insert peripheral comment
        periphs_inst_str += "   // {}\n".format(instance.name)
        periphs_inst_str += "\n"
        # Insert peripheral type
        periphs_inst_str += "   {}\n".format(top_list[instance.__class__.name])
        # Insert peripheral parameters (if any)
        if params_list[instance.__class__.name]:
            periphs_inst_str += "     #(\n"
            # Insert parameters
            for param in params_list[instance.__class__.name]:
                periphs_inst_str += "      .{}({}){}\n".format(
                    param["name"], instance.name + "_" + param["name"], ","
                )
            # Remove comma at the end of last parameter
            periphs_inst_str = periphs_inst_str[::-1].replace(",", "", 1)[::-1]
            periphs_inst_str += "   )\n"
        # Insert peripheral instance name
        periphs_inst_str += "   {} (\n".format(instance.name)
        # Insert io signals
        # print(f"Debug: {instance.name} {instance.io} {port_list[instance.__class__.name]}\n")  # DEBUG
        for signal in get_pio_signals(port_list[instance.__class__.name]):
            if "if_defined" in signal.keys():
                periphs_inst_str += f"`ifdef {top.upper()}_{signal['if_defined']}\n"
            periphs_inst_str += "      .{}{}({}{}),\n".format(
                signal["name"],
<<<<<<< HEAD
                if_gen.get_suffix(signal["direction"]),
                get_peripheral_port_mapping(instance, signal["name_without_prefix"]),
                if_gen.get_suffix(signal["direction"]),
=======
                get_peripheral_port_mapping(
                    instance, signal["if_name"], signal["name"]
                ),
>>>>>>> db78eeea
            )
            if "if_defined" in signal.keys():
                periphs_inst_str += "`endif\n"
        # Insert reserved signals
        for signal in get_reserved_signals(port_list[instance.__class__.name]):
            # Check if should append this peripheral to the list of peripherals with extmem interfaces
            # Note: This implementation assumes that the axi_awid_o will be the first signal of the ext_mem interface
            if signal["name"] == "axi_awid_o":
                # Get extmem bus size of this peripheral
                latest_extmem_bus_size = get_extmem_bus_size(signal["n_bits"])
                num_extmem_connections += latest_extmem_bus_size

            if "if_defined" in signal.keys():
                periphs_inst_str += f"`ifdef {top.upper()}_{signal['if_defined']}\n"
            periphs_inst_str += "      " + (
                get_reserved_signal_connection(
                    signal["name"],
                    top.upper() + "_" + instance.name,
                    top_list[instance.__class__.name].upper() + "_SWREG",
                )
                + ",\n"
            ).replace(
                "/*<extmem_conn_num>*/",
                str(num_extmem_connections - latest_extmem_bus_size),
            ).replace(
                "/*<bus_size>*/", str(latest_extmem_bus_size)
            )
            if "if_defined" in signal.keys():
                periphs_inst_str += "`endif\n"

            if signal["name"] == "trap_o":
                peripherals_with_trap.append(instance)

        # Remove comma at the end of last signal
        periphs_inst_str = periphs_inst_str[::-1].replace(",", "", 1)[::-1]

        periphs_inst_str += "      );\n"

    # Create internal wires to connect the peripherals trap signals
    periphs_wires_str += "\n    // Internal wires for trap signals\n"
    periphs_wires_str += "    wire cpu_trap_o;\n"
    trap_or_str = "    assign trap_o = cpu_trap_o"
    for peripheral in peripherals_with_trap:
        periphs_wires_str += f"    wire {top.upper()}_{peripheral.name}_trap_o;\n"
        trap_or_str += f"| {top.upper()}_{peripheral.name}_trap_o"
    trap_or_str += ";\n"

    # Logic OR of trap signals
    periphs_wires_str += trap_or_str

    fd_wires = open(f"{out_dir}/{top}_pwires.vs", "w")
    fd_wires.write(periphs_wires_str)
    fd_wires.close()

    fd_periphs = open(f"{out_dir}/{top}_periphs_inst.vs", "w")
    fd_periphs.write(periphs_inst_str)
    fd_periphs.close()


# This function will return the size of the axi_m bus based on the width of the axi_awid signal
# axi_awid_width: String representing the width of the axi_awid signal.
def get_extmem_bus_size(axi_awid_width: str):
    # Parse the size of the ext_mem bus, it should be something like "N*AXI_ID_W", where N is the size of the bus
    bus_size = re.findall("^(?:(\d+)\*)?AXI_ID_W$", axi_awid_width)
    # Make sure parse of with was successful
    assert (
        bus_size != []
    ), f"{iob_colors.FAIL} Could not parse bus size of 'axi_awid' signal with width \"{axi_awid_width}\".{iob_colors.ENDC}"
    # Convert to integer
<<<<<<< HEAD
    return 1 if bus_size[0] == "" else int(bus_size[0])


# Generate a verilog string with the `iob_addr_zone_selector` instances
# num_connections: Number of external connections in multiples of AXI_ADDR_W
# Note: This implementation expects that the peripherals have the same MEM_ADDR_W and AXI_ADDR_W parameters as the iob-soc system
def generate_iob_address_zone_selectors(name, num_connections):
    return f"""
`ifdef {name.upper()}_USE_EXTMEM
   iob_addr_zone_selector #(
      .ADDR_W        (AXI_ADDR_W),
      .MEM_ADDR_W    (MEM_ADDR_W),
      .N_CONNECTIONS ({num_connections})
   ) iob_awaddr_zone_selector (
      .addr_i (internal_axi_awaddr_o),
      .addr_o (axi_awaddr_o)
   );

   iob_addr_zone_selector #(
      .ADDR_W        (AXI_ADDR_W),
      .MEM_ADDR_W    (MEM_ADDR_W),
      .N_CONNECTIONS ({num_connections})
   ) iob_araddr_zone_selector (
      .addr_i (internal_axi_araddr_o),
      .addr_o (axi_araddr_o)
   );
`endif
"""


# Returns a string that defines a Verilog mapping. This string can be assigend to a verilog wire/port.
def get_verilog_mapping(map_obj):
    # Check if map_obj is mapped to all bits of a signal (it is a string with signal name)
    if type(map_obj) == str:
        return map_obj

    # Signal is mapped to specific bits of single/multiple wire(s)
    verilog_concat_string = ""
    # Create verilog concatenation of bits of same/different wires
    for map_wire_bit in map_obj:
        # Stop concatenation if we find a bit not mapped. (Every bit after it should not be mapped aswell)
        if not map_wire_bit:
            break
        wire, bit = map_wire_bit
        verilog_concat_string = f"{wire}[{bit}],{verilog_concat_string}"

    verilog_concat_string = "{" + verilog_concat_string
    verilog_concat_string = (
        verilog_concat_string[:-1] + "}"
    )  # Replace last comma by a '}'
    return verilog_concat_string


# peripheral_instance: dictionary describing a peripheral instance. Must have 'name' and 'IO' attributes.
# port_name: name of the port we are mapping
def get_peripheral_port_mapping(peripheral_instance, port_name):
    # If IO dictionary (with mapping) does not exist for this peripheral, use default wire name
    # print(peripheral_instance.__dict__)
    if "io" not in peripheral_instance.__dict__:
        return f"{peripheral_instance.name}_{port_name}"

    assert (
        port_name in peripheral_instance.io
    ), f"{iob_colors.FAIL}Port {port_name} of {peripheral_instance.name} not mapped!{iob_colors.ENDC}"
    # IO mapping dictionary exists, get verilog string for that mapping
    return get_verilog_mapping(peripheral_instance.io[port_name])
=======
    return 1 if bus_size[0] == "" else int(bus_size[0])
>>>>>>> db78eeea
<|MERGE_RESOLUTION|>--- conflicted
+++ resolved
@@ -84,15 +84,9 @@
                 periphs_inst_str += f"`ifdef {top.upper()}_{signal['if_defined']}\n"
             periphs_inst_str += "      .{}{}({}{}),\n".format(
                 signal["name"],
-<<<<<<< HEAD
                 if_gen.get_suffix(signal["direction"]),
                 get_peripheral_port_mapping(instance, signal["name_without_prefix"]),
                 if_gen.get_suffix(signal["direction"]),
-=======
-                get_peripheral_port_mapping(
-                    instance, signal["if_name"], signal["name"]
-                ),
->>>>>>> db78eeea
             )
             if "if_defined" in signal.keys():
                 periphs_inst_str += "`endif\n"
@@ -162,7 +156,6 @@
         bus_size != []
     ), f"{iob_colors.FAIL} Could not parse bus size of 'axi_awid' signal with width \"{axi_awid_width}\".{iob_colors.ENDC}"
     # Convert to integer
-<<<<<<< HEAD
     return 1 if bus_size[0] == "" else int(bus_size[0])
 
 
@@ -228,7 +221,4 @@
         port_name in peripheral_instance.io
     ), f"{iob_colors.FAIL}Port {port_name} of {peripheral_instance.name} not mapped!{iob_colors.ENDC}"
     # IO mapping dictionary exists, get verilog string for that mapping
-    return get_verilog_mapping(peripheral_instance.io[port_name])
-=======
-    return 1 if bus_size[0] == "" else int(bus_size[0])
->>>>>>> db78eeea
+    return get_verilog_mapping(peripheral_instance.io[port_name])