--- conflicted
+++ resolved
@@ -381,13 +381,6 @@
                     "wire_prefix": "",
                     "descr": f"IOs for peripherals based on portmap index {map_idx}",
                     "ports": mapping_ios,
-<<<<<<< HEAD
-=======
-                    # Only set `ios_table_prefix` if user has not specified a value in the portmap entry
-                    # "ios_table_prefix": True
-                    # if "ios_table_prefix" not in mapping[mapping_external_interface]
-                    # else mapping[mapping_external_interface]["ios_table_prefix"],
->>>>>>> db78eeea
                 }
             )
 
@@ -590,14 +583,11 @@
                         mapping[0]["corename"] + "_",
                     )
                 )
-<<<<<<< HEAD
-=======
                 # Append if_name as a prefix of signal
                 mapping_ios[-1]["name"] = (
                     mapping[mapping_external_interface]["if_name"] + "_" + port["name"]
                 )  # FIXME
                 # Dont add `if_name` prefix if `iob_table_prefix` is set to False
->>>>>>> db78eeea
                 if (
                     "port_prefix" in mapping[mapping_external_interface]
                     and not mapping[mapping_external_interface]["port_prefix"]
