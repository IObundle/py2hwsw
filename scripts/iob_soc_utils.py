--- conflicted
+++ resolved
@@ -55,18 +55,14 @@
         build_dir, name, python_module.ios, confs, num_extmem_connections
     )
 
-<<<<<<< HEAD
-    # Check if USE_EXTMEM is set
-    for conf in python_module.confs:
-        if (conf["name"] == "USE_EXTMEM") and conf["val"]:
-            # Setup interconnect
-            axi_interconnect.setup()
-
-    # These files always need to be created because `verilog_tools.py` throws an error if they don't exist when it tries to replace the includes.
-=======
+    # Note:
+    # The settings below are only used with `USE_EXTMEM=1`.
+    # Currently they are always being set up (even with USE_EXTMEM=0) to allow
+    # the users to manually add USE_EXTMEM=1 in the build_dir.
+    # As we no longer support build-time defines, we may need to change this in the future.
+
     # Setup interconnect
     axi_interconnect.setup()
->>>>>>> accfa389
     # Create extmem wrapper files
     iob_module.generate(
         {
