#include "system.h"
#include "iob-uart.h"

#ifdef RUN_EXTMEM
#include "iob-cache.h"
#endif

//defined here (and not in periphs.h) because it is the only peripheral used
//by the bootloader
#define UART_BASE (1<<P) |(UART0<<(P-N_SLAVES_W))

#define PROGNAME "IOb-Bootloader"

int main() {

  //init uart 
  uart_init(UART_BASE, FREQ/BAUD);

  //connect with console
   do {
<<<<<<< HEAD
    if(uart_istxready())
      uart_putc((char) ENQ);
  } while(!uart_isrxready());
=======
    if(UART_GET_TXREADY())
      uart_putc((char) ENQ);
  } while(!UART_GET_RXREADY());
>>>>>>> 5b0ff65c

  //welcome message
  uart_puts (PROGNAME);
  uart_puts (": connected!\n");

#ifdef USE_DDR
    uart_puts (PROGNAME);
    uart_puts(": DDR in use\n");
#endif
    
#ifdef RUN_EXTMEM
    uart_puts (PROGNAME);
    uart_puts(": program to run from DDR\n");
#endif

  // address to copy firmware to
  char *prog_start_addr;
#ifdef RUN_EXTMEM
    prog_start_addr = (char *) EXTRA_BASE;
#else
    prog_start_addr = (char *) (1<<BOOTROM_ADDR_W);
#endif

  //receive firmware from host 
  int file_size = 0;
  char r_fw[] = "firmware.bin";
  if (uart_getc() == FRX) {//file receive: load firmware
    file_size = uart_recvfile(r_fw, &prog_start_addr);
    uart_puts (PROGNAME);
    uart_puts (": Loading firmware...\n");
  }

  //sending firmware back for debug
  char s_fw[] = "s_fw.bin";

  if(file_size)
    uart_sendfile(s_fw, file_size, prog_start_addr);
  
  //run firmware
  uart_puts (PROGNAME);
  uart_puts (": Restart CPU to run user program...\n");
  uart_txwait();

#ifdef RUN_EXTMEM
  while( !cache_wtb_empty() );
#endif
  //reboot and run firmware (not bootloader)
  *((int *) BOOTCTR_BASE) = 0b10;
  
}<|MERGE_RESOLUTION|>--- conflicted
+++ resolved
@@ -18,15 +18,9 @@
 
   //connect with console
    do {
-<<<<<<< HEAD
-    if(uart_istxready())
-      uart_putc((char) ENQ);
-  } while(!uart_isrxready());
-=======
     if(UART_GET_TXREADY())
       uart_putc((char) ENQ);
   } while(!UART_GET_RXREADY());
->>>>>>> 5b0ff65c
 
   //welcome message
   uart_puts (PROGNAME);
