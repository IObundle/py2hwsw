--- conflicted
+++ resolved
@@ -6,20 +6,15 @@
 
 INCLUDE+=-I$(UART_DIR)/software -I$(FIRM_DIR)
 
-<<<<<<< HEAD
-HDR:=console.c $(UART_DIR)/software $(FIRM_DIR)/iob_uart_swreg.h
-
-SRC:=console.c rs232comm.c
-=======
-HDR:=$(UART_DIR)/software $(FIRM_DIR)/UARTsw_reg.h
->>>>>>> 614523a7
+HDR:=$(UART_DIR)/software $(FIRM_DIR)/iob_uart_swreg.h
 
 CONSOLE_CMD=./console -s $(SERIAL)
 ifeq ($(INIT_MEM),0)
-	CONSOLE_CMD+=-f
+CONSOLE_CMD+=-f
 endif
+
 ifeq ($(TEST_BENCH),1)
-	CONSOLE_CMD+=-L
+CONSOLE_CMD+=-L
 endif
 
 $(FIRM_DIR)/firmware.bin: $(FIRM_DIR)/firmware.c
@@ -31,15 +26,7 @@
 run: firmware.bin
 	$(CONSOLE_CMD) $(TEST_LOG)
 
-<<<<<<< HEAD
-build: $(HDR) $(SRC)
-	$(CC) $(CFLAGS) $(INCLUDE) $(SRC) -o console
-
 clean: gen-clean
-	@rm -f console firmware.bin
-=======
-clean:
-	rm -f *# *~ firmware.bin
->>>>>>> 614523a7
+	@rm -f firmware.bin
 
 .PHONY: run clean