--- conflicted
+++ resolved
@@ -9,7 +9,6 @@
 DEFINE+=-DPC
 
 #peripherals (pc)
-<<<<<<< HEAD
 #uart
 include $(UART_DIR)/software/pc-emul/pc.mk
 
@@ -24,9 +23,6 @@
 #include every other configured tester peripheral (in tester.mk of core under test)
 $(foreach p, $(TESTER_PERIPHERALS), $(eval include $($p_DIR)/software/pc-emul/pc.mk))
 endif
-=======
-$(foreach p, $(PERIPHERALS), $(eval include $($p_DIR)/software/pc-emul/pc-emul.mk))
->>>>>>> 5b0ff65c
 
 #HEADERS
 HDR+=periphs.h
@@ -36,11 +32,6 @@
 
 #CONSOLE
 CONSOLE_CMD=$(ROOT_DIR)/software/console/console -L
-<<<<<<< HEAD
-
-#RULES
-=======
->>>>>>> 5b0ff65c
 
 #RULES
 
