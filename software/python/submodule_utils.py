#!/usr/bin/env python3
# Library with useful functions to manage submodules and peripherals

import sys
import subprocess
import os
import re
import math

# Signals in this template will only be inserted if they exist in the peripheral IO
reserved_signals_template = """\
      .clk(clk),
      .rst(reset),
      .reset(reset),
      .arst(reset),
      .valid(slaves_req[`valid(`/*<InstanceName>*/)]),
      .address(slaves_req[`address(`/*<InstanceName>*/,`/*<SwregFilename>*/_ADDR_W+2)-2]),
      .wdata(slaves_req[`wdata(`/*<InstanceName>*/)]),
      .wstrb(slaves_req[`wstrb(`/*<InstanceName>*/)]),
      .rdata(slaves_resp[`rdata(`/*<InstanceName>*/)]),
      .ready(slaves_resp[`ready(`/*<InstanceName>*/)]),
      .trap(trap[0]),
      .m_axi_awid    (m_axi_awid[0:0]),
      .m_axi_awaddr  (m_axi_awaddr[`DDR_ADDR_W-1:0]),
      .m_axi_awlen   (m_axi_awlen[7:0]),
      .m_axi_awsize  (m_axi_awsize[2:0]),
      .m_axi_awburst (m_axi_awburst[1:0]),
      .m_axi_awlock  (m_axi_awlock[0:0]),
      .m_axi_awcache (m_axi_awcache[3:0]),
      .m_axi_awprot  (m_axi_awprot[2:0]),
      .m_axi_awqos   (m_axi_awqos[3:0]),
      .m_axi_awvalid (m_axi_awvalid[0:0]),
      .m_axi_awready (m_axi_awready[0:0]),
      .m_axi_wdata   (m_axi_wdata[`DATA_W-1:0]),
      .m_axi_wstrb   (m_axi_wstrb[`DATA_W/8-1:0]),
      .m_axi_wlast   (m_axi_wlast[0:0]),
      .m_axi_wvalid  (m_axi_wvalid[0:0]),
      .m_axi_wready  (m_axi_wready[0:0]),
      .m_axi_bid     (m_axi_bid[0:0]),
      .m_axi_bresp   (m_axi_bresp[1:0]),
      .m_axi_bvalid  (m_axi_bvalid[0:0]),
      .m_axi_bready  (m_axi_bready[0:0]),
      .m_axi_arid    (m_axi_arid[0:0]),
      .m_axi_araddr  (m_axi_araddr[`DDR_ADDR_W-1:0]),
      .m_axi_arlen   (m_axi_arlen[7:0]),
      .m_axi_arsize  (m_axi_arsize[2:0]),
      .m_axi_arburst (m_axi_arburst[1:0]),
      .m_axi_arlock  (m_axi_arlock[0:0]),
      .m_axi_arcache (m_axi_arcache[3:0]),
      .m_axi_arprot  (m_axi_arprot[2:0]),
      .m_axi_arqos   (m_axi_arqos[3:0]),
      .m_axi_arvalid (m_axi_arvalid[0:0]),
      .m_axi_arready (m_axi_arready[0:0]),
      .m_axi_rid     (m_axi_rid[0:0]),
      .m_axi_rdata   (m_axi_rdata[`DATA_W-1:0]),
      .m_axi_rresp   (m_axi_rresp[1:0]),
      .m_axi_rlast   (m_axi_rlast[0:0]),
      .m_axi_rvalid  (m_axi_rvalid[0:0]),
      .m_axi_rready  (m_axi_rready[0:0]),
"""


# Parameter: string with directories separated by ';'
# Returns dictionary with every directory defined in <root_dir>/config.mk
def get_directories(directories_str):
    # Get directories for each submodule
    directories = {}
    list_dirs_str = directories_str.split(';')
    list_dirs_str.pop(-1)
    for line in list_dirs_str:
        var_name, path  = line.strip().split("=", 1)
        directories[var_name] = path
    return directories

# Convert keys from format "CORENAME_DIR" to "CORENAME"
# (Removes "_DIR" sufix from every key in the directories dictionary)
def get_submodule_directories(directories_str):
    directories = get_directories(directories_str)
    keys = list(directories.keys())
    for key in keys:
        directories[key.replace("_DIR","")] = directories.pop(key)
    return directories

# Replaces a verilog parameter in a string with its value.
# The value is determined based on default value and ordered parameters given (that may override the default)
# Arguments: 
#   string_with_parameter: string with parameter that will be replaced. Example: "input [SIZE_PARAMETER:0]"
#   parameters_default_values: dictionary of parameters where key is parameter name 
#                              and value is default value of this parameter. 
#                              Example: {"SIZE_PARAMETER":16, "ANOTHER_PARAMETER":0}
#   ordered_parameter_values: list of ordered parameter values that override default ones.
#                              Example: ["32", "5"]
# Returns: 
#   String with parameter replaced. Example: "input [32:0]"
def replaceByParameterValue(string_with_parameter, parameters_default_values, ordered_parameter_values):
    parameter_idx=0
    parameter_name=""

    #Find parameter name
    for parameter in parameters_default_values:
        if parameter in string_with_parameter:
            parameter_name=parameter
            break
        parameter_idx+=1

    #Return unmodified string if there is no parameter in string
    if not parameter_name:
        return string_with_parameter;

    #If parameter should be overriden
    if(len(ordered_parameter_values)>parameter_idx):
        #Replace parameter in string with value from parameter override
        return string_with_parameter.replace(parameter_name,ordered_parameter_values[parameter_idx])
    else:
        #Replace parameter in string with default value 
        return string_with_parameter.replace(parameter_name,parameters_default_values[parameter_name])

# Parameter: PERIPHERALS string defined in config.mk
# Returns dictionary with amount of instances for each peripheral
# Also returns dictionary with verilog parameters for each of those instance
# instances_amount example: {'corename': numberOfInstances, 'anothercorename': numberOfInstances}
# instances_parameters example: {'corename': [['instance1parameter1','instance1parameter2'],['instance2parameter1','instance2parameter2']]}
def get_peripherals(peripherals_str):
    peripherals = peripherals_str.split()

    instances_amount = {}
    instances_parameters = {}
    # Count how many instances to create of each type of peripheral
    for i in peripherals:
        i = i.split("[") # Split corename and parameters
        # Initialize corename in dictionary 
        if i[0] not in instances_amount:
            instances_amount[i[0]]=0
            instances_parameters[i[0]]=[]
        # Insert parameters of this instance (if there are any)
        if len(i) > 1:
            i[1] = i[1].strip("]") # Delete final "]" from parameter list
            instances_parameters[i[0]].append(i[1].split(","))
        else:
            instances_parameters[i[0]].append([])
        # Increment amount of instances
        instances_amount[i[0]]+=1

    #print(instances_amount, file = sys.stderr) #Debug
    #print(instances_parameters, file = sys.stderr) #Debug
    return instances_amount, instances_parameters

# Given lines read from the verilog file with a module declaration
# this function returns the inputs and outputs defined in the port list
# of that module. The return value is a dictionary, where the key is the 
# signal name and the value is a string like "input [10:0]"
def get_module_io(verilog_lines):
    module_start = 0
    #Find module declaration
    for line in verilog_lines:
        module_start += 1
        if "module " in line:
            break #Found module declaration

    port_list_start = module_start
    #Find module port list start 
    for i in range(module_start, len(verilog_lines)):
        port_list_start += 1
        if verilog_lines[i].replace(" ", "").startswith("("):
            break #Found port list start

    module_signals = {}
    #Get signals of this module
    for i in range(port_list_start, len(verilog_lines)):
        #Ignore comments and empty lines
        if not verilog_lines[i].strip() or verilog_lines[i].lstrip().startswith("//"):
            continue
        if ");" in verilog_lines[i]:
            break #Found end of port list
        #If this signal is declared in normal verilog format (no macros)
        if any(verilog_lines[i].lstrip().startswith(x) for x in ["input","output"]):
            signal = re.search("^\s*(inout|input|output)(?:\s|(?:\[([^:]+):([^\]]+)\]))*([^,]*),?", verilog_lines[i])
            if signal is not None:
                # Store signal in dictionary with format: module_signals[signalname] = "input [size:0]"
                if signal.group(2) is None:
                    module_signals[signal.group(4)]=signal.group(1)
                else:
<<<<<<< HEAD
                    module_signals[signal.group(4)]="{} [{}:{}]".format(signal.group(1), 
                            signal.group(2) if signal.group(2).isdigit() else
                            ("" if "`" in signal.group(2) else "`") # Set as macro if it was a parameter
                            +signal.group(2).replace("ADDR_W","/*<SwregFilename>*/_ADDR_W"),
                            signal.group(3))
=======
                    module_signals[signal.group(4)]="{} [{}:{}]".format(signal.group(1), signal.group(2), signal.group(3))
>>>>>>> 5a9790d1
        elif "`IOB_INPUT" in verilog_lines[i]: #If it is a known verilog macro
            signal = re.search("^\s*`IOB_INPUT\(\s*(\w+)\s*,\s*([^\s]+)\s*\),?", verilog_lines[i])
            if signal is not None:
                # Store signal in dictionary with format: module_signals[signalname] = "input [size:0]"
                module_signals[signal.group(1)]="input [{}:0]".format(
<<<<<<< HEAD
                        int(signal.group(2))-1 if signal.group(2).isdigit() else 
                        (("" if "`" in signal.group(2) else "`") # Set as macro if it was a parameter
                        +signal.group(2)+"-1").replace("ADDR_W","/*<SwregFilename>*/_ADDR_W")) # Replace keyword "ADDR_W" by "/*<SwregFilename>*/_ADDR_W"
=======
                        int(signal.group(2))-1 if signal.group(2).isdigit() else # Calculate size here if only contains digits
                        signal.group(2)+"-1") # Leave calculation for verilog
>>>>>>> 5a9790d1
        elif "`IOB_OUTPUT" in verilog_lines[i] or "`IOB_OUTPUT_VAR" in verilog_lines[i]: #If it is a known verilog macro
            signal = re.search("^\s*`IOB_OUTPUT(?:_VAR)?\(\s*(\w+)\s*,\s*([^\s]+)\s*\),?", verilog_lines[i])
            if signal is not None:
                # Store signal in dictionary with format: module_signals[signalname] = "output [size:0]"
                module_signals[signal.group(1)]="output [{}:0]".format(
<<<<<<< HEAD
                        int(signal.group(2))-1 if signal.group(2).isdigit() else 
                        (("" if "`" in signal.group(2) else "`")
                        +signal.group(2)+"-1").replace("ADDR_W","/*<SwregFilename>*/_ADDR_W")) # Replace keyword "ADDR_W" by "/*<SwregFilename>*/_ADDR_W"
=======
                        int(signal.group(2))-1 if signal.group(2).isdigit() else # Calculate size here if only contains digits
                        signal.group(2)+"-1") # Leave calculation for verilog
>>>>>>> 5a9790d1
        elif "`IOB_INOUT" in verilog_lines[i]: #If it is a known verilog macro
            signal = re.search("^\s*`IOB_INOUT\(\s*(\w+)\s*,\s*([^\s]+)\s*\),?", verilog_lines[i])
            if signal is not None:
                # Store signal in dictionary with format: module_signals[signalname] = "inout [size:0]"
                module_signals[signal.group(1)]="inout [{}:0]".format(
<<<<<<< HEAD
                        int(signal.group(2))-1 if signal.group(2).isdigit() else 
                        (("" if "`" in signal.group(2) else "`") # Set as macro if it was a parameter
                        +signal.group(2)+"-1").replace("ADDR_W","/*<SwregFilename>*/_ADDR_W")) # Replace keyword "ADDR_W" by "/*<SwregFilename>*/_ADDR_W"
=======
                        int(signal.group(2))-1 if signal.group(2).isdigit() else # Calculate size here if only contains digits
                        signal.group(2)+"-1") # Leave calculation for verilog
>>>>>>> 5a9790d1
        elif '`include "iob_gen_if.vh"' in verilog_lines[i]: #If it is a known verilog include
            module_signals["clk"]="input "
            module_signals["rst"]="input "
        elif '`include "iob_s_if.vh"' in verilog_lines[i]: #If it is a known verilog include
            module_signals["valid"]="input "
            module_signals["address"]="input [ADDR_W:0] "
            module_signals["wdata"]="input [DATA_W:0] "
            module_signals["wstrb"]="input [DATA_W/8:0] "
            module_signals["rdata"]="output [DATA_W:0] "
            module_signals["ready"]="output "
        else:
            print("Unknow macro/signal declaration '{}' in module '{}'".format(verilog_lines[i],verilog_lines[module_start-1]))
            exit(-1)
    return module_signals

# Given lines read from the verilog file with a module declaration
# this function returns the parameters of that module. 
# The return value is a dictionary, where the key is the 
# parameter name and the value is the default value assigned to the parameter.
def get_module_parameters(verilog_lines):
    module_start = 0
    #Find module declaration
    for line in verilog_lines:
        module_start += 1
        if "module " in line:
            break #Found module declaration

    parameter_list_start = module_start
    #Find module parameter list start 
    for i in range(module_start, len(verilog_lines)):
        parameter_list_start += 1
        if verilog_lines[i].replace(" ", "").startswith("#("):
            break #Found parameter list start

    module_parameters = {}
    #Get parameters of this module
    for i in range(parameter_list_start, len(verilog_lines)):
        #Ignore comments and empty lines
        if not verilog_lines[i].strip() or verilog_lines[i].lstrip().startswith("//"):
            continue
        if ")" in verilog_lines[i]:
            break #Found end of parameter list

        # Parse parameter
        parameter = re.search("^\s*parameter\s+([^=\s]+)\s*=\s*([^\s,]+),?", verilog_lines[i])
        if parameter is not None:
            # Store parameter in dictionary with format: module_parameters[parametername] = "default value"
                module_parameters[parameter.group(1)]=parameter.group(2)

    return module_parameters

# Given a dictionary of signals, returns a dictionary with only pio signals.
# It removes reserved system signals, such as: clk, rst, valid, address, wdata, wstrb, rdata, ready, ...
def get_pio_signals(peripheral_signals):
    pio_signals = peripheral_signals.copy()
    for signal in ["clk","rst","reset","arst","valid","address","wdata","wstrb","rdata","ready","trap"]\
                  +[i for i in pio_signals if "m_axi_" in i]:
        if signal in pio_signals: pio_signals.pop(signal)
    return pio_signals

# Given a path to a file containing the TOP_MODULE makefile variable declaration, return the value of that variable.
def get_top_module(file_path):
    config_file = open(file_path, "r")
    config_contents = config_file.readlines()
    config_file.close()
    top_module = ""
    for line in config_contents:
        top_module_search = re.search("^\s*TOP_MODULE\s*:?\??=\s*([^\s]+)", line)
        if top_module_search is not None:
            top_module = top_module_search.group(1)
            break;
    return top_module

# Arguments: - list_of_peripherals: dictionary with corename of each peripheral
#            - submodule_directories: dictionary with directory location of each peripheral given
# Returns: - dictionary with signals from port list in top module of each peripheral
#          - dictionary with parameters in top module of each peripheral
def get_peripherals_signals(list_of_peripherals, submodule_directories):
    peripheral_signals = {}
    peripheral_parameters = {}
    # Get signals of each peripheral
    for i in list_of_peripherals:
        # Find top module verilog file of peripheral
        module_dir = root_dir+"/"+submodule_directories[i]+"/hardware/src"
        module_filename = get_top_module(root_dir+"/"+submodule_directories[i]+"/config.mk")+".v";
        module_path=os.path.join(module_dir,module_filename)
        # Skip iteration if peripheral does not have top module
        if not os.path.isfile(module_path):
            continue
        # Read file
        module_file = open(module_path, "r")
        module_contents = module_file.read().splitlines()
        # Get module inputs and outputs
        peripheral_signals[i] = get_module_io(module_contents)
        peripheral_parameters[i] = get_module_parameters(module_contents)
        
        module_file.close()
    #print(peripheral_signals) #DEBUG
    return peripheral_signals, peripheral_parameters

# Find index of word in array with multiple strings
def find_idx(lines, word):
    for idx, i in enumerate(lines):
        if word in i:
            break
    return idx+1

##########################################################
# Functions to run when this script gets called directly #
##########################################################
def print_instances(peripherals_str):
    sut_instances_amount, _ = get_peripherals(peripherals_str)
    for corename in sut_instances_amount:
        for i in range(sut_instances_amount[corename]):
            print(corename+str(i), end=" ")

def print_peripherals(peripherals_str):
    sut_instances_amount, _ = get_peripherals(peripherals_str)
    for i in sut_instances_amount:
        print(i, end=" ")

def print_nslaves(peripherals_str):
    sut_instances_amount, _ = get_peripherals(peripherals_str)
    i=0
    # Calculate total amount of instances
    for corename in sut_instances_amount:
        i=i+sut_instances_amount[corename]
    print(i, end="")

def print_nslaves_w(peripherals_str):
    sut_instances_amount, _ = get_peripherals(peripherals_str)
    i=0
    # Calculate total amount of instances
    for corename in sut_instances_amount:
        i=i+sut_instances_amount[corename]

    if not i:
        print(0)
    else:
        print(math.ceil(math.log(i,2)))

#Print list of peripherals without parameters and duplicates
def remove_duplicates_and_params(peripherals_str):
    peripherals = peripherals_str.split()
    #Remove parameters from peripherals
    for i in range(len(peripherals)):
        peripherals[i] = peripherals[i].split("[")[0]
    #Remove peripheral duplicates
    peripherals = list(set(peripherals))
    #Print list of peripherals
    for p in peripherals:
        print(p, end=" ")

<<<<<<< HEAD
#Creates list of defines of sut instances with sequential numbers
def print_sut_peripheral_defines(defmacro, peripherals_str):
    sut_instances_amount, _ = get_peripherals(peripherals_str)
=======
#Creates list of defines of peripheral instances with sequential numbers
def print_peripheral_defines(defmacro, peripherals_str):
    instances_amount, _ = get_peripherals(peripherals_str)
>>>>>>> 5a9790d1
    j=0
    for corename in sut_instances_amount:
        for i in range(sut_instances_amount[corename]):
            print(defmacro+corename+str(i)+"="+str(j), end=" ")
            j = j + 1

if __name__ == "__main__":
    # Parse arguments
    if sys.argv[1] == "get_peripherals":
        if len(sys.argv)<3:
            print("Usage: {} get_peripherals <sut_peripherals>\n".format(sys.argv[0]))
            exit(-1)
        print_peripherals(sys.argv[2])
    elif sys.argv[1] == "get_instances":
        if len(sys.argv)<3:
            print("Usage: {} get_instances <sut_peripherals>\n".format(sys.argv[0]))
            exit(-1)
        print_instances(sys.argv[2])
    elif sys.argv[1] == "get_n_slaves":
        if len(sys.argv)<3:
            print("Usage: {} get_n_slaves <sut_peripherals>\n".format(sys.argv[0]))
            exit(-1)
        print_nslaves(sys.argv[2])
    elif sys.argv[1] == "get_n_slaves_w":
        if len(sys.argv)<3:
            print("Usage: {} get_n_slaves_w <sut_peripherals>\n".format(sys.argv[0]))
            exit(-1)
        print_nslaves_w(sys.argv[2])
    elif sys.argv[1] == "remove_duplicates_and_params":
        if len(sys.argv)<3:
            print("Usage: {} remove_duplicates_and_params <peripherals>\n".format(sys.argv[0]))
            exit(-1)
        remove_duplicates_and_params(sys.argv[2])
    elif sys.argv[1] == "get_defines":
        if len(sys.argv)<3:
            print("Usage: {} get_defines <sut_peripherals> <optional:defmacro>\n".format(sys.argv[0]))
            exit(-1)
        if len(sys.argv)<4:
            print_sut_peripheral_defines("",sys.argv[2])
        else:
            print_sut_peripheral_defines(sys.argv[3],sys.argv[2])
    else:
        print("Unknown command.\nUsage: {} <command> <parameters>\n Commands: get_peripherals get_instances get_n_slaves get_n_slaves_w get_defines print_sut_peripheral_defines".format(sys.argv[0]))
        exit(-1)<|MERGE_RESOLUTION|>--- conflicted
+++ resolved
@@ -180,54 +180,28 @@
                 if signal.group(2) is None:
                     module_signals[signal.group(4)]=signal.group(1)
                 else:
-<<<<<<< HEAD
-                    module_signals[signal.group(4)]="{} [{}:{}]".format(signal.group(1), 
-                            signal.group(2) if signal.group(2).isdigit() else
-                            ("" if "`" in signal.group(2) else "`") # Set as macro if it was a parameter
-                            +signal.group(2).replace("ADDR_W","/*<SwregFilename>*/_ADDR_W"),
-                            signal.group(3))
-=======
                     module_signals[signal.group(4)]="{} [{}:{}]".format(signal.group(1), signal.group(2), signal.group(3))
->>>>>>> 5a9790d1
         elif "`IOB_INPUT" in verilog_lines[i]: #If it is a known verilog macro
             signal = re.search("^\s*`IOB_INPUT\(\s*(\w+)\s*,\s*([^\s]+)\s*\),?", verilog_lines[i])
             if signal is not None:
                 # Store signal in dictionary with format: module_signals[signalname] = "input [size:0]"
                 module_signals[signal.group(1)]="input [{}:0]".format(
-<<<<<<< HEAD
-                        int(signal.group(2))-1 if signal.group(2).isdigit() else 
-                        (("" if "`" in signal.group(2) else "`") # Set as macro if it was a parameter
-                        +signal.group(2)+"-1").replace("ADDR_W","/*<SwregFilename>*/_ADDR_W")) # Replace keyword "ADDR_W" by "/*<SwregFilename>*/_ADDR_W"
-=======
                         int(signal.group(2))-1 if signal.group(2).isdigit() else # Calculate size here if only contains digits
                         signal.group(2)+"-1") # Leave calculation for verilog
->>>>>>> 5a9790d1
         elif "`IOB_OUTPUT" in verilog_lines[i] or "`IOB_OUTPUT_VAR" in verilog_lines[i]: #If it is a known verilog macro
             signal = re.search("^\s*`IOB_OUTPUT(?:_VAR)?\(\s*(\w+)\s*,\s*([^\s]+)\s*\),?", verilog_lines[i])
             if signal is not None:
                 # Store signal in dictionary with format: module_signals[signalname] = "output [size:0]"
                 module_signals[signal.group(1)]="output [{}:0]".format(
-<<<<<<< HEAD
-                        int(signal.group(2))-1 if signal.group(2).isdigit() else 
-                        (("" if "`" in signal.group(2) else "`")
-                        +signal.group(2)+"-1").replace("ADDR_W","/*<SwregFilename>*/_ADDR_W")) # Replace keyword "ADDR_W" by "/*<SwregFilename>*/_ADDR_W"
-=======
                         int(signal.group(2))-1 if signal.group(2).isdigit() else # Calculate size here if only contains digits
                         signal.group(2)+"-1") # Leave calculation for verilog
->>>>>>> 5a9790d1
         elif "`IOB_INOUT" in verilog_lines[i]: #If it is a known verilog macro
             signal = re.search("^\s*`IOB_INOUT\(\s*(\w+)\s*,\s*([^\s]+)\s*\),?", verilog_lines[i])
             if signal is not None:
                 # Store signal in dictionary with format: module_signals[signalname] = "inout [size:0]"
                 module_signals[signal.group(1)]="inout [{}:0]".format(
-<<<<<<< HEAD
-                        int(signal.group(2))-1 if signal.group(2).isdigit() else 
-                        (("" if "`" in signal.group(2) else "`") # Set as macro if it was a parameter
-                        +signal.group(2)+"-1").replace("ADDR_W","/*<SwregFilename>*/_ADDR_W")) # Replace keyword "ADDR_W" by "/*<SwregFilename>*/_ADDR_W"
-=======
                         int(signal.group(2))-1 if signal.group(2).isdigit() else # Calculate size here if only contains digits
                         signal.group(2)+"-1") # Leave calculation for verilog
->>>>>>> 5a9790d1
         elif '`include "iob_gen_if.vh"' in verilog_lines[i]: #If it is a known verilog include
             module_signals["clk"]="input "
             module_signals["rst"]="input "
@@ -339,30 +313,30 @@
 # Functions to run when this script gets called directly #
 ##########################################################
 def print_instances(peripherals_str):
-    sut_instances_amount, _ = get_peripherals(peripherals_str)
-    for corename in sut_instances_amount:
-        for i in range(sut_instances_amount[corename]):
+    instances_amount, _ = get_peripherals(peripherals_str)
+    for corename in instances_amount:
+        for i in range(instances_amount[corename]):
             print(corename+str(i), end=" ")
 
 def print_peripherals(peripherals_str):
-    sut_instances_amount, _ = get_peripherals(peripherals_str)
-    for i in sut_instances_amount:
+    instances_amount, _ = get_peripherals(peripherals_str)
+    for i in instances_amount:
         print(i, end=" ")
 
 def print_nslaves(peripherals_str):
-    sut_instances_amount, _ = get_peripherals(peripherals_str)
+    instances_amount, _ = get_peripherals(peripherals_str)
     i=0
     # Calculate total amount of instances
-    for corename in sut_instances_amount:
-        i=i+sut_instances_amount[corename]
+    for corename in instances_amount:
+        i=i+instances_amount[corename]
     print(i, end="")
 
 def print_nslaves_w(peripherals_str):
-    sut_instances_amount, _ = get_peripherals(peripherals_str)
+    instances_amount, _ = get_peripherals(peripherals_str)
     i=0
     # Calculate total amount of instances
-    for corename in sut_instances_amount:
-        i=i+sut_instances_amount[corename]
+    for corename in instances_amount:
+        i=i+instances_amount[corename]
 
     if not i:
         print(0)
@@ -381,18 +355,12 @@
     for p in peripherals:
         print(p, end=" ")
 
-<<<<<<< HEAD
-#Creates list of defines of sut instances with sequential numbers
-def print_sut_peripheral_defines(defmacro, peripherals_str):
-    sut_instances_amount, _ = get_peripherals(peripherals_str)
-=======
 #Creates list of defines of peripheral instances with sequential numbers
 def print_peripheral_defines(defmacro, peripherals_str):
     instances_amount, _ = get_peripherals(peripherals_str)
->>>>>>> 5a9790d1
     j=0
-    for corename in sut_instances_amount:
-        for i in range(sut_instances_amount[corename]):
+    for corename in instances_amount:
+        for i in range(instances_amount[corename]):
             print(defmacro+corename+str(i)+"="+str(j), end=" ")
             j = j + 1
 
@@ -400,22 +368,22 @@
     # Parse arguments
     if sys.argv[1] == "get_peripherals":
         if len(sys.argv)<3:
-            print("Usage: {} get_peripherals <sut_peripherals>\n".format(sys.argv[0]))
+            print("Usage: {} get_peripherals <peripherals>\n".format(sys.argv[0]))
             exit(-1)
         print_peripherals(sys.argv[2])
     elif sys.argv[1] == "get_instances":
         if len(sys.argv)<3:
-            print("Usage: {} get_instances <sut_peripherals>\n".format(sys.argv[0]))
+            print("Usage: {} get_instances <peripherals>\n".format(sys.argv[0]))
             exit(-1)
         print_instances(sys.argv[2])
     elif sys.argv[1] == "get_n_slaves":
         if len(sys.argv)<3:
-            print("Usage: {} get_n_slaves <sut_peripherals>\n".format(sys.argv[0]))
+            print("Usage: {} get_n_slaves <peripherals>\n".format(sys.argv[0]))
             exit(-1)
         print_nslaves(sys.argv[2])
     elif sys.argv[1] == "get_n_slaves_w":
         if len(sys.argv)<3:
-            print("Usage: {} get_n_slaves_w <sut_peripherals>\n".format(sys.argv[0]))
+            print("Usage: {} get_n_slaves_w <peripherals>\n".format(sys.argv[0]))
             exit(-1)
         print_nslaves_w(sys.argv[2])
     elif sys.argv[1] == "remove_duplicates_and_params":
@@ -425,12 +393,12 @@
         remove_duplicates_and_params(sys.argv[2])
     elif sys.argv[1] == "get_defines":
         if len(sys.argv)<3:
-            print("Usage: {} get_defines <sut_peripherals> <optional:defmacro>\n".format(sys.argv[0]))
+            print("Usage: {} get_defines <peripherals> <optional:defmacro>\n".format(sys.argv[0]))
             exit(-1)
         if len(sys.argv)<4:
-            print_sut_peripheral_defines("",sys.argv[2])
+            print_peripheral_defines("",sys.argv[2])
         else:
-            print_sut_peripheral_defines(sys.argv[3],sys.argv[2])
+            print_peripheral_defines(sys.argv[3],sys.argv[2])
     else:
-        print("Unknown command.\nUsage: {} <command> <parameters>\n Commands: get_peripherals get_instances get_n_slaves get_n_slaves_w get_defines print_sut_peripheral_defines".format(sys.argv[0]))
+        print("Unknown command.\nUsage: {} <command> <parameters>\n Commands: get_peripherals get_instances get_n_slaves get_n_slaves_w get_defines print_peripheral_defines".format(sys.argv[0]))
         exit(-1)