--- conflicted
+++ resolved
@@ -82,14 +82,10 @@
     return directories
 
 # Parameter: PERIPHERALS string defined in config.mk
-<<<<<<< HEAD
-# Returns dictionary with amount of instances each peripheral to be created 
-=======
 # Returns dictionary with amount of instances for each peripheral
 # Also returns dictionary with verilog parameters for each of those instance
 # instances_amount example: {'corename': numberOfInstances, 'anothercorename': numberOfInstances}
 # instances_parameters example: {'corename': [['instance1parameter1','instance1parameter2'],['instance2parameter1','instance2parameter2']]}
->>>>>>> e4e3f42f
 def get_peripherals(peripherals_str):
     peripherals = peripherals_str.split()
 
@@ -241,48 +237,27 @@
 ##########################################################
 # Functions to run when this script gets called directly #
 ##########################################################
-<<<<<<< HEAD
 def print_instances(sut_peripherals_str):
-    sut_instances_amount = get_peripherals(sut_peripherals_str)
+    sut_instances_amount, _ = get_peripherals(sut_peripherals_str)
     for corename in sut_instances_amount:
         for i in range(sut_instances_amount[corename]):
             print(corename+str(i), end=" ")
 
 def print_peripherals(sut_peripherals_str):
-    sut_instances_amount = get_peripherals(sut_peripherals_str)
+    sut_instances_amount, _ = get_peripherals(sut_peripherals_str)
     for i in sut_instances_amount:
         print(i, end=" ")
 
 def print_nslaves(sut_peripherals_str):
-    sut_instances_amount = get_peripherals(sut_peripherals_str)
-=======
-def print_instances(peripherals_str):
-    instances_amount, _ = get_peripherals(peripherals_str)
-    for corename in instances_amount:
-        for i in range(instances_amount[corename]):
-            print(corename+str(i), end=" ")
-
-def print_peripherals(peripherals_str):
-    instances_amount, _ = get_peripherals(peripherals_str)
-    for i in instances_amount:
-        print(i, end=" ")
-
-def print_nslaves(peripherals_str):
-    instances_amount, _ = get_peripherals(peripherals_str)
->>>>>>> e4e3f42f
+    sut_instances_amount, _ = get_peripherals(sut_peripherals_str)
     i=0
     # Calculate total amount of instances
     for corename in sut_instances_amount:
         i=i+sut_instances_amount[corename]
     print(i, end="")
 
-<<<<<<< HEAD
 def print_nslaves_w(sut_peripherals_str):
-    sut_instances_amount = get_peripherals(sut_peripherals_str)
-=======
-def print_nslaves_w(peripherals_str):
-    instances_amount, _ = get_peripherals(peripherals_str)
->>>>>>> e4e3f42f
+    sut_instances_amount, _ = get_peripherals(sut_peripherals_str)
     i=0
     # Calculate total amount of instances
     for corename in sut_instances_amount:
@@ -293,15 +268,9 @@
     else:
         print(math.ceil(math.log(i,2)))
 
-<<<<<<< HEAD
 #Creates list of defines of sut instances with sequential numbers
 def print_sut_peripheral_defines(defmacro, sut_peripherals_str):
-    sut_instances_amount = get_peripherals(sut_peripherals_str)
-=======
-#Creates list of defines of peripheral instances with sequential numbers
-def print_peripheral_defines(defmacro, peripherals_str):
-    instances_amount, _ = get_peripherals(peripherals_str)
->>>>>>> e4e3f42f
+    sut_instances_amount, _ = get_peripherals(sut_peripherals_str)
     j=0
     for corename in sut_instances_amount:
         for i in range(sut_instances_amount[corename]):
