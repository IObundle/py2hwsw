--- conflicted
+++ resolved
@@ -45,10 +45,7 @@
 	@rm periphs_tmp.h
 
 periphs_tmp.h:
-<<<<<<< HEAD
 	$(SW_DIR)/python/periphs_tmp.py $P "$(PERIPHERALS)"
-=======
-	$(foreach p, $(PERIPHERALS), $(shell echo "#define $p_BASE (1<<$P) |($p<<($P-N_SLAVES_W))" >> $@) )
 
 build-all:
 	make -C $(FIRM_DIR) build
@@ -58,5 +55,4 @@
 	make -C $(FIRM_DIR) clean
 	make -C $(BOOT_DIR) clean
 
-.PHONY: build-all clean-all
->>>>>>> 5b0ff65c
+.PHONY: build-all clean-all