# (c) 2022-Present IObundle, Lda, all rights reserved
#
# This makefile segment lists all software header and source files 
#
# It is included in submodules/LIB/Makefile for populating the
# build directory
#

ROOT_SW_DIR:=$(ROOT_DIR)/software

#
# Common Headers and Sources
#
#HEADERS
HDR+=$(BUILD_SW_SRC_DIR)/system.h
$(BUILD_SW_SRC_DIR)/system.h: $(ROOT_SW_DIR)/system.h
	cp $< $@

HDR+=$(BUILD_SW_SRC_DIR)/template.lds
$(BUILD_SW_SRC_DIR)/template.lds: $(ROOT_SW_DIR)/template.lds
	cp $< $@

HDR+=$(BUILD_SW_SRC_DIR)/periphs.h
$(BUILD_SW_SRC_DIR)/periphs.h: periphs.h
	cp $< $@

# firmware
HDR1=$(wildcard $(ROOT_SW_DIR)/firmware/*.h)
HDR+=$(patsubst $(ROOT_SW_DIR)/firmware/%,$(BUILD_SW_HDR_DIR)/%,$(HDR1))
$(BUILD_SW_SRC_DIR)/%.h: $(ROOT_SW_DIR)/firmware/%.h
	cp $< $@

# bootloader
HDR2=$(wildcard $(ROOT_SW_DIR)/bootloader/*.h)
HDR+=$(patsubst $(ROOT_SW_DIR)/bootloader/%,$(BUILD_SW_HDR_DIR)/%,$(HDR2))
$(BUILD_SW_SRC_DIR)/%.h: $(ROOT_SW_DIR)/bootloader/%.h
	cp $< $@

# SOURCES
# firmware
SRC1=$(wildcard $(ROOT_SW_DIR)/firmware/*.c)
SRC+=$(patsubst $(ROOT_SW_DIR)/firmware/%,$(BUILD_SW_SRC_DIR)/%,$(SRC1))
$(BUILD_SW_SRC_DIR)/%.c: $(ROOT_SW_DIR)/firmware/%.c
	cp $< $@

SRC2=$(wildcard $(ROOT_SW_DIR)/firmware/*.S)
SRC+=$(patsubst $(ROOT_SW_DIR)/firmware/%,$(BUILD_SW_SRC_DIR)/%,$(SRC2))
$(BUILD_SW_SRC_DIR)/%.S: $(ROOT_SW_DIR)/firmware/%.S
	cp $< $@

# bootloader
SRC3=$(wildcard $(ROOT_SW_DIR)/bootloader/*.c)
SRC+=$(patsubst $(ROOT_SW_DIR)/bootloader/%,$(BUILD_SW_SRC_DIR)/%,$(SRC3))
$(BUILD_SW_SRC_DIR)/%.c: $(ROOT_SW_DIR)/bootloader/%.c
	cp $< $@

SRC4=$(wildcard $(ROOT_SW_DIR)/bootloader/*.S)
SRC+=$(patsubst $(ROOT_SW_DIR)/bootloader/%,$(BUILD_SW_SRC_DIR)/%,$(SRC4))
$(BUILD_SW_SRC_DIR)/%.S: $(ROOT_SW_DIR)/bootloader/%.S
	cp $< $@

SW_EMB_HDR:=$(HDR)
SW_EMB_SRC:=$(SRC)
SW_PC_HDR:=$(HDR)
SW_PC_SRC:=$(SRC)

#
# Embedded Sources
#

# CACHE sources and headers
CACHE_EMB_BUILD_DIR=$(shell find $(CORE_DIR)/submodules/CACHE/ -maxdepth 1 -type d -name iob_cache_V*)/sw/src
HDR+=$(patsubst $(CACHE_EMB_BUILD_DIR)/%, $(BUILD_SW_EMB_DIR)/%,$(wildcard $(CACHE_EMB_BUILD_DIR)/*.h))
$(BUILD_SW_EMB_DIR)/%.h: $(CACHE_EMB_BUILD_DIR)/%.h
	cp $< $@

SRC+=$(filter-out %pc_emul.c, $(patsubst $(CACHE_EMB_BUILD_DIR)/%, $(BUILD_SW_EMB_DIR)/%,$(wildcard $(CACHE_EMB_BUILD_DIR)/*.c)))
$(BUILD_SW_EMB_DIR)/%.c: $(CACHE_EMB_BUILD_DIR)/%.c
	cp $< $@

# UART sources and headers
UART_EMB_BUILD_DIR=$(shell find $(CORE_DIR)/submodules/UART/ -maxdepth 1 -type d -name iob_uart_V*)/sw/src
HDR+=$(patsubst $(UART_EMB_BUILD_DIR)/%, $(BUILD_SW_EMB_DIR)/%,$(wildcard $(UART_EMB_BUILD_DIR)/*.h))
$(BUILD_SW_EMB_DIR)/%.h: $(UART_EMB_BUILD_DIR)/%.h
	cp $< $@

SRC+=$(filter-out %pc_emul.c, $(patsubst $(UART_EMB_BUILD_DIR)/%, $(BUILD_SW_EMB_DIR)/%,$(wildcard $(UART_EMB_BUILD_DIR)/*.c)))
$(BUILD_SW_EMB_DIR)/%.c: $(UART_EMB_BUILD_DIR)/%.c
	cp $< $@

#
# PC Emul Sources
#

# CACHE sources and headers
CACHE_PC_BUILD_DIR=$(shell find $(CORE_DIR)/submodules/CACHE/ -maxdepth 1 -type d -name iob_cache_V*)/sw/src
HDR+=$(patsubst $(CACHE_PC_BUILD_DIR)/%, $(BUILD_SW_PC_DIR)/%,$(wildcard $(CACHE_PC_BUILD_DIR)/*.h))
$(BUILD_SW_PC_DIR)/%.h: $(CACHE_PC_BUILD_DIR)/%.h
	cp $< $@

SRC+=$(filter-out %emb.c, $(patsubst $(CACHE_PC_BUILD_DIR)/%, $(BUILD_SW_PC_DIR)/%,$(wildcard $(CACHE_PC_BUILD_DIR)/*.c)))
$(BUILD_SW_PC_DIR)/%.c: $(CACHE_PC_BUILD_DIR)/%.c
	cp $< $@

# UART sources and headers
UART_PC_BUILD_DIR=$(shell find $(CORE_DIR)/submodules/UART/ -maxdepth 1 -type d -name iob_uart_V*)/sw/src
HDR+=$(patsubst $(UART_PC_BUILD_DIR)/%, $(BUILD_SW_PC_DIR)/%,$(wildcard $(UART_PC_BUILD_DIR)/*.h))
$(BUILD_SW_PC_DIR)/%.h: $(UART_PC_BUILD_DIR)/%.h
	cp $< $@

SRC+=$(filter-out %emb.c, $(patsubst $(UART_PC_BUILD_DIR)/%, $(BUILD_SW_PC_DIR)/%,$(wildcard $(UART_PC_BUILD_DIR)/*.c)))
$(BUILD_SW_PC_DIR)/%.c: $(UART_PC_BUILD_DIR)/%.c
	cp $< $@

#peripherals' base addresses
periphs.h: periphs_tmp.h
	@is_diff=`diff -q -N $@ $<`; if [ "$$is_diff" ]; then cp $< $@; fi
	@rm periphs_tmp.h

periphs_tmp.h:
<<<<<<< HEAD
	$(shell echo "#include \"defines.h\"" > $@)
	$(foreach p, $(PERIPHERALS), $(shell echo "#define $p_BASE (1<<$P) |($p<<($P-N_SLAVES_W))" >> $@) )
=======
	$(SW_DIR)/python/periphs_tmp.py $P "$(PERIPHERALS)"

build-all:
	make -C $(FIRM_DIR) build
	make -C $(BOOT_DIR) build

debug:
	echo $(DEFINE)
	echo $(INCLUDE)

clean-all: gen-clean
	make -C $(FIRM_DIR) clean
	make -C $(BOOT_DIR) clean

.PHONY: build-all debug clean-all
>>>>>>> 9720e33c
<|MERGE_RESOLUTION|>--- conflicted
+++ resolved
@@ -118,23 +118,4 @@
 	@rm periphs_tmp.h
 
 periphs_tmp.h:
-<<<<<<< HEAD
-	$(shell echo "#include \"defines.h\"" > $@)
-	$(foreach p, $(PERIPHERALS), $(shell echo "#define $p_BASE (1<<$P) |($p<<($P-N_SLAVES_W))" >> $@) )
-=======
-	$(SW_DIR)/python/periphs_tmp.py $P "$(PERIPHERALS)"
-
-build-all:
-	make -C $(FIRM_DIR) build
-	make -C $(BOOT_DIR) build
-
-debug:
-	echo $(DEFINE)
-	echo $(INCLUDE)
-
-clean-all: gen-clean
-	make -C $(FIRM_DIR) clean
-	make -C $(BOOT_DIR) clean
-
-.PHONY: build-all debug clean-all
->>>>>>> 9720e33c
+	$(SW_DIR)/python/periphs_tmp.py $P "$(PERIPHERALS)"