--- conflicted
+++ resolved
@@ -1,6 +1,5 @@
 #Function to obtain parameter named $(1) in verilog header file located in $(2)
-<<<<<<< HEAD
-#Usage: $(call GET_PARAM,<param_name>,<vh_path>)
+#Usage: $(call GET_MACRO,<param_name>,<vh_path>)
 GET_MACRO = $(shell grep $(1) $(2) | rev | cut -d" " -f1 | rev)
 
 #Function to obtain parameter named $(1) from iob_soc_tester_conf.vh
@@ -12,20 +11,6 @@
 iob_soc_tester_firmware.hex: iob_soc_tester_firmware.bin
 	../../scripts/makehex.py $< $(call GET_TESTER_CONF_MACRO,SRAM_ADDR_W) > $@
 	../../scripts/hex_split.py iob_soc_tester_firmware .
-=======
-#Usage: $(call GET_MACRO,<param_name>,<vh_path>)
-GET_MACRO = $(shell grep $(1) $(2) | rev | cut -d" " -f1 | rev)
-
-#Function to obtain parameter named $(1) from iob_soc_conf.vh
-GET_CONF_MACRO = $(call GET_MACRO,IOB_SOC_$(1),../src/iob_soc_conf.vh)
-
-iob_soc_boot.hex: ../../software/embedded/iob_soc_boot.bin
-	../../scripts/makehex.py $< $(call GET_CONF_MACRO,BOOTROM_ADDR_W) > $@
-
-iob_soc_firmware.hex: iob_soc_firmware.bin
-	../../scripts/makehex.py $< $(call GET_CONF_MACRO,SRAM_ADDR_W) > $@
-	../../scripts/hex_split.py iob_soc_firmware .
->>>>>>> ae026533
 
 iob_soc_tester_firmware.bin: ../../software/embedded/iob_soc_tester_firmware.bin
 	cp $< $@
