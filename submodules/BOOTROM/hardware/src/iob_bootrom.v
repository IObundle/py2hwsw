--- conflicted
+++ resolved
@@ -17,7 +17,6 @@
 
    // Instantiate preboot ROM //
 
-<<<<<<< HEAD
    iob_rom_sp #(
       .DATA_W (DATA_W),
       .ADDR_W (PREBOOTROM_ADDR_W),
@@ -25,28 +24,14 @@
    ) preboot_rom (
       .clk_i(clk_i),
 
-      //instruction memory interface
       .r_en_i  (ibus_iob_valid_i),
-      .addr_i  (ibus_iob_addr_i[2+:PREBOOTROM_ADDR_W-2]),
+      .addr_i  (ibus_iob_addr_i[PREBOOTROM_ADDR_W:2]),
       .r_data_o(ibus_iob_rdata_o)
    );
-=======
-    iob_rom_sp #(
-        .DATA_W(DATA_W),
-        .ADDR_W(PREBOOTROM_ADDR_W),
-        .HEXFILE("iob_soc_preboot.hex")
-    ) preboot_rom (
-        .clk_i(clk_i),
-        .r_en_i  (ibus_iob_valid_i),
-        .addr_i  (ibus_iob_addr_i[PREBOOTROM_ADDR_W:2]),
-        .r_data_o(ibus_iob_rdata_o)
-    );
->>>>>>> 06cb280a
 
-    assign ibus_iob_ready_o = 1'b1;
 
-<<<<<<< HEAD
-   assign ibus_iob_ready_o = 1'b1;  // ROM is always ready
+   assign ibus_iob_ready_o = 1'b1;
+
    iob_reg #(
       .DATA_W (1),
       .RST_VAL(0)
@@ -58,13 +43,11 @@
       .data_o(ibus_iob_rvalid_o)
    );
 
-   // Link to boot ROM //
-
    assign ext_rom_en_o   = rom_ren_rd;
-   assign ext_rom_addr_o = cbus_iob_addr_i[2+:BOOTROM_ADDR_W-2];
+   assign ext_rom_addr_o = cbus_iob_addr_i[BOOTROM_ADDR_W:2];
    assign rom_rdata_rd   = ext_rom_rdata_i;
    assign rom_rready_rd  = 1'b1;  // ROM is always ready
-   reg rom_rvalid_rd_middle;  // Registered twice to align rvalid with rdata
+
    iob_reg #(
       .DATA_W (1),
       .RST_VAL(0)
@@ -72,46 +55,9 @@
       .clk_i (clk_i),
       .cke_i (cke_i),
       .arst_i(arst_i),
-      .data_i(cbus_iob_valid_i),
-      .data_o(rom_rvalid_rd_middle)
-   );
-   iob_reg #(
-      .DATA_W (1),
-      .RST_VAL(0)
-   ) rom_rvalid_r_2nd (
-      .clk_i (clk_i),
-      .cke_i (cke_i),
-      .arst_i(arst_i),
-      .data_i(rom_rvalid_rd_middle),
+      .data_i(rom_ren_rd),
       .data_o(rom_rvalid_rd)
    );
-=======
-    iob_reg #(
-        .DATA_W (1),
-        .RST_VAL(0)
-    ) ibus_rvalid_r (
-        .clk_i (clk_i),
-        .cke_i (cke_i),
-        .arst_i(arst_i),
-        .data_i(ibus_iob_valid_i),
-        .data_o(ibus_iob_rvalid_o)
-    );
 
-    assign ext_rom_en_o = ROM_ren_rd;
-    assign ext_rom_addr_o = iob_addr_i[BOOTROM_ADDR_W:2];
-    assign ROM_rdata_rd = ext_rom_rdata_i;
-    assign ROM_rready_rd = 1'b1; // ROM is always ready
-
-    iob_reg #(
-        .DATA_W (1),
-        .RST_VAL(0)
-    ) rom_rvalid_r (
-        .clk_i (clk_i),
-        .cke_i (cke_i),
-        .arst_i(arst_i),
-        .data_i(ROM_ren_rd),
-        .data_o(ROM_rvalid_rd)
-    );
->>>>>>> 06cb280a
 
 endmodule