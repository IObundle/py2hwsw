#extract cli args
set NAME [lindex $argv 0]
set CSR_IF [lindex $argv 1]
set BOARD [lindex $argv 2]
set VSRC [lindex $argv 3]
set IS_FPGA [lindex $argv 4]
set USE_EXTMEM [lindex $argv 5]
set N_INTERCONNECT_SLAVES [lindex $argv 6]

#verilog sources, vivado IPs, use file extension
foreach file [split $VSRC \ ] {
    puts $file
    if { [ file extension $file ] == ".edif" } {
        read_edif $file
    } elseif {$file != "" && $file != " " && $file != "\n"} {
        read_verilog -sv $file
    }
}

#read board propreties
source vivado/$BOARD/board.tcl

#set FPGA device
set_property part $PART [current_project]


#set pre-map custom assignments
if {[file exists "vivado/premap.tcl"]} {
    source "vivado/premap.tcl"
}


#read design constraints and synthesize design
if { $IS_FPGA == "1" } {
    puts "Synthesizing for FPGA"
    read_xdc vivado/$BOARD/$NAME\_dev.sdc
<<<<<<< HEAD
    if {[file exists "./src/$NAME.sdc"]} {
        read_xdc ./src/$NAME.sdc
    }
=======
    read_xdc src/$NAME.sdc
>>>>>>> 22c8f498
    if {[file exists "../src/$NAME\_$CSR_IF.sdc"]} {
        read_xdc ../src/$NAME\_$CSR_IF.sdc
    }
    if {[file exists "vivado/$NAME\_tool.sdc"]} {
        read_xdc vivado/$NAME\_tool.sdc
    }
    synth_design -include_dirs ../src -include_dirs ./src -include_dirs ./vivado/$BOARD -part $PART -top $NAME -verbose
} else {
    #read design constraints
    puts "Out of context synthesis"
    read_xdc -mode out_of_context vivado/$BOARD/$NAME\_dev.sdc
    read_xdc -mode out_of_context src/$NAME.sdc
    if {[file exists "vivado/$NAME\_tool.sdc"]} {
        read_xdc -mode out_of_context vivado/$NAME\_tool.sdc
    }
    synth_design -include_dirs ../src -include_dirs ./src -include_dirs ./vivado/$BOARD -part $PART -top $NAME -mode out_of_context -flatten_hierarchy full -verbose
}

#set post-map custom assignments
if {[file exists "vivado/postmap.tcl"]} {
    source "vivado/postmap.tcl"
}

opt_design

place_design

route_design -timing

report_clocks
report_clock_interaction
report_cdc -details
report_bus_skew

report_clocks -file reports/$NAME\_$PART\_clocks.rpt
report_clock_interaction -file reports/$NAME\_$PART\_clock_interaction.rpt
report_cdc -details -file reports/$NAME\_$PART\_cdc.rpt
report_synchronizer_mtbf -file reports/$NAME\_$PART\_synchronizer_mtbf.rpt
report_utilization -file reports/$NAME\_$PART\_utilization.rpt
report_timing -file reports/$NAME\_$PART\_timing.rpt
report_timing_summary -file reports/$NAME\_$PART\_timing_summary.rpt
report_timing -file reports/$NAME\_$PART\_timing_paths.rpt -max_paths 30
report_bus_skew -file reports/$NAME\_$PART\_bus_skew.rpt

if { $IS_FPGA == "1" } {
    write_bitstream -force $NAME.bit
} else {
    write_verilog -force $NAME\_netlist.v
    write_verilog -force -mode synth_stub ${NAME}_stub.v
}<|MERGE_RESOLUTION|>--- conflicted
+++ resolved
@@ -34,13 +34,9 @@
 if { $IS_FPGA == "1" } {
     puts "Synthesizing for FPGA"
     read_xdc vivado/$BOARD/$NAME\_dev.sdc
-<<<<<<< HEAD
-    if {[file exists "./src/$NAME.sdc"]} {
-        read_xdc ./src/$NAME.sdc
+    if {[file exists "src/$NAME.sdc"]} {
+        read_xdc src/$NAME.sdc
     }
-=======
-    read_xdc src/$NAME.sdc
->>>>>>> 22c8f498
     if {[file exists "../src/$NAME\_$CSR_IF.sdc"]} {
         read_xdc ../src/$NAME\_$CSR_IF.sdc
     }
