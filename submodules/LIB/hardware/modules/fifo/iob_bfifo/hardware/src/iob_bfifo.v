`timescale 1ns / 1ps
`include "iob_utils.vh"

module iob_bfifo #(
   parameter DATA_W = 21
) (
   `include "clk_en_rst_s_port.vs"

   input rst_i,

   input                       write_i,
   input  [  $clog2(DATA_W):0] wwidth_i,
   input  [        DATA_W-1:0] wdata_i,
   output [$clog2(2*DATA_W):0] wlevel_o,

   input                       read_i,
   input  [  $clog2(DATA_W):0] rwidth_i,
   output [        DATA_W-1:0] rdata_o,
   output [$clog2(2*DATA_W):0] rlevel_o
);

   localparam BUFFER_SIZE = 2 * DATA_W;
   //data register
   wire [      (2*DATA_W)-1:0] data;
   reg  [      (2*DATA_W)-1:0] data_nxt;

   //read and write pointers
   wire [$clog2(2*DATA_W)-1:0] rptr;  //init to 2*DATA_W-1
   wire [$clog2(2*DATA_W)-1:0] wptr;  //init to 0
   reg  [$clog2(2*DATA_W)-1:0] rptr_nxt;
   reg  [$clog2(2*DATA_W)-1:0] wptr_nxt;

   //fifo level
   wire [  $clog2(2*DATA_W):0] level;
   reg  [  $clog2(2*DATA_W):0] level_nxt;

   //write data
<<<<<<< HEAD
   reg  [          DATA_W-1:0] wdata_int;
   reg  [      (2*DATA_W)-1:0] wdata;
   wire [      (2*DATA_W)-1:0] wmask;
   wire [      (2*DATA_W)-1:0] rdata;
=======
   wire [   DATA_W-1:0]       wdata_int;
   wire [   2*DATA_W-1:0]       wdata;
   wire [   2*DATA_W-1:0]       wmask;
   wire [   2*DATA_W-1:0]       rdata;
   
   //widths' complement
   wire [$clog2(DATA_W):0]      crwidth;
   wire [$clog2(DATA_W):0]      cwwidth;
>>>>>>> fc234f3e

   //assign outputs
   assign wlevel_o = (1'b1 << $clog2(BUFFER_SIZE)) - level;
   assign rlevel_o = level;
   assign rdata_o  =  ( rdata[2*DATA_W-1-:DATA_W] >> crwidth ) <<  crwidth ; //zero extend

   //widths' complement
   assign  cwwidth = (1'b1 << $clog2(DATA_W))-wwidth_i;
   assign  crwidth = (1'b1 << $clog2(DATA_W))-rwidth_i;

<<<<<<< HEAD
   wire [$clog2(DATA_W):0] crwidth;
   wire [$clog2(DATA_W):0] cwwidth;

   assign crwidth   = ({{$clog2(DATA_W) {1'b0}}, 1'b1} << $clog2(DATA_W)) - rwidth_i;
   assign cwwidth   = ({{$clog2(DATA_W) {1'b0}}, 1'b1} << $clog2(DATA_W)) - wwidth_i;

   //zero trailing bits
   assign rdata_o   = (rdata[(2*DATA_W)-1-:DATA_W] >> crwidth) << crwidth;
=======
   //intermediate wdata signal
   assign wdata_int = (wdata_i >> cwwidth) << cwwidth;//zero extend
>>>>>>> fc234f3e

   //write mask shifted
   assign wmask     = `IOB_CSHIFT_RIGHT(BUFFER_SIZE, ({BUFFER_SIZE{1'b1}} >> wwidth_i), wptr);
   //read data shifted
   assign rdata     = `IOB_CSHIFT_LEFT(BUFFER_SIZE, data, rptr);

   always @* begin
      //write data shifted
      wdata_int = (wdata_i >> cwwidth) << cwwidth;
      wdata     = `IOB_CSHIFT_RIGHT(BUFFER_SIZE, {wdata_int, {DATA_W{1'b0}}}, wptr);
      data_nxt  = data;
      rptr_nxt  = rptr;
      wptr_nxt  = wptr;
      level_nxt = level;
      if (read_i) begin  //read
         rptr_nxt  = rptr + rwidth_i;
         level_nxt = level - rwidth_i;
      end else if (write_i) begin  //write
         data_nxt  = (data & wmask) | wdata;
         wptr_nxt  = wptr + wwidth_i;
         level_nxt = level + wwidth_i;
      end
   end

   //data register
   iob_reg_r #(
      .DATA_W (BUFFER_SIZE),
      .RST_VAL({BUFFER_SIZE{1'b0}})
   ) data_reg_inst (
      `include "clk_en_rst_s_s_portmap.vs"
      .rst_i (rst_i),
      .data_i(data_nxt),
      .data_o(data)
   );

   //read pointer
   iob_reg_r #(
      .DATA_W ($clog2(BUFFER_SIZE)),
      .RST_VAL({$clog2(BUFFER_SIZE) {1'b0}})
   ) rptr_reg (
      `include "clk_en_rst_s_s_portmap.vs"
      .rst_i (rst_i),
      .data_i(rptr_nxt),
      .data_o(rptr)
   );

   //write pointer
   iob_reg_r #(
      .DATA_W ($clog2(BUFFER_SIZE)),
      .RST_VAL({$clog2(BUFFER_SIZE) {1'b0}})
   ) wptr_reg (
      `include "clk_en_rst_s_s_portmap.vs"
      .rst_i (rst_i),
      .data_i(wptr_nxt),
      .data_o(wptr)
   );

   //fifo level
   iob_reg_r #(
      .DATA_W ($clog2(BUFFER_SIZE) + 1),
      .RST_VAL({$clog2(BUFFER_SIZE) + 1{1'b0}})
   ) level_reg (
      `include "clk_en_rst_s_s_portmap.vs"
      .rst_i (rst_i),
      .data_i(level_nxt),
      .data_o(level)
   );

endmodule

<|MERGE_RESOLUTION|>--- conflicted
+++ resolved
@@ -1,4 +1,5 @@
 `timescale 1ns / 1ps
+`include "iob_utils.vh"
 `include "iob_utils.vh"
 
 module iob_bfifo #(
@@ -35,32 +36,15 @@
    reg  [  $clog2(2*DATA_W):0] level_nxt;
 
    //write data
-<<<<<<< HEAD
    reg  [          DATA_W-1:0] wdata_int;
    reg  [      (2*DATA_W)-1:0] wdata;
    wire [      (2*DATA_W)-1:0] wmask;
    wire [      (2*DATA_W)-1:0] rdata;
-=======
-   wire [   DATA_W-1:0]       wdata_int;
-   wire [   2*DATA_W-1:0]       wdata;
-   wire [   2*DATA_W-1:0]       wmask;
-   wire [   2*DATA_W-1:0]       rdata;
-   
-   //widths' complement
-   wire [$clog2(DATA_W):0]      crwidth;
-   wire [$clog2(DATA_W):0]      cwwidth;
->>>>>>> fc234f3e
 
    //assign outputs
    assign wlevel_o = (1'b1 << $clog2(BUFFER_SIZE)) - level;
    assign rlevel_o = level;
-   assign rdata_o  =  ( rdata[2*DATA_W-1-:DATA_W] >> crwidth ) <<  crwidth ; //zero extend
 
-   //widths' complement
-   assign  cwwidth = (1'b1 << $clog2(DATA_W))-wwidth_i;
-   assign  crwidth = (1'b1 << $clog2(DATA_W))-rwidth_i;
-
-<<<<<<< HEAD
    wire [$clog2(DATA_W):0] crwidth;
    wire [$clog2(DATA_W):0] cwwidth;
 
@@ -69,10 +53,6 @@
 
    //zero trailing bits
    assign rdata_o   = (rdata[(2*DATA_W)-1-:DATA_W] >> crwidth) << crwidth;
-=======
-   //intermediate wdata signal
-   assign wdata_int = (wdata_i >> cwwidth) << cwwidth;//zero extend
->>>>>>> fc234f3e
 
    //write mask shifted
    assign wmask     = `IOB_CSHIFT_RIGHT(BUFFER_SIZE, ({BUFFER_SIZE{1'b1}} >> wwidth_i), wptr);
