#!/usr/bin/env -S python3 -B
# Python script to search and add python modules under the given directory to the search path.
# It also instatiates the top module, assuming that it is a class with the same name as the file that contains it.
import os
import sys
import datetime


# Search for files under the given directory using a breadth-first search
def bfs_search_files(search_path):
    dirs = [search_path]
    return_values = []
    # while there are dirs to search
    while len(dirs):
        nextDirs = []
        for parent in dirs:
            # Create a tuple for this directory containing the path and a list of files in it
            dir_tuple = (parent, [])
            return_values.append(dir_tuple)
            # Scan this dir
            for f in os.listdir(parent):
                # if there is a dir, then save for next ittr
                # if it is a file then save it in dir_tuple
                ff = os.path.join(parent, f)
                if os.path.isdir(ff):
                    nextDirs.append(ff)
                else:
                    dir_tuple[1].append(f)
        # once we've done all the current dirs then
        # we set up the next itter as the child dirs
        # from the current itter.
        dirs = nextDirs
    return return_values


def init_top_module():
    """ "
    Initialize the top module and return it.
    """
    top_module = vars(sys.modules[top_module_name])[top_module_name]
    top_module.is_top_module = True
    top_module.init_attributes()

    return top_module


# Insert header in source files
def insert_header():
    # invoked from the command line as:
    # python3 bootstrap.py <top_module_name> -f insert_header -h <header_file> <comment> <file1> <file2> <file3> ...
    # where
    # <header_file> is the name of the header file to be inserted.
    # <comment> is the comment character to be used
    # <file1> <file2> <file3> ... are the files to be processed

    # get the current year
    year = datetime.datetime.now().year

    top_module = init_top_module()

    # get the name and version of the top module
    core_name = top_module.name
    core_version = top_module.version

    h_arg_index = sys.argv.index("-h")

    # header is in the file whose name is given in the first argument after `-h`
    f = open(sys.argv[h_arg_index + 1], "r")
    header = f.readlines()
    f.close()

    # replace the following strings in the header:
    # $NAME with the core name
    # $VERSION with the core version
    # $YEAR with the current year
    for i in range(len(header)):
        header[i] = header[i].replace("$NAME", core_name)
        header[i] = header[i].replace("$VERSION", core_version)
        header[i] = header[i].replace("$YEAR", str(year))

    # insert the header in the files given in the command line
    files_list = sys.argv[h_arg_index + 3 :]
    comment_string = sys.argv[h_arg_index + 2]
    for filename in files_list:
        f = open(filename, "r+")
        content = f.read()
        f.seek(0, 0)
        for line in header:
            f.write(comment_string + "  " + f"{line}")
        f.write("\n\n\n" + content)


# Given a version string, return a 4 digit representation of that version.
def version_from_str(version_str):
    major, minor = version_str.replace("V", "").split(".")
    version_str = f"{int(major):02d}{int(minor):02d}"
    return version_str


# function to return the top module name
def get_top_module_name():
    top_module = init_top_module()
    print(f"{top_module.name}", end="")


# function to return the top module version
def get_top_module_version():
    top_module = init_top_module()
    print(f"{top_module.version}", end="")


# Print build directory attribute of the top module
def get_build_dir():
    try:
        top_module = init_top_module()
        print(top_module.build_dir)
    except:
        print("ERROR: No build directory found for the top module")
        raise


# Instantiate top module to start setup process
def instantiate_top_module():
    top_module = init_top_module()
    top_module.setup_as_top_module()


##########################################################################################
########   Main script    ################################################################
##########################################################################################
<<<<<<< HEAD

if len(sys.argv) < 2:
    print(
        "Usage: %s <top_module_name> [setup_args] [-s <search_path>] [-f <func_name>]"
        % sys.argv[0]
    )
    print(
        "<top_module_name>: Name of top module class and file (they must have the same name)."
    )
    print(
        "-s <search_path>: Optional root of search path for python modules. Defaults to current directory."
    )
    print("-f <func_name>: Optional function name to execute")
    print(
        "setup_args: Optional project-defined arguments that may be using during setup process of the current project."
    )
    exit(0)

search_path = "."
if "-s" in sys.argv:
    search_path = sys.argv[sys.argv.index("-s") + 1]

# Add python modules search paths for every module
print(f"Searching for modules under '{search_path}'...", file=sys.stderr)
found_modules = []
for filepath, files in bfs_search_files(search_path):
    for filename in files:
        if filename.endswith(".py") and filename not in found_modules:
            sys.path.append(filepath)
            found_modules.append(filename)

# Import top module
top_module_name = sys.argv[1].split(".")[0]
exec("import " + top_module_name)

# Set a custom LIB directory
for arg in sys.argv:
    if "LIB_DIR" in arg:
        import copy_srcs

        copy_srcs.LIB_DIR = arg.split("=")[1]
        break

# Call either the default function or the one given by the user
function_2_call = "instantiate_top_module"
if "-f" in sys.argv:
    function_2_call = sys.argv[sys.argv.index("-f") + 1]
print(f"Calling '{function_2_call}'...", file=sys.stderr)
vars()[function_2_call]()
=======
if __name__ == "__main__":

    if len(sys.argv) < 2:
        print(
            "Usage: %s <top_module_name> [setup_args] [-s <search_path>] [-f <func_name>]"
            % sys.argv[0]
        )
        print(
            "<top_module_name>: Name of top module class and file (they must have the same name)."
        )
        print(
            "-s <search_path>: Optional root of search path for python modules. Defaults to current directory."
        )
        print("-f <func_name>: Optional function name to execute")
        print(
            "setup_args: Optional project-defined arguments that may be using during setup process of the current project."
        )
        exit(0)

    search_path = "."
    if "-s" in sys.argv:
        search_path = sys.argv[sys.argv.index("-s") + 1]

    # Add python modules search paths for every module
    print(f"Searching for modules under '{search_path}'...", file=sys.stderr)
    found_modules = []
    for filepath, files in bfs_search_files(search_path):
        for filename in files:
            if filename.endswith(".py") and filename not in found_modules:
                sys.path.append(filepath)
                found_modules.append(filename)

    # Import top module
    top_module_name = sys.argv[1].split(".")[0]
    exec("import " + top_module_name)

    # Set a custom LIB directory
    for arg in sys.argv:
        if "LIB_DIR" in arg:
            import build_srcs

            build_srcs.LIB_DIR = arg.split("=")[1]
            break

    # Call either the default function or the one given by the user
    function_2_call = "instantiate_top_module"
    if "-f" in sys.argv:
        function_2_call = sys.argv[sys.argv.index("-f") + 1]
    print(f"Calling '{function_2_call}'...", file=sys.stderr)
    vars()[function_2_call]()
>>>>>>> 131563ca
<|MERGE_RESOLUTION|>--- conflicted
+++ resolved
@@ -128,57 +128,6 @@
 ##########################################################################################
 ########   Main script    ################################################################
 ##########################################################################################
-<<<<<<< HEAD
-
-if len(sys.argv) < 2:
-    print(
-        "Usage: %s <top_module_name> [setup_args] [-s <search_path>] [-f <func_name>]"
-        % sys.argv[0]
-    )
-    print(
-        "<top_module_name>: Name of top module class and file (they must have the same name)."
-    )
-    print(
-        "-s <search_path>: Optional root of search path for python modules. Defaults to current directory."
-    )
-    print("-f <func_name>: Optional function name to execute")
-    print(
-        "setup_args: Optional project-defined arguments that may be using during setup process of the current project."
-    )
-    exit(0)
-
-search_path = "."
-if "-s" in sys.argv:
-    search_path = sys.argv[sys.argv.index("-s") + 1]
-
-# Add python modules search paths for every module
-print(f"Searching for modules under '{search_path}'...", file=sys.stderr)
-found_modules = []
-for filepath, files in bfs_search_files(search_path):
-    for filename in files:
-        if filename.endswith(".py") and filename not in found_modules:
-            sys.path.append(filepath)
-            found_modules.append(filename)
-
-# Import top module
-top_module_name = sys.argv[1].split(".")[0]
-exec("import " + top_module_name)
-
-# Set a custom LIB directory
-for arg in sys.argv:
-    if "LIB_DIR" in arg:
-        import copy_srcs
-
-        copy_srcs.LIB_DIR = arg.split("=")[1]
-        break
-
-# Call either the default function or the one given by the user
-function_2_call = "instantiate_top_module"
-if "-f" in sys.argv:
-    function_2_call = sys.argv[sys.argv.index("-f") + 1]
-print(f"Calling '{function_2_call}'...", file=sys.stderr)
-vars()[function_2_call]()
-=======
 if __name__ == "__main__":
 
     if len(sys.argv) < 2:
@@ -215,18 +164,17 @@
     top_module_name = sys.argv[1].split(".")[0]
     exec("import " + top_module_name)
 
-    # Set a custom LIB directory
-    for arg in sys.argv:
-        if "LIB_DIR" in arg:
-            import build_srcs
+# Set a custom LIB directory
+for arg in sys.argv:
+    if "LIB_DIR" in arg:
+        import copy_srcs
 
-            build_srcs.LIB_DIR = arg.split("=")[1]
-            break
+        copy_srcs.LIB_DIR = arg.split("=")[1]
+        break
 
     # Call either the default function or the one given by the user
     function_2_call = "instantiate_top_module"
     if "-f" in sys.argv:
         function_2_call = sys.argv[sys.argv.index("-f") + 1]
     print(f"Calling '{function_2_call}'...", file=sys.stderr)
-    vars()[function_2_call]()
->>>>>>> 131563ca
+    vars()[function_2_call]()