--- conflicted
+++ resolved
@@ -10,19 +10,13 @@
 SRAM_ADDR_W:=13
 
 #Define DDR
-<<<<<<< HEAD
-USE_DDR:=1
-DDR_ADDR_W:=15
-RUN_DDR:=1 #runs from DDR if 1, from SRAM if 0
-=======
 USE_DDR:=0
 DDR_ADDR_W:=15
 #runs from DDR if 1, from SRAM if 0
 RUN_DDR:=0
->>>>>>> 2af0747f
 
 #Define booting
-USE_BOOT:=0
+USE_BOOT:=1
 BOOTROM_ADDR_W:=12
 
 #Define number of slaves (peripherals)
